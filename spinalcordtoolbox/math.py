--- conflicted
+++ resolved
@@ -294,7 +294,18 @@
     return denoised
 
 
-<<<<<<< HEAD
+def symmetrize(data, dim):
+    """
+    Symmetrize data along specified dimension.
+    :param data: numpy.array 3D data.
+    :param dim: dimension of array to symmetrize along.
+
+    :return data_out: symmetrized data
+    """
+    data_out = (data + np.flip(data, axis=dim)) / 2.0
+    return data_out
+
+
 def denoise_patch2self(data_in, bvals_in, patch_radius=0, model='ols'):
     """
     :param data_in: 4d array to denoise
@@ -308,16 +319,4 @@
     denoised = patch2self(data_in, bvals_in, patch_radius=patch_radius,
                           model=model)
 
-    return denoised
-=======
-def symmetrize(data, dim):
-    """
-    Symmetrize data along specified dimension.
-    :param data: numpy.array 3D data.
-    :param dim: dimension of array to symmetrize along.
-
-    :return data_out: symmetrized data
-    """
-    data_out = (data + np.flip(data, axis=dim)) / 2.0
-    return data_out
->>>>>>> cbe2e481
+    return denoised
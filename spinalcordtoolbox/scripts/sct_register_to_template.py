#!/usr/bin/env python
#########################################################################################
#
# Register anatomical image to the template using the spinal cord centerline/segmentation.
#
# ---------------------------------------------------------------------------------------
# Copyright (c) 2013 Polytechnique Montreal <www.neuro.polymtl.ca>
# Authors: Benjamin De Leener, Julien Cohen-Adad, Augustin Roux
#
# About the license: see the file LICENSE.TXT
#########################################################################################

# TODO: for -ref subject, crop data, otherwise registration is too long
# TODO: testing script for all cases
# TODO: enable vertebral alignment with -ref subject

import sys
import os
import time

import numpy as np

from spinalcordtoolbox.metadata import get_file_label
from spinalcordtoolbox.image import Image, add_suffix, generate_output_file, concat_warp2d
from spinalcordtoolbox.centerline.core import ParamCenterline, get_centerline
from spinalcordtoolbox.reports.qc import generate_qc
from spinalcordtoolbox.resampling import resample_file
from spinalcordtoolbox.math import dilate, binarize
from spinalcordtoolbox.registration.register import *
from spinalcordtoolbox.registration.landmarks import *
from spinalcordtoolbox.types import Coordinate
from spinalcordtoolbox.utils.fs import (copy, extract_fname, check_file_exist, rmtree,
                                        cache_save, cache_signature, cache_valid)
from spinalcordtoolbox.utils.shell import (SCTArgumentParser, ActionCreateFolder, Metavar, list_type,
                                           printv, display_viewer_syntax)
<<<<<<< HEAD
from spinalcordtoolbox.utils.sys import set_loglevel, init_sct
=======
from spinalcordtoolbox.utils.sys import set_global_loglevel, init_sct
>>>>>>> a7bfba83
from spinalcordtoolbox import __data_dir__
import spinalcordtoolbox.image as msct_image
import spinalcordtoolbox.labels as sct_labels
from spinalcordtoolbox.scripts import sct_apply_transfo
from spinalcordtoolbox.scripts.sct_image import split_data


class Param:
    # The constructor
    def __init__(self):
        self.debug = 0
        self.remove_temp_files = 1  # remove temporary files
        self.fname_mask = ''  # this field is needed in the function register@sct_register_multimodal
        self.padding = 10  # this field is needed in the function register@sct_register_multimodal
        self.verbose = 1  # verbose
        self.path_template = os.path.join(__data_dir__, 'PAM50')
        self.path_qc = None
        self.zsubsample = '0.25'
        self.rot_src = None
        self.rot_dest = None


# get default parameters
# Note: step0 is used as pre-registration
step0 = Paramreg(step='0', type='label', dof='Tx_Ty_Tz_Sz')  # if ref=template, we only need translations and z-scaling because the cord is already straight
step1 = Paramreg(step='1', type='imseg', algo='centermassrot', rot_method='pcahog')
step2 = Paramreg(step='2', type='seg', algo='bsplinesyn', metric='MeanSquares', iter='3', smooth='1', slicewise='0')
paramregmulti = ParamregMultiStep([step0, step1, step2])


# PARSER
# ==========================================================================================
def get_parser():
    param = Param()
    parser = SCTArgumentParser(
        description=(
            "Register an anatomical image to the spinal cord MRI template (default: PAM50).\n"
            "\n"
            "The registration process includes three main registration steps:\n"
            "  1. straightening of the image using the spinal cord segmentation (see sct_straighten_spinalcord for "
            "details);\n"
            "  2. vertebral alignment between the image and the template, using labels along the spine;\n"
            "  3. iterative slice-wise non-linear registration (see sct_register_multimodal for details)\n"
            "\n"
            "To register a subject to the template, try the default command:\n"
            "  sct_register_to_template -i data.nii.gz -s data_seg.nii.gz -l data_labels.nii.gz\n"
            "\n"
            "If this default command does not produce satisfactory results, the '-param' "
            "argument should be tweaked according to the tips given here:\n"
            "  https://spinalcordtoolbox.com/en/latest/user_section/command-line.html#sct-register-multimodal\n"
            "\n"
            "The default registration method brings the subject image to the template, which can be problematic with "
            "highly non-isotropic images as it would induce large interpolation errors during the straightening "
            "procedure. Although the default method is recommended, you may want to register the template to the "
            "subject (instead of the subject to the template) by skipping the straightening procedure. To do so, use "
            "the parameter '-ref subject'. Example below:\n"
            "  sct_register_to_template -i data.nii.gz -s data_seg.nii.gz -l data_labels.nii.gz -ref subject -param "
            "step=1,type=seg,algo=centermassrot,smooth=0:step=2,type=seg,algo=columnwise,smooth=0,smoothWarpXY=2\n"
            "\n"
            "Vertebral alignment (step 2) consists in aligning the vertebrae between the subject and the template. "
            "Two types of labels are possible:\n"
            "  - Vertebrae mid-body labels, created at the center of the spinal cord using the parameter '-l';\n"
            "  - Posterior edge of the intervertebral discs, using the parameter '-ldisc'.\n"
            "\n"
            "If only one label is provided, a simple translation will be applied between the subject label and the "
            "template label. No scaling will be performed. \n"
            "\n"
            "If two labels are provided, a linear transformation (translation + rotation + superior-inferior linear "
            "scaling) will be applied. The strategy here is to defined labels that cover the region of interest. For "
            "example, if you are interested in studying C2 to C6 levels, then provide one label at C2 and another at "
            "C6. However, note that if the two labels are very far apart (e.g. C2 and T12), there might be a "
            "mis-alignment of discs because a subject''s intervertebral discs distance might differ from that of the "
            "template.\n"
            "\n"
            "If more than two labels (only with the parameter '-disc') are used, a non-linear registration will be "
            "applied to align the each intervertebral disc between the subject and the template, as described in "
            "sct_straighten_spinalcord. This the most accurate and preferred method. This feature does not work with "
            "the parameter '-ref subject', where only a rigid registration is performed.\n"
            "\n"
            "More information about label creation can be found at "
            "https://www.icloud.com/keynote/0th8lcatyVPkM_W14zpjynr5g#SCT%%5FCourse%%5F20200121 (p47)"
        )
    )

    mandatory = parser.add_argument_group("\nMANDATORY ARGUMENTS")
    mandatory.add_argument(
        '-i',
        metavar=Metavar.file,
        required=True,
        help="Input anatomical image. Example: anat.nii.gz"
    )
    mandatory.add_argument(
        '-s',
        metavar=Metavar.file,
        required=True,
        help="Spinal cord segmentation. Example: anat_seg.nii.gz"
    )

    optional = parser.add_argument_group("\nOPTIONAL ARGUMENTS")
    optional.add_argument(
        "-h",
        "--help",
        action="help",
        help="Show this help message and exit."
    )
    optional.add_argument(
        '-s-template-id',
        metavar=Metavar.int,
        type=int,
        help="Segmentation file ID to use for registration. The ID is an integer indicated in the file "
             "'template/info_label.txt'. This 'info_label.txt' file corresponds to the template indicated by the flag "
             "'-t'. By default, the spinal cord segmentation is used (ID=3), but if available, a different segmentation"
             " such as white matter segmentation could produce better registration results.",
        default=3
        )
    optional.add_argument(
        '-l',
        metavar=Metavar.file,
        help="R|One or two labels (preferred) located at the center of the spinal cord, on the mid-vertebral slice. "
             "Example: anat_labels.nii.gz\n"
             "For more information about label creation, please see: "
             "https://www.icloud.com/keynote/0th8lcatyVPkM_W14zpjynr5g#SCT%%5FCourse%%5F20200121 (p47)"
    )
    optional.add_argument(
        '-ldisc',
        metavar=Metavar.file,
        help="R|File containing disc labels. Labels can be located either at the posterior edge "
             "of the intervertebral discs, or at the orthogonal projection of each disc onto "
             "the spinal cord (e.g.: the file 'xxx_seg_labeled_discs.nii.gz' output by sct_label_vertebrae).\n"
             "If you are using more than 2 labels, all discs covering the region of interest should be provided. "
             "E.g., if you are interested in levels C2 to C7, then you should provide disc labels 2,3,4,5,6,7. "
             "For more information about label creation, please refer to "
             "https://www.icloud.com/keynote/0th8lcatyVPkM_W14zpjynr5g#SCT%%5FCourse%%5F20200121 (p47)"
    )
    optional.add_argument(
        '-lspinal',
        metavar=Metavar.file,
        help="R|Labels located in the center of the spinal cord, at the superior-inferior level corresponding to the "
             "mid-point of the spinal level. Example: anat_labels.nii.gz\n"
             "Each label is a single voxel, which value corresponds to the spinal level (e.g.: 2 for spinal level 2). "
             "If you are using more than 2 labels, all spinal levels covering the region of interest should be "
             "provided (e.g., if you are interested in levels C2 to C7, then you should provide spinal level labels "
             "2,3,4,5,6,7)."
    )
    optional.add_argument(
        '-ofolder',
        metavar=Metavar.folder,
        action=ActionCreateFolder,
        help="Output folder."
    )
    optional.add_argument(
        '-t',
        metavar=Metavar.folder,
        default=param.path_template,
        help="Path to template"
    )
    optional.add_argument(
        '-c',
        choices=['t1', 't2', 't2s'],
        default='t2',
        help="Contrast to use for registration."
    )
    optional.add_argument(
        '-ref',
        choices=['template', 'subject'],
        default='template',
        help="Reference for registration: template: subject->template, subject: template->subject."
    )
    optional.add_argument(
        '-param',
        metavar=Metavar.list,
        type=list_type(':', str),
        help=(f"R|Parameters for registration (see sct_register_multimodal). Default:"
              f"\n"
              f"step=0\n"
              f"  - type={paramregmulti.steps['0'].type}\n"
              f"  - dof={paramregmulti.steps['0'].dof}\n"
              f"\n"
              f"step=1\n"
              f"  - type={paramregmulti.steps['1'].type}\n"
              f"  - algo={paramregmulti.steps['1'].algo}\n"
              f"  - metric={paramregmulti.steps['1'].metric}\n"
              f"  - iter={paramregmulti.steps['1'].iter}\n"
              f"  - smooth={paramregmulti.steps['1'].smooth}\n"
              f"  - gradStep={paramregmulti.steps['1'].gradStep}\n"
              f"  - slicewise={paramregmulti.steps['1'].slicewise}\n"
              f"  - smoothWarpXY={paramregmulti.steps['1'].smoothWarpXY}\n"
              f"  - pca_eigenratio_th={paramregmulti.steps['1'].pca_eigenratio_th}\n"
              f"\n"
              f"step=2\n"
              f"  - type={paramregmulti.steps['2'].type}\n"
              f"  - algo={paramregmulti.steps['2'].algo}\n"
              f"  - metric={paramregmulti.steps['2'].metric}\n"
              f"  - iter={paramregmulti.steps['2'].iter}\n"
              f"  - smooth={paramregmulti.steps['2'].smooth}\n"
              f"  - gradStep={paramregmulti.steps['2'].gradStep}\n"
              f"  - slicewise={paramregmulti.steps['2'].slicewise}\n"
              f"  - smoothWarpXY={paramregmulti.steps['2'].smoothWarpXY}\n"
              f"  - pca_eigenratio_th={paramregmulti.steps['1'].pca_eigenratio_th}")
    )
    optional.add_argument(
        '-centerline-algo',
        choices=['polyfit', 'bspline', 'linear', 'nurbs'],
        default=ParamCenterline().algo_fitting,
        help="Algorithm for centerline fitting (when straightening the spinal cord)."
    )
    optional.add_argument(
        '-centerline-smooth',
        metavar=Metavar.int,
        type=int,
        default=ParamCenterline().smooth,
        help="Degree of smoothing for centerline fitting. Only use with -centerline-algo {bspline, linear}."
    )
    optional.add_argument(
        '-qc',
        metavar=Metavar.folder,
        action=ActionCreateFolder,
        default=param.path_qc,
        help="The path where the quality control generated content will be saved."
    )
    optional.add_argument(
        '-qc-dataset',
        metavar=Metavar.str,
        help="If provided, this string will be mentioned in the QC report as the dataset the process was run on."
    )
    optional.add_argument(
        '-qc-subject',
        metavar=Metavar.str,
        help="If provided, this string will be mentioned in the QC report as the subject the process was run on."
    )
    optional.add_argument(
        '-igt',
        metavar=Metavar.file,
        help="File name of ground-truth template cord segmentation (binary nifti)."
    )
    optional.add_argument(
        '-r',
        metavar=Metavar.int,
        type=int,
        choices=[0, 1],
        default=param.remove_temp_files,
        help="Whether to remove temporary files. 0 = no, 1 = yes"
    )
    optional.add_argument(
        '-v',
        metavar=Metavar.int,
        type=int,
        choices=[0, 1, 2],
        default=1,
        # Values [0, 1, 2] map to logging levels [WARNING, INFO, DEBUG], but are also used as "if verbose == #" in API
        help="Verbosity. 0: Display only errors/warnings, 1: Errors/warnings + info messages, 2: Debug mode"
    )

    return parser


# MAIN
# ==========================================================================================
def main(argv=None):
    parser = get_parser()
    arguments = parser.parse_args(argv)
    verbose = arguments.v
    set_loglevel(verbose=verbose)

    # initializations
    param = Param()

    fname_data = arguments.i
    fname_seg = arguments.s
    if arguments.l is not None:
        fname_landmarks = arguments.l
        label_type = 'body'
    elif arguments.ldisc is not None:
        fname_landmarks = arguments.ldisc
        label_type = 'disc'
    elif arguments.lspinal is not None:
        fname_landmarks = arguments.lspinal
        label_type = 'spinal'
    else:
        printv('ERROR: Labels should be provided.', 1, 'error')

    if arguments.ofolder is not None:
        path_output = arguments.ofolder
    else:
        path_output = ''

    param.path_qc = arguments.qc

    path_template = arguments.t
    contrast_template = arguments.c
    ref = arguments.ref
    param.remove_temp_files = arguments.r
    param.verbose = verbose  # TODO: not clean, unify verbose or param.verbose in code, but not both
    param_centerline = ParamCenterline(
        algo_fitting=arguments.centerline_algo,
        smooth=arguments.centerline_smooth)
    # registration parameters
    if arguments.param is not None:
        # reset parameters but keep step=0 (might be overwritten if user specified step=0)
        paramregmulti = ParamregMultiStep([step0])
        if ref == 'subject':
            paramregmulti.steps['0'].dof = 'Tx_Ty_Tz_Rx_Ry_Rz_Sz'
        # add user parameters
        for paramStep in arguments.param:
            paramregmulti.addStep(paramStep)
    else:
        paramregmulti = ParamregMultiStep([step0, step1, step2])
        # if ref=subject, initialize registration using different affine parameters
        if ref == 'subject':
            paramregmulti.steps['0'].dof = 'Tx_Ty_Tz_Rx_Ry_Rz_Sz'

    # initialize other parameters
    zsubsample = param.zsubsample

    # retrieve template file names
    if label_type == 'spinal':
        # point-wise spinal level labels
        file_template_labeling = get_file_label(os.path.join(path_template, 'template'), id_label=14)
    elif label_type == 'disc':
        # point-wise intervertebral disc labels
        file_template_labeling = get_file_label(os.path.join(path_template, 'template'), id_label=10)
    else:
        # spinal cord mask with discrete vertebral levels
        file_template_labeling = get_file_label(os.path.join(path_template, 'template'), id_label=7)

    id_label_dct = {'T1': 0, 'T2': 1, 'T2S': 2}
    file_template = get_file_label(os.path.join(path_template, 'template'), id_label=id_label_dct[contrast_template.upper()])  # label = *-weighted template
    file_template_seg = get_file_label(os.path.join(path_template, 'template'), id_label=arguments.s_template_id)

    # start timer
    start_time = time.time()

    # get fname of the template + template objects
    fname_template = os.path.join(path_template, 'template', file_template)
    fname_template_labeling = os.path.join(path_template, 'template', file_template_labeling)
    fname_template_seg = os.path.join(path_template, 'template', file_template_seg)

    # check file existence
    # TODO: no need to do that!
    printv('\nCheck template files...')
    check_file_exist(fname_template, verbose)
    check_file_exist(fname_template_labeling, verbose)
    check_file_exist(fname_template_seg, verbose)
    path_data, file_data, ext_data = extract_fname(fname_data)

    # printv(arguments)
    printv('\nCheck parameters:', verbose)
    printv('  Data:                 ' + fname_data, verbose)
    printv('  Landmarks:            ' + fname_landmarks, verbose)
    printv('  Segmentation:         ' + fname_seg, verbose)
    printv('  Path template:        ' + path_template, verbose)
    printv('  Remove temp files:    ' + str(param.remove_temp_files), verbose)

    # check input labels
    labels = check_labels(fname_landmarks, label_type=label_type)

    level_alignment = False
    if len(labels) > 2 and label_type in ['disc', 'spinal']:
        level_alignment = True

    path_tmp = tmp_create(basename="register_to_template")

    # set temporary file names
    ftmp_data = 'data.nii'
    ftmp_seg = 'seg.nii.gz'
    ftmp_label = 'label.nii.gz'
    ftmp_template = 'template.nii'
    ftmp_template_seg = 'template_seg.nii.gz'
    ftmp_template_label = 'template_label.nii.gz'

    # copy files to temporary folder
    printv('\nCopying input data to tmp folder and convert to nii...', verbose)
    Image(fname_data).save(os.path.join(path_tmp, ftmp_data))
    Image(fname_seg).save(os.path.join(path_tmp, ftmp_seg))
    Image(fname_landmarks).save(os.path.join(path_tmp, ftmp_label))
    Image(fname_template).save(os.path.join(path_tmp, ftmp_template))
    Image(fname_template_seg).save(os.path.join(path_tmp, ftmp_template_seg))
    Image(fname_template_labeling).save(os.path.join(path_tmp, ftmp_template_label))

    # go to tmp folder
    curdir = os.getcwd()
    os.chdir(path_tmp)

    # Generate labels from template vertebral labeling
    if label_type == 'body':
        printv('\nGenerate labels from template vertebral labeling', verbose)
        ftmp_template_label_, ftmp_template_label = ftmp_template_label, add_suffix(ftmp_template_label, "_body")
        sct_labels.label_vertebrae(Image(ftmp_template_label_)).save(path=ftmp_template_label)

    # check if provided labels are available in the template
    printv('\nCheck if provided labels are available in the template', verbose)
    image_label_template = Image(ftmp_template_label)

    labels_template = image_label_template.getNonZeroCoordinates(sorting='value')
    if labels[-1].value > labels_template[-1].value:
        printv('ERROR: Wrong landmarks input. Labels must have correspondence in template space. \nLabel max '
               'provided: ' + str(labels[-1].value) + '\nLabel max from template: ' +
               str(labels_template[-1].value), verbose, 'error')

    # if only one label is present, force affine transformation to be Tx,Ty,Tz only (no scaling)
    if len(labels) == 1:
        paramregmulti.steps['0'].dof = 'Tx_Ty_Tz'
        printv('WARNING: Only one label is present. Forcing initial transformation to: ' + paramregmulti.steps['0'].dof,
               1, 'warning')

    # Project labels onto the spinal cord centerline because later, an affine transformation is estimated between the
    # template's labels (centered in the cord) and the subject's labels (assumed to be centered in the cord).
    # If labels are not centered, mis-registration errors are observed (see issue #1826)
    ftmp_label = project_labels_on_spinalcord(ftmp_label, ftmp_seg, param_centerline)

    # binarize segmentation (in case it has values below 0 caused by manual editing)
    printv('\nBinarize segmentation', verbose)
    ftmp_seg_, ftmp_seg = ftmp_seg, add_suffix(ftmp_seg, "_bin")
    img = Image(ftmp_seg_)
    out = img.copy()
    out.data = binarize(out.data, 0.5)
    out.save(path=ftmp_seg)

    # Switch between modes: subject->template or template->subject
    if ref == 'template':

        # resample data to 1mm isotropic
        printv('\nResample data to 1mm isotropic...', verbose)
        resample_file(ftmp_data, add_suffix(ftmp_data, '_1mm'), '1.0x1.0x1.0', 'mm', 'linear', verbose)
        ftmp_data = add_suffix(ftmp_data, '_1mm')
        resample_file(ftmp_seg, add_suffix(ftmp_seg, '_1mm'), '1.0x1.0x1.0', 'mm', 'linear', verbose)
        ftmp_seg = add_suffix(ftmp_seg, '_1mm')
        # N.B. resampling of labels is more complicated, because they are single-point labels, therefore resampling
        # with nearest neighbour can make them disappear.
        resample_labels(ftmp_label, ftmp_data, add_suffix(ftmp_label, '_1mm'))
        ftmp_label = add_suffix(ftmp_label, '_1mm')

        # Change orientation of input images to RPI
        printv('\nChange orientation of input images to RPI...', verbose)

        img_tmp_data = Image(ftmp_data).change_orientation("RPI")
        ftmp_data = add_suffix(img_tmp_data.absolutepath, "_rpi")
        img_tmp_data.save(path=ftmp_data, mutable=True)

        img_tmp_seg = Image(ftmp_seg).change_orientation("RPI")
        ftmp_seg = add_suffix(img_tmp_seg.absolutepath, "_rpi")
        img_tmp_seg.save(path=ftmp_seg, mutable=True)

        img_tmp_label = Image(ftmp_label).change_orientation("RPI")
        ftmp_label = add_suffix(img_tmp_label.absolutepath, "_rpi")
        img_tmp_label.save(ftmp_label, mutable=True)


        ftmp_seg_, ftmp_seg = ftmp_seg, add_suffix(ftmp_seg, '_crop')
        if level_alignment:
            # cropping the segmentation based on the label coverage to ensure good registration with level alignment
            # See https://github.com/spinalcordtoolbox/spinalcordtoolbox/pull/1669 for details
            image_labels = Image(ftmp_label)
            coordinates_labels = image_labels.getNonZeroCoordinates(sorting='z')
            nx, ny, nz, nt, px, py, pz, pt = image_labels.dim
            offset_crop = 10.0 * pz  # cropping the image 10 mm above and below the highest and lowest label
            cropping_slices = [coordinates_labels[0].z - offset_crop, coordinates_labels[-1].z + offset_crop]
            # make sure that the cropping slices do not extend outside of the slice range (issue #1811)
            if cropping_slices[0] < 0:
                cropping_slices[0] = 0
            if cropping_slices[1] > nz:
                cropping_slices[1] = nz
            msct_image.spatial_crop(Image(ftmp_seg_), dict(((2, np.int32(np.round(cropping_slices))),))).save(ftmp_seg)
        else:
            # if we do not align the vertebral levels, we crop the segmentation from top to bottom
            im_seg_rpi = Image(ftmp_seg_)
            bottom = 0
            for data in msct_image.SlicerOneAxis(im_seg_rpi, "IS"):
                if (data != 0).any():
                    break
                bottom += 1
            top = im_seg_rpi.data.shape[2]
            for data in msct_image.SlicerOneAxis(im_seg_rpi, "SI"):
                if (data != 0).any():
                    break
                top -= 1
            msct_image.spatial_crop(im_seg_rpi, dict(((2, (bottom, top)),))).save(ftmp_seg)

        # straighten segmentation
        printv('\nStraighten the spinal cord using centerline/segmentation...', verbose)

        # check if warp_curve2straight and warp_straight2curve already exist (i.e. no need to do it another time)
        fn_warp_curve2straight = os.path.join(curdir, "warp_curve2straight.nii.gz")
        fn_warp_straight2curve = os.path.join(curdir, "warp_straight2curve.nii.gz")
        fn_straight_ref = os.path.join(curdir, "straight_ref.nii.gz")

        cache_input_files = [ftmp_seg]
        if level_alignment:
            cache_input_files += [
                ftmp_template_seg,
                ftmp_label,
                ftmp_template_label,
            ]
        cache_sig = cache_signature(
            input_files=cache_input_files,
        )
        cachefile = os.path.join(curdir, "straightening.cache")
        if cache_valid(cachefile, cache_sig) and os.path.isfile(fn_warp_curve2straight) and os.path.isfile(fn_warp_straight2curve) and os.path.isfile(fn_straight_ref):
            printv('Reusing existing warping field which seems to be valid', verbose, 'warning')
            copy(fn_warp_curve2straight, 'warp_curve2straight.nii.gz')
            copy(fn_warp_straight2curve, 'warp_straight2curve.nii.gz')
            copy(fn_straight_ref, 'straight_ref.nii.gz')
            # apply straightening
            sct_apply_transfo.main(argv=[
                '-i', ftmp_seg,
                '-w', 'warp_curve2straight.nii.gz',
                '-d', 'straight_ref.nii.gz',
                '-o', add_suffix(ftmp_seg, '_straight')])
        else:
            from spinalcordtoolbox.straightening import SpinalCordStraightener
            sc_straight = SpinalCordStraightener(ftmp_seg, ftmp_seg)
            sc_straight.param_centerline = param_centerline
            sc_straight.output_filename = add_suffix(ftmp_seg, '_straight')
            sc_straight.path_output = './'
            sc_straight.qc = '0'
            sc_straight.remove_temp_files = param.remove_temp_files
            sc_straight.verbose = verbose

            if level_alignment:
                sc_straight.centerline_reference_filename = ftmp_template_seg
                sc_straight.use_straight_reference = True
                sc_straight.discs_input_filename = ftmp_label
                sc_straight.discs_ref_filename = ftmp_template_label

            sc_straight.straighten()
            cache_save(cachefile, cache_sig)

        # N.B. DO NOT UPDATE VARIABLE ftmp_seg BECAUSE TEMPORARY USED LATER
        # re-define warping field using non-cropped space (to avoid issue #367)

        dimensionality = len(Image(ftmp_data).hdr.get_data_shape())
        cmd = ['isct_ComposeMultiTransform', f"{dimensionality}", 'warp_straight2curve.nii.gz', '-R', ftmp_data, 'warp_straight2curve.nii.gz']
        status, output = run_proc(cmd, verbose=verbose, is_sct_binary=True)
        if status != 0:
            raise RuntimeError(f"Subprocess call {cmd} returned non-zero: {output}")

        if level_alignment:
            copy('warp_curve2straight.nii.gz', 'warp_curve2straightAffine.nii.gz')
        else:
            # Label preparation:
            # --------------------------------------------------------------------------------
            # Remove unused label on template. Keep only label present in the input label image
            printv('\nRemove unused label on template. Keep only label present in the input label image...', verbose)
            sct_labels.remove_missing_labels(Image(ftmp_template_label), Image(ftmp_label)).save(path=ftmp_template_label)

            # Dilating the input label so they can be straighten without losing them
            printv('\nDilating input labels using 3vox ball radius')
            dilate(Image(ftmp_label), 3, 'ball').save(add_suffix(ftmp_label, '_dilate'))
            ftmp_label = add_suffix(ftmp_label, '_dilate')

            # Apply straightening to labels
            printv('\nApply straightening to labels...', verbose)
            sct_apply_transfo.main(argv=[
                '-i', ftmp_label,
                '-o', add_suffix(ftmp_label, '_straight'),
                '-d', add_suffix(ftmp_seg, '_straight'),
                '-w', 'warp_curve2straight.nii.gz',
                '-x', 'nn'])
            ftmp_label = add_suffix(ftmp_label, '_straight')

            # Compute rigid transformation straight landmarks --> template landmarks
            printv('\nEstimate transformation for step #0...', verbose)
            try:
                register_landmarks(ftmp_label, ftmp_template_label, paramregmulti.steps['0'].dof,
                                   fname_affine='straight2templateAffine.txt', verbose=verbose)
            except RuntimeError:
                raise('Input labels do not seem to be at the right place. Please check the position of the labels. '
                      'See documentation for more details: https://www.icloud.com/keynote/0th8lcatyVPkM_W14zpjynr5g#SCT%5FCourse%5F20200121 (p47)')

            # Concatenate transformations: curve --> straight --> affine
            printv('\nConcatenate transformations: curve --> straight --> affine...', verbose)

            dimensionality = len(Image("template.nii").hdr.get_data_shape())
            cmd = ['isct_ComposeMultiTransform', f"{dimensionality}", 'warp_curve2straightAffine.nii.gz', '-R', 'template.nii', 'straight2templateAffine.txt', 'warp_curve2straight.nii.gz']
            status, output = run_proc(cmd, verbose=verbose, is_sct_binary=True)
            if status != 0:
                raise RuntimeError(f"Subprocess call {cmd} returned non-zero: {output}")

        # Apply transformation
        printv('\nApply transformation...', verbose)
        sct_apply_transfo.main(argv=[
            '-i', ftmp_data,
            '-o', add_suffix(ftmp_data, '_straightAffine'),
            '-d', ftmp_template,
            '-w', 'warp_curve2straightAffine.nii.gz'])
        ftmp_data = add_suffix(ftmp_data, '_straightAffine')
        sct_apply_transfo.main(argv=[
            '-i', ftmp_seg,
            '-o', add_suffix(ftmp_seg, '_straightAffine'),
            '-d', ftmp_template,
            '-w', 'warp_curve2straightAffine.nii.gz',
            '-x', 'linear'])
        ftmp_seg = add_suffix(ftmp_seg, '_straightAffine')

        """
        # Benjamin: Issue from Allan Martin, about the z=0 slice that is screwed up, caused by the affine transform.
        # Solution found: remove slices below and above landmarks to avoid rotation effects
        points_straight = []
        for coord in landmark_template:
            points_straight.append(coord.z)
        min_point, max_point = int(np.round(np.min(points_straight))), int(np.round(np.max(points_straight)))
        ftmp_seg_, ftmp_seg = ftmp_seg, add_suffix(ftmp_seg, '_black')
        msct_image.spatial_crop(Image(ftmp_seg_), dict(((2, (min_point,max_point)),))).save(ftmp_seg)

        """
        # open segmentation
        im = Image(ftmp_seg)
        im_new = msct_image.empty_like(im)
        # binarize
        im_new.data = im.data > 0.5
        # find min-max of anat2template (for subsequent cropping)
        zmin_template, zmax_template = msct_image.find_zmin_zmax(im_new, threshold=0.5)
        # save binarized segmentation
        im_new.save(add_suffix(ftmp_seg, '_bin'))  # unused?
        # crop template in z-direction (for faster processing)
        # TODO: refactor to use python module instead of doing i/o
        printv('\nCrop data in template space (for faster processing)...', verbose)
        ftmp_template_, ftmp_template = ftmp_template, add_suffix(ftmp_template, '_crop')
        msct_image.spatial_crop(Image(ftmp_template_), dict(((2, (zmin_template, zmax_template)),))).save(ftmp_template)

        ftmp_template_seg_, ftmp_template_seg = ftmp_template_seg, add_suffix(ftmp_template_seg, '_crop')
        msct_image.spatial_crop(Image(ftmp_template_seg_), dict(((2, (zmin_template, zmax_template)),))).save(ftmp_template_seg)

        ftmp_data_, ftmp_data = ftmp_data, add_suffix(ftmp_data, '_crop')
        msct_image.spatial_crop(Image(ftmp_data_), dict(((2, (zmin_template, zmax_template)),))).save(ftmp_data)

        ftmp_seg_, ftmp_seg = ftmp_seg, add_suffix(ftmp_seg, '_crop')
        msct_image.spatial_crop(Image(ftmp_seg_), dict(((2, (zmin_template, zmax_template)),))).save(ftmp_seg)

        # sub-sample in z-direction
        # TODO: refactor to use python module instead of doing i/o
        printv('\nSub-sample in z-direction (for faster processing)...', verbose)
        run_proc(['sct_resample', '-i', ftmp_template, '-o', add_suffix(ftmp_template, '_sub'), '-f', '1x1x' + zsubsample], verbose)
        ftmp_template = add_suffix(ftmp_template, '_sub')
        run_proc(['sct_resample', '-i', ftmp_template_seg, '-o', add_suffix(ftmp_template_seg, '_sub'), '-f', '1x1x' + zsubsample], verbose)
        ftmp_template_seg = add_suffix(ftmp_template_seg, '_sub')
        run_proc(['sct_resample', '-i', ftmp_data, '-o', add_suffix(ftmp_data, '_sub'), '-f', '1x1x' + zsubsample], verbose)
        ftmp_data = add_suffix(ftmp_data, '_sub')
        run_proc(['sct_resample', '-i', ftmp_seg, '-o', add_suffix(ftmp_seg, '_sub'), '-f', '1x1x' + zsubsample], verbose)
        ftmp_seg = add_suffix(ftmp_seg, '_sub')

        # Registration straight spinal cord to template
        printv('\nRegister straight spinal cord to template...', verbose)

        # TODO: find a way to input initwarp, corresponding to straightening warp
        # Set the angle of the template orientation to 0 (destination image)
        for key in list(paramregmulti.steps.keys()):
            paramregmulti.steps[key].rot_dest = 0
        fname_src2dest, fname_dest2src, warp_forward, warp_inverse = register_wrapper(
            ftmp_data, ftmp_template, param, paramregmulti, fname_src_seg=ftmp_seg, fname_dest_seg=ftmp_template_seg,
            same_space=True)

        # Concatenate transformations: anat --> template
        printv('\nConcatenate transformations: anat --> template...', verbose)

        dimensionality = len(Image("template.nii").hdr.get_data_shape())
        cmd = ['isct_ComposeMultiTransform', f"{dimensionality}", 'warp_anat2template.nii.gz', '-R', 'template.nii', warp_forward, 'warp_curve2straightAffine.nii.gz']
        status, output = run_proc(cmd, verbose=verbose, is_sct_binary=True)
        if status != 0:
            raise RuntimeError(f"Subprocess call {cmd} returned non-zero: {output}")

        # Concatenate transformations: template --> anat
        printv('\nConcatenate transformations: template --> anat...', verbose)
        # TODO: make sure the commented code below is consistent with the new implementation
        # warp_inverse.reverse()
        if level_alignment:
            dimensionality = len(Image("data.nii").hdr.get_data_shape())
            cmd = ['isct_ComposeMultiTransform', f"{dimensionality}", 'warp_template2anat.nii.gz', '-R', 'data.nii', 'warp_straight2curve.nii.gz', warp_inverse]
            status, output = run_proc(cmd, verbose=verbose, is_sct_binary=True)
            if status != 0:
                raise RuntimeError(f"Subprocess call {cmd} returned non-zero: {output}")

        else:
            dimensionality = len(Image("data.nii").hdr.get_data_shape())
            cmd = ['isct_ComposeMultiTransform', f"{dimensionality}", 'warp_template2anat.nii.gz', '-R', 'data.nii', 'warp_straight2curve.nii.gz', '-i', 'straight2templateAffine.txt', warp_inverse]
            status, output = run_proc(cmd, verbose=verbose, is_sct_binary=True)
            if status != 0:
                raise RuntimeError(f"Subprocess call {cmd} returned non-zero: {output}")

    # register template->subject
    elif ref == 'subject':

        # Change orientation of input images to RPI
        printv('\nChange orientation of input images to RPI...', verbose)

        img_tmp_data = Image(ftmp_data).change_orientation("RPI")
        ftmp_data = add_suffix(img_tmp_data.absolutepath, "_rpi")
        img_tmp_data.save(path=ftmp_data, mutable=True)

        img_tmp_seg = Image(ftmp_seg).change_orientation("RPI")
        ftmp_seg = add_suffix(img_tmp_seg.absolutepath, "_rpi")
        img_tmp_seg.save(path=ftmp_seg, mutable=True)

        img_tmp_label = Image(ftmp_label).change_orientation("RPI")
        ftmp_label = add_suffix(img_tmp_label.absolutepath, "_rpi")
        img_tmp_label.save(ftmp_label, mutable=True)

        # Remove unused label on template. Keep only label present in the input label image
        printv('\nRemove unused label on template. Keep only label present in the input label image...', verbose)
        sct_labels.remove_missing_labels(Image(ftmp_template_label), Image(ftmp_label)).save(path=ftmp_template_label)

        # Add one label because at least 3 orthogonal labels are required to estimate an affine transformation.
        add_orthogonal_label(ftmp_label)
        add_orthogonal_label(ftmp_template_label)

        # Set the angle of the template orientation to 0 (source image)
        for key in list(paramregmulti.steps.keys()):
            paramregmulti.steps[key].rot_src = 0
        fname_src2dest, fname_dest2src, warp_forward, warp_inverse = register_wrapper(
            ftmp_template, ftmp_data, param, paramregmulti, fname_src_seg=ftmp_template_seg, fname_dest_seg=ftmp_seg,
            fname_src_label=ftmp_template_label, fname_dest_label=ftmp_label, same_space=False)
        # Renaming for code compatibility
        os.rename(warp_forward, 'warp_template2anat.nii.gz')
        os.rename(warp_inverse, 'warp_anat2template.nii.gz')

    # Apply warping fields to anat and template
    run_proc(['sct_apply_transfo', '-i', 'template.nii', '-o', 'template2anat.nii.gz', '-d', 'data.nii', '-w', 'warp_template2anat.nii.gz', '-crop', '0'], verbose)
    run_proc(['sct_apply_transfo', '-i', 'data.nii', '-o', 'anat2template.nii.gz', '-d', 'template.nii', '-w', 'warp_anat2template.nii.gz', '-crop', '0'], verbose)

    # come back
    os.chdir(curdir)

    # Generate output files
    printv('\nGenerate output files...', verbose)
    fname_template2anat = os.path.join(path_output, 'template2anat' + ext_data)
    fname_anat2template = os.path.join(path_output, 'anat2template' + ext_data)
    generate_output_file(os.path.join(path_tmp, "warp_template2anat.nii.gz"), os.path.join(path_output, "warp_template2anat.nii.gz"), verbose=verbose)
    generate_output_file(os.path.join(path_tmp, "warp_anat2template.nii.gz"), os.path.join(path_output, "warp_anat2template.nii.gz"), verbose=verbose)
    generate_output_file(os.path.join(path_tmp, "template2anat.nii.gz"), fname_template2anat, verbose=verbose)
    generate_output_file(os.path.join(path_tmp, "anat2template.nii.gz"), fname_anat2template, verbose=verbose)
    if ref == 'template':
        # copy straightening files in case subsequent SCT functions need them
        generate_output_file(os.path.join(path_tmp, "warp_curve2straight.nii.gz"), os.path.join(path_output, "warp_curve2straight.nii.gz"), verbose=verbose)
        generate_output_file(os.path.join(path_tmp, "warp_straight2curve.nii.gz"), os.path.join(path_output, "warp_straight2curve.nii.gz"), verbose=verbose)
        generate_output_file(os.path.join(path_tmp, "straight_ref.nii.gz"), os.path.join(path_output, "straight_ref.nii.gz"), verbose=verbose)

    # Delete temporary files
    if param.remove_temp_files:
        printv('\nDelete temporary files...', verbose)
        rmtree(path_tmp, verbose=verbose)

    # display elapsed time
    elapsed_time = time.time() - start_time
    printv('\nFinished! Elapsed time: ' + str(int(np.round(elapsed_time))) + 's', verbose)

    qc_dataset = arguments.qc_dataset
    qc_subject = arguments.qc_subject
    if param.path_qc is not None:
        generate_qc(fname_data, fname_in2=fname_template2anat, fname_seg=fname_seg, args=argv,
                    path_qc=os.path.abspath(param.path_qc), dataset=qc_dataset, subject=qc_subject,
                    process='sct_register_to_template')
    display_viewer_syntax([fname_data, fname_template2anat], verbose=verbose)
    display_viewer_syntax([fname_template, fname_anat2template], verbose=verbose)


def add_orthogonal_label(fname_label):
    """
    Add one label of value=99 at the axial slice that contains the label with the lowest value, 10 pixels to the right.
    :param fname_label:
    :return:
    """
    im_label = Image(fname_label)
    orient_orig = im_label.orientation
    # For some reasons (#3304) calling self.change_orientation() replaces self.absolutepath with Null so we need to
    # save it.
    path_label = im_label.absolutepath
    im_label.change_orientation('RPI')
    coord_label = im_label.getCoordinatesAveragedByValue()  # N.B. landmarks are sorted by value
    # Create new label
    from copy import deepcopy
    new_label = deepcopy(coord_label[0])
    # move it 5mm to the left (orientation is RAS)
    nx, ny, nz, nt, px, py, pz, pt = im_label.dim
    new_label.x = np.round(coord_label[0].x + 5.0 / px)  # TODO change to 10 pixels
    # assign value 99
    new_label.value = 99
    # Add to existing image
    im_label.data[int(new_label.x), int(new_label.y), int(new_label.z)] = new_label.value
    # Overwrite label file
    im_label.change_orientation(orient_orig)
    im_label.save(path_label)


def project_labels_on_spinalcord(fname_label, fname_seg, param_centerline):
    """
    Project labels orthogonally on the spinal cord centerline. The algorithm works by finding the smallest distance
    between each label and the spinal cord center of mass.
    :param fname_label: file name of labels
    :param fname_seg: file name of cord segmentation (could also be of centerline)
    :return: file name of projected labels
    """
    # build output name
    fname_label_projected = add_suffix(fname_label, "_projected")
    # open labels and segmentation
    im_label = Image(fname_label).change_orientation("RPI")
    im_seg = Image(fname_seg)
    native_orient = im_seg.orientation
    im_seg.change_orientation("RPI")

    # smooth centerline and return fitted coordinates in voxel space
    _, arr_ctl, _, _ = get_centerline(im_seg, param_centerline)
    x_centerline_fit, y_centerline_fit, z_centerline = arr_ctl
    # convert pixel into physical coordinates
    centerline_xyz_transposed = \
        [im_seg.transfo_pix2phys([[x_centerline_fit[i], y_centerline_fit[i], z_centerline[i]]])[0]
         for i in range(len(x_centerline_fit))]
    # transpose list
    centerline_phys_x = [i[0] for i in centerline_xyz_transposed]
    centerline_phys_y = [i[1] for i in centerline_xyz_transposed]
    centerline_phys_z = [i[2] for i in centerline_xyz_transposed]
    # get center of mass of label
    labels = im_label.getCoordinatesAveragedByValue()
    # initialize image of projected labels. Note that we use the space of the seg (not label).
    im_label_projected = msct_image.zeros_like(im_seg, dtype=np.uint8)

    # loop across label values
    for label in labels:
        # convert pixel into physical coordinates for the label
        label_phys_x, label_phys_y, label_phys_z = im_label.transfo_pix2phys([[label.x, label.y, label.z]])[0]
        # calculate distance between label and each point of the centerline
        distance_centerline = [np.linalg.norm([centerline_phys_x[i] - label_phys_x,
                                               centerline_phys_y[i] - label_phys_y,
                                               centerline_phys_z[i] - label_phys_z])
                               for i in range(len(x_centerline_fit))]
        # get the index corresponding to the min distance
        ind_min_distance = np.argmin(distance_centerline)
        # get centerline coordinate (in physical space)
        [min_phy_x, min_phy_y, min_phy_z] = [centerline_phys_x[ind_min_distance],
                                             centerline_phys_y[ind_min_distance],
                                             centerline_phys_z[ind_min_distance]]
        # convert coordinate to voxel space
        minx, miny, minz = im_seg.transfo_phys2pix([[min_phy_x, min_phy_y, min_phy_z]])[0]
        # use that index to assign projected label in the centerline
        im_label_projected.data[minx, miny, minz] = label.value
    # re-orient projected labels to native orientation and save
    im_label_projected.change_orientation(native_orient).save(fname_label_projected)
    return fname_label_projected


# Resample labels
# ==========================================================================================
def resample_labels(fname_labels, fname_dest, fname_output):
    """
    This function re-create labels into a space that has been resampled. It works by re-defining the location of each
    label using the old and new voxel size.
    IMPORTANT: this function assumes that the origin and FOV of the two images are the SAME.
    """
    # get dimensions of input and destination files
    nx, ny, nz, _, _, _, _, _ = Image(fname_labels).dim
    nxd, nyd, nzd, _, _, _, _, _ = Image(fname_dest).dim
    sampling_factor = [float(nx) / nxd, float(ny) / nyd, float(nz) / nzd]

    og_labels = Image(fname_labels).getNonZeroCoordinates()
    new_labels = [Coordinate([int(np.round(int(x) / sampling_factor[0])),
                              int(np.round(int(y) / sampling_factor[1])),
                              int(np.round(int(z) / sampling_factor[2])),
                              int(float(v))])
                  for x, y, z, v in og_labels]

    sct_labels.create_labels_empty(Image(fname_dest).change_type('uint8'), new_labels).save(path=fname_output)


def check_labels(fname_landmarks, label_type='body'):
    """
    Make sure input labels are consistent
    Parameters
    ----------
    fname_landmarks: file name of input labels
    label_type: 'body', 'disc', 'spinal'
    Returns
    -------
    none
    """
    printv('\nCheck input labels...')
    # open label file
    image_label = Image(fname_landmarks)
    # -> all labels must be different
    labels = image_label.getNonZeroCoordinates(sorting='value')
    # check if there is two labels
    if label_type == 'body' and not len(labels) <= 2:
        printv('ERROR: Label file has ' + str(len(labels)) + ' label(s). It must contain one or two labels.', 1,
               'error')
    # check if labels are integer
    for label in labels:
        if not int(label.value) == label.value:
            printv('ERROR: Label should be integer.', 1, 'error')
    # check if there are duplicates in label values
    n_labels = len(labels)
    list_values = [labels[i].value for i in range(0, n_labels)]
    list_duplicates = [x for x in list_values if list_values.count(x) > 1]
    if not list_duplicates == []:
        printv('ERROR: Found two labels with same value.', 1, 'error')
    return labels


def register_wrapper(fname_src, fname_dest, param, paramregmulti, fname_src_seg='', fname_dest_seg='', fname_src_label='',
                     fname_dest_label='', fname_mask='', fname_initwarp='', fname_initwarpinv='', identity=False,
                     interp='linear', fname_output='', fname_output_warp='', path_out='', same_space=False):
    """
    Wrapper for image registration.

    :param fname_src:
    :param fname_dest:
    :param param: Class Param(): See definition in sct_register_multimodal
    :param paramregmulti: Class ParamregMultiStep(): See definition in this file
    :param fname_src_seg:
    :param fname_dest_seg:
    :param fname_src_label:
    :param fname_dest_label:
    :param fname_mask:
    :param fname_initwarp: str: File name of initial transformation
    :param fname_initwarpinv: str: File name of initial inverse transformation
    :param identity:
    :param interp:
    :param fname_output:
    :param fname_output_warp:
    :param path_out:
    :param same_space: Bool: Source and destination images are in the same physical space (i.e. same coordinates).
    :return: fname_src2dest, fname_dest2src, fname_output_warp, fname_output_warpinv
    """
    # TODO: move interp inside param.
    # TODO: merge param inside paramregmulti by having a "global" sets of parameters that apply to all steps

    # Extract path, file and extension
    path_src, file_src, ext_src = extract_fname(fname_src)
    path_dest, file_dest, ext_dest = extract_fname(fname_dest)

    # check if source and destination images have the same name (related to issue #373)
    # If so, change names to avoid conflict of result files and warns the user
    suffix_src, suffix_dest = '_reg', '_reg'
    if file_src == file_dest:
        suffix_src, suffix_dest = '_src_reg', '_dest_reg'

    # define output folder and file name
    if fname_output == '':
        path_out = '' if not path_out else path_out  # output in user's current directory
        file_out = file_src + suffix_src
        file_out_inv = file_dest + suffix_dest
        ext_out = ext_src
    else:
        path, file_out, ext_out = extract_fname(fname_output)
        path_out = path if not path_out else path_out
        file_out_inv = file_out + '_inv'

    # create temporary folder
    path_tmp = tmp_create(basename="register")

    printv('\nCopying input data to tmp folder and convert to nii...', param.verbose)
    Image(fname_src).save(os.path.join(path_tmp, "src.nii"))
    Image(fname_dest).save(os.path.join(path_tmp, "dest.nii"))

    if fname_src_seg:
        Image(fname_src_seg).save(os.path.join(path_tmp, "src_seg.nii"))

    if fname_dest_seg:
        Image(fname_dest_seg).save(os.path.join(path_tmp, "dest_seg.nii"))

    if fname_src_label:
        Image(fname_src_label).save(os.path.join(path_tmp, "src_label.nii"))
        Image(fname_dest_label).save(os.path.join(path_tmp, "dest_label.nii"))

    if fname_mask != '':
        Image(fname_mask).save(os.path.join(path_tmp, "mask.nii.gz"))

    # go to tmp folder
    curdir = os.getcwd()
    os.chdir(path_tmp)

    # reorient destination to RPI
    Image('dest.nii').change_orientation("RPI").save('dest_RPI.nii')
    if fname_dest_seg:
        Image('dest_seg.nii').change_orientation("RPI").save('dest_seg_RPI.nii')
    if fname_dest_label:
        Image('dest_label.nii').change_orientation("RPI").save('dest_label_RPI.nii')
    if fname_mask:
        # TODO: change output name
        Image('mask.nii.gz').change_orientation("RPI").save('mask.nii.gz')

    if identity:
        # overwrite paramregmulti and only do one identity transformation
        step0 = Paramreg(step='0', type='im', algo='syn', metric='MI', iter='0', shrink='1', smooth='0', gradStep='0.5')
        paramregmulti = ParamregMultiStep([step0])

    # initialize list of warping fields
    warp_forward = []
    warp_forward_winv = []
    warp_inverse = []
    warp_inverse_winv = []
    generate_warpinv = 1

    # initial warping is specified, update list of warping fields and skip step=0
    if fname_initwarp:
        printv('\nSkip step=0 and replace with initial transformations: ', param.verbose)
        printv('  ' + fname_initwarp, param.verbose)
        # copy(fname_initwarp, 'warp_forward_0.nii.gz')
        warp_forward.append(fname_initwarp)
        start_step = 1
        if fname_initwarpinv:
            warp_inverse.append(fname_initwarpinv)
        else:
            printv('\nWARNING: No initial inverse warping field was specified, therefore the registration will be '
                   'src->dest only, and the inverse warping field will NOT be generated.', param.verbose, 'warning')
            generate_warpinv = 0
    else:
        if same_space:
            start_step = 1
        else:
            start_step = 0

    # loop across registration steps
    for i_step in range(start_step, len(paramregmulti.steps)):
        step = paramregmulti.steps[str(i_step)]
        printv('\n--\nESTIMATE TRANSFORMATION FOR STEP #' + str(i_step), param.verbose)
        # identify which is the src and dest
        if step.type == 'im':
            src = ['src.nii']
            dest = ['dest_RPI.nii']
            interp_step = ['spline']
        elif step.type == 'seg':
            src = ['src_seg.nii']
            dest = ['dest_seg_RPI.nii']
            interp_step = ['nn']
        elif step.type == 'imseg':
            src = ['src.nii', 'src_seg.nii']
            dest = ['dest_RPI.nii', 'dest_seg_RPI.nii']
            interp_step = ['spline', 'nn']
        elif step.type == 'label':
            src = ['src_label.nii']
            dest = ['dest_label_RPI.nii']
            interp_step = ['nn']
        else:
            printv('ERROR: Wrong image type: {}'.format(step.type), 1, 'error')

        # if step>0, apply warp_forward_concat to the src image to be used
        if (not same_space and i_step > 0) or (same_space and i_step > 1):
            printv('\nApply transformation from previous step', param.verbose)
            for ifile in range(len(src)):
                sct_apply_transfo.main(argv=[
                    '-i', src[ifile],
                    '-d', dest[ifile],
                    '-o', add_suffix(src[ifile], '_reg'),
                    '-x', interp_step[ifile],
                    '-w'] + warp_forward
                )
                src[ifile] = add_suffix(src[ifile], '_reg')

        # register src --> dest
        warp_forward_out, warp_inverse_out = register(src=src, dest=dest, step=step, param=param)

        # deal with transformations with "-" as prefix. They should be inverted with calling isct_ComposeMultiTransform.
        if warp_forward_out[0] == "-":
            warp_forward_out = warp_forward_out[1:]
            warp_forward_winv.append(warp_forward_out)
        if warp_inverse_out[0] == "-":
            warp_inverse_out = warp_inverse_out[1:]
            warp_inverse_winv.append(warp_inverse_out)

        # update list of forward/inverse transformations
        warp_forward.append(warp_forward_out)
        warp_inverse.insert(0, warp_inverse_out)

    # Concatenate transformations
    printv('\nConcatenate transformations...', param.verbose)

    # if a warping field needs to be inverted, remove it from warp_forward
    warp_forward = [f for f in warp_forward if f not in warp_forward_winv]
    dimensionality = len(Image("dest.nii").hdr.get_data_shape())
    cmd = ['isct_ComposeMultiTransform', f"{dimensionality}", 'warp_src2dest.nii.gz', '-R', 'dest.nii']

    if warp_forward_winv:
        cmd.append('-i')
        cmd += reversed(warp_forward_winv)
    if warp_forward:
        cmd += reversed(warp_forward)

    status, output = run_proc(cmd, is_sct_binary=True)
    if status != 0:
        raise RuntimeError(f"Subprocess call {cmd} returned non-zero: {output}")

    # if an inverse warping field needs to be inverted, remove it from warp_inverse_winv
    warp_inverse = [f for f in warp_inverse if f not in warp_inverse_winv]
    cmd = ['isct_ComposeMultiTransform', f"{dimensionality}", 'warp_dest2src.nii.gz', '-R', 'src.nii']
    dimensionality = len(Image("dest.nii").hdr.get_data_shape())

    if warp_inverse_winv:
        cmd.append('-i')
        cmd += reversed(warp_inverse_winv)
    if warp_inverse:
        cmd += reversed(warp_inverse)

    status, output = run_proc(cmd, is_sct_binary=True)
    if status != 0:
        raise RuntimeError(f"Subprocess call {cmd} returned non-zero: {output}")

    # TODO: make the following code optional (or move it to sct_register_multimodal)
    # Apply warping field to src data
    printv('\nApply transfo source --> dest...', param.verbose)
    sct_apply_transfo.main(argv=[
        '-i', 'src.nii',
        '-d', 'dest.nii',
        '-w', 'warp_src2dest.nii.gz',
        '-o', 'src_reg.nii',
        '-x', interp])

    if generate_warpinv:
        printv('\nApply transfo dest --> source...', param.verbose)
        sct_apply_transfo.main(argv=[
            '-i', 'dest.nii',
            '-d', 'src.nii',
            '-w', 'warp_dest2src.nii.gz',
            '-o', 'dest_reg.nii',
            '-x', interp])

    # come back
    os.chdir(curdir)

    # Generate output files
    # ------------------------------------------------------------------------------------------------------------------

    printv('\nGenerate output files...', param.verbose)

    # generate src -> dest output files
    fname_src2dest = os.path.join(path_out, file_out + ext_out)
    generate_output_file(os.path.join(path_tmp, "src_reg.nii"), fname_src2dest, param.verbose)
    if fname_output_warp == '':
        fname_output_warp = os.path.join(path_out, 'warp_' + file_src + '2' + file_dest + '.nii.gz')
    generate_output_file(os.path.join(path_tmp, "warp_src2dest.nii.gz"), fname_output_warp, param.verbose)

    # generate dest -> src output files
    if generate_warpinv:
        fname_dest2src = os.path.join(path_out, file_out_inv + ext_dest)
        generate_output_file(os.path.join(path_tmp, "dest_reg.nii"), fname_dest2src, param.verbose)
        fname_output_warpinv = os.path.join(path_out, 'warp_' + file_dest + '2' + file_src + '.nii.gz')
        generate_output_file(os.path.join(path_tmp, "warp_dest2src.nii.gz"), fname_output_warpinv, param.verbose)
    else:
        # we skip generating files if there is no inverse warping field (i.e. we're doing a one-way registration)
        fname_dest2src = None
        fname_output_warpinv = None

    # Delete temporary files
    if param.remove_temp_files:
        printv('\nRemove temporary files...', param.verbose)
        rmtree(path_tmp, verbose=param.verbose)

    return fname_src2dest, fname_dest2src, fname_output_warp, fname_output_warpinv


# register images
# ==========================================================================================
def register(src, dest, step, param):
    """
    Register src onto dest image. Output affine transformations that need to be inverted will have the prefix "-".
    """
    # initiate default parameters of antsRegistration transformation
    ants_registration_params = {'rigid': '', 'affine': '', 'compositeaffine': '', 'similarity': '', 'translation': '',
                                'bspline': ',10', 'gaussiandisplacementfield': ',3,0',
                                'bsplinedisplacementfield': ',5,10', 'syn': ',3,0', 'bsplinesyn': ',1,3'}

    output = ''  # default output if problem

    # If the input type is either im or seg, we can convert the input list into a string for improved code clarity
    if not step.type == 'imseg':
        src = src[0]
        dest = dest[0]

    # display arguments
    printv('Registration parameters:', param.verbose)
    printv('  type ........... ' + step.type, param.verbose)
    printv('  algo ........... ' + step.algo, param.verbose)
    printv('  slicewise ...... ' + step.slicewise, param.verbose)
    printv('  metric ......... ' + step.metric, param.verbose)
    printv('  samplStrategy .. ' + step.samplingStrategy, param.verbose)
    printv('  samplPercent ... ' + step.samplingPercentage, param.verbose)
    printv('  iter ........... ' + step.iter, param.verbose)
    printv('  smooth ......... ' + step.smooth, param.verbose)
    printv('  laplacian ...... ' + step.laplacian, param.verbose)
    printv('  shrink ......... ' + step.shrink, param.verbose)
    printv('  gradStep ....... ' + step.gradStep, param.verbose)
    printv('  deformation .... ' + step.deformation, param.verbose)
    printv('  init ........... ' + step.init, param.verbose)
    printv('  poly ........... ' + step.poly, param.verbose)
    printv('  filter_size .... ' + str(step.filter_size), param.verbose)
    printv('  dof ............ ' + step.dof, param.verbose)
    printv('  smoothWarpXY ... ' + step.smoothWarpXY, param.verbose)
    printv('  rot_method ..... ' + step.rot_method, param.verbose)

    # set metricSize
    if step.metric == 'MI':
        metricSize = '32'  # corresponds to number of bins
    else:
        metricSize = '4'  # corresponds to radius (for CC, MeanSquares...)

    # set masking
    if param.fname_mask:
        fname_mask = 'mask.nii.gz'
        masking = ['-x', 'mask.nii.gz']
    else:
        fname_mask = ''
        masking = []

    # # landmark-based registration
    if step.type in ['label']:
        warp_forward_out, warp_inverse_out = register_step_label(
            src=src,
            dest=dest,
            step=step,
            verbose=param.verbose,
        )

    elif step.algo == 'slicereg':
        warp_forward_out, warp_inverse_out, _ = register_step_ants_slice_regularized_registration(
            src=src,
            dest=dest,
            step=step,
            metricSize=metricSize,
            fname_mask=fname_mask,
            verbose=param.verbose,
        )

    # ANTS 3d
    elif step.algo.lower() in ants_registration_params and step.slicewise == '0':  # FIXME [AJ]
        warp_forward_out, warp_inverse_out = register_step_ants_registration(
            src=src,
            dest=dest,
            step=step,
            masking=masking,
            ants_registration_params=ants_registration_params,
            padding=param.padding,
            metricSize=metricSize,
            verbose=param.verbose,
        )

    # ANTS 2d
    elif step.algo.lower() in ants_registration_params and step.slicewise == '1':  # FIXME [AJ]
        warp_forward_out, warp_inverse_out = register_step_slicewise_ants(
            src=src,
            dest=dest,
            step=step,
            ants_registration_params=ants_registration_params,
            fname_mask=fname_mask,
            remove_temp_files=param.remove_temp_files,
            verbose=param.verbose,
        )

    # slice-wise transfo
    elif step.algo in ['centermass', 'centermassrot', 'columnwise']:
        # check if user provided a mask-- if so, inform it will be ignored
        if fname_mask:
            printv('\nWARNING: algo ' + step.algo + ' will ignore the provided mask.\n', 1, 'warning')

        warp_forward_out, warp_inverse_out = register_step_slicewise(
            src=src,
            dest=dest,
            step=step,
            ants_registration_params=ants_registration_params,
            remove_temp_files=param.remove_temp_files,
            verbose=param.verbose,
        )

    else:
        printv('\nERROR: algo ' + step.algo + ' does not exist. Exit program\n', 1, 'error')

    if not os.path.isfile(warp_forward_out):
        # no forward warping field for rigid and affine
        printv('\nERROR: file ' + warp_forward_out + ' doesn\'t exist (or is not a file).\n' + output +
               '\nERROR: ANTs failed. Exit program.\n', 1, 'error')
    elif not os.path.isfile(warp_inverse_out) and \
            step.algo not in ['rigid', 'affine', 'translation'] and \
            step.type not in ['label']:
        # no inverse warping field for rigid and affine
        printv('\nERROR: file ' + warp_inverse_out + ' doesn\'t exist (or is not a file).\n' + output +
               '\nERROR: ANTs failed. Exit program.\n', 1, 'error')
    else:
        # rename warping fields
        if (step.algo.lower() in ['rigid', 'affine', 'translation'] and
                step.slicewise == '0'):
            # if ANTs is used with affine/rigid --> outputs .mat file
            warp_forward = 'warp_forward_' + str(step.step) + '.mat'
            os.rename(warp_forward_out, warp_forward)
            warp_inverse = '-warp_forward_' + str(step.step) + '.mat'
        elif step.type in ['label']:
            # if label-based registration is used --> outputs .txt file
            warp_forward = 'warp_forward_' + str(step.step) + '.txt'
            os.rename(warp_forward_out, warp_forward)
            warp_inverse = '-warp_forward_' + str(step.step) + '.txt'
        else:
            warp_forward = 'warp_forward_' + str(step.step) + '.nii.gz'
            warp_inverse = 'warp_inverse_' + str(step.step) + '.nii.gz'
            os.rename(warp_forward_out, warp_forward)
            os.rename(warp_inverse_out, warp_inverse)

    return warp_forward, warp_inverse


if __name__ == "__main__":
    init_sct()
    main(sys.argv[1:])<|MERGE_RESOLUTION|>--- conflicted
+++ resolved
@@ -33,11 +33,7 @@
                                         cache_save, cache_signature, cache_valid)
 from spinalcordtoolbox.utils.shell import (SCTArgumentParser, ActionCreateFolder, Metavar, list_type,
                                            printv, display_viewer_syntax)
-<<<<<<< HEAD
 from spinalcordtoolbox.utils.sys import set_loglevel, init_sct
-=======
-from spinalcordtoolbox.utils.sys import set_global_loglevel, init_sct
->>>>>>> a7bfba83
 from spinalcordtoolbox import __data_dir__
 import spinalcordtoolbox.image as msct_image
 import spinalcordtoolbox.labels as sct_labels

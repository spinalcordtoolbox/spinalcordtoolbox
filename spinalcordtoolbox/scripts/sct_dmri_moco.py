--- conflicted
+++ resolved
@@ -29,15 +29,10 @@
 import sys
 import os
 
-<<<<<<< HEAD
 from spinalcordtoolbox.moco import ParamMoco, moco_wrapper, moco_wrapper_interleaved
-from spinalcordtoolbox.utils import SCTArgumentParser, Metavar, ActionCreateFolder, list_type, init_sct, set_global_loglevel
-=======
-from spinalcordtoolbox.moco import ParamMoco, moco_wrapper
 from spinalcordtoolbox.utils.sys import init_sct, set_loglevel
 from spinalcordtoolbox.utils.shell import SCTArgumentParser, Metavar, ActionCreateFolder, list_type, display_viewer_syntax
 from spinalcordtoolbox.reports.qc import generate_qc
->>>>>>> afac95d7
 
 
 def get_parser():
@@ -219,14 +214,11 @@
         raise parser.error("Both '-qc' and '-qc-seg' are required in order to generate a QC report.")
 
     # run moco
-<<<<<<< HEAD
     if param.interleaved == '1':
         # split input data to two datasets (even and odd slices), run moco in each sub-dataset and merge back the data
-        moco_wrapper_interleaved(param)
+        fname_output_image = moco_wrapper_interleaved(param)
     else:
-        moco_wrapper(param)
-=======
-    fname_output_image = moco_wrapper(param)
+        fname_output_image = moco_wrapper(param)
 
     set_loglevel(verbose)  # moco_wrapper changes verbose to 0, see issue #3341
 
@@ -237,7 +229,6 @@
                     subject=qc_subject, process='sct_dmri_moco')
 
     display_viewer_syntax([fname_output_image, param.fname_data], mode='ortho,ortho')
->>>>>>> afac95d7
 
 
 if __name__ == "__main__":

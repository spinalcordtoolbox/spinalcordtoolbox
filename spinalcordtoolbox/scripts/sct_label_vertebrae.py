--- conflicted
+++ resolved
@@ -352,15 +352,9 @@
              )
 
     # Threshold segmentation at 0.5
-<<<<<<< HEAD
-    run_proc(['sct_maths', '-i', 'segmentation_straight.nii', '-thr', '0.5', '-o', 'segmentation_straight.nii'],
-             verbose)
-=======
     img = Image('segmentation_straight.nii')
     img.data = threshold(img.data, 0.5)
     img.save()
-
->>>>>>> e408b658
 
     # If disc label file is provided, label vertebrae using that file instead of automatically
     if fname_disc:

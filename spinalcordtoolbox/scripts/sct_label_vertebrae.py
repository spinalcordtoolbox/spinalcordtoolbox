#!/usr/bin/env python
#########################################################################################
#
# Detect vertebral levels using cord centerline (or segmentation).
#
# ---------------------------------------------------------------------------------------
# Copyright (c) 2013 Polytechnique Montreal <www.neuro.polymtl.ca>
# Authors: Eugenie Ullmann, Karun Raju, Tanguy Duval, Julien Cohen-Adad
#
# About the license: see the file LICENSE.TXT
#########################################################################################

import sys
import os
import argparse

import numpy as np

from spinalcordtoolbox.image import Image, generate_output_file

from spinalcordtoolbox.vertebrae.core import create_label_z, get_z_and_disc_values_from_label, vertebral_detection, \
    clean_labeled_segmentation, label_vert
from spinalcordtoolbox.vertebrae.detect_c2c3 import detect_c2c3
from spinalcordtoolbox.reports.qc import generate_qc
from spinalcordtoolbox.math import dilate
from spinalcordtoolbox.labels import create_labels_along_segmentation
from spinalcordtoolbox.utils.shell import Metavar, SmartFormatter, ActionCreateFolder, list_type, display_viewer_syntax
from spinalcordtoolbox.utils.sys import init_sct, run_proc, printv, __data_dir__, set_global_loglevel
from spinalcordtoolbox.utils.fs import tmp_create, cache_signature, cache_valid, cache_save, \
    copy, extract_fname, rmtree

from spinalcordtoolbox.scripts import sct_straighten_spinalcord


# PARAMETERS
class Param:
    # The constructor
    def __init__(self):
        self.shift_AP = 32  # 0#32  # shift the centerline towards the spine (in voxel).
        self.size_AP = 20  # 41#11  # window size in AP direction (=y) (in voxel)
        self.size_RL = 30  # 1 # window size in RL direction (=x) (in voxel)
        self.size_IS = 19  # window size in IS direction (=z) (in voxel)
        self.shift_AP_visu = 15  # 0#15  # shift AP for displaying disc values
        self.smooth_factor = [3, 1, 1]  # [3, 1, 1]
        self.gaussian_std = 1.0  # STD of the Gaussian function, centered at the most rostral point of the image, and used to weight C2-C3 disk location finding towards the rostral portion of the FOV. Values to set between 0.1 (strong weighting) and 999 (no weighting).
        self.path_qc = None

    # update constructor with user's parameters
    def update(self, param_user):
        list_objects = param_user.split(',')
        for object in list_objects:
            if len(object) < 2:
                printv('ERROR: Wrong usage.', 1, type='error')
            obj = object.split('=')
            if obj[0] == 'gaussian_std':
                setattr(self, obj[0], float(obj[1]))
            else:
                setattr(self, obj[0], int(obj[1]))


def get_parser():
    # initialize default param
    param_default = Param()
    # parser initialisation
    parser = argparse.ArgumentParser(
        description=(
            "This function takes an anatomical image and its cord segmentation (binary file), and outputs the "
            "cord segmentation labeled with vertebral level. The algorithm requires an initialization (first disc) and "
            "then performs a disc search in the superior, then inferior direction, using template disc matching based "
            "on mutual information score. The automatic method uses the module implemented in "
            "'spinalcordtoolbox/vertebrae/detect_c2c3.py' to detect the C2-C3 disc.\n"
            "Tips: To run the function with init txt file that includes flags -initz/-initcenter:\n"
            "  sct_label_vertebrae -i t2.nii.gz -s t2_seg-manual.nii.gz  '$(< init_label_vertebrae.txt)'"
        ),
        formatter_class=SmartFormatter,
        add_help=None,
        prog=os.path.basename(__file__).strip(".py")
    )

    mandatory = parser.add_argument_group("\nMANDATORY ARGUMENTS")
    mandatory.add_argument(
        '-i',
        metavar=Metavar.file,
        required=True,
        help="Input image. Example: t2.nii.gz"
    )
    mandatory.add_argument(
        '-s',
        metavar=Metavar.file,
        required=True,
        help="Segmentation of the spinal cord. Example: t2_seg.nii.gz"
    )
    mandatory.add_argument(
        '-c',
        choices=['t1', 't2'],
        required=True,
        help="Type of image contrast. 't2': cord dark / CSF bright. 't1': cord bright / CSF dark"
    )

    optional = parser.add_argument_group("\nOPTIONAL ARGUMENTS")
    optional.add_argument(
        "-h",
        "--help",
        action="help",
        help="Show this help message and exit."
    )
    optional.add_argument(
        '-t',
        metavar=Metavar.folder,
        default=os.path.join(__data_dir__, "PAM50"),
        help="Path to template."
    )
    optional.add_argument(
        '-initz',
        metavar=Metavar.list,
        type=list_type(',', int),
        help="R|Initialize using slice number and disc value. Example: 68,4 (slice 68 corresponds to disc C3/C4). "
             "Example: 125,3\n"
             "WARNING: Slice number should correspond to superior-inferior direction (e.g. Z in RPI orientation, but "
             "Y in LIP orientation)."
    )
    optional.add_argument(
        '-initcenter',
        metavar=Metavar.int,
        type=int,
        help="Initialize using disc value centered in the rostro-caudal direction. If the spine is curved, then "
             "consider the disc that projects onto the cord at the center of the z-FOV."
    )
    optional.add_argument(
        '-initfile',
        metavar=Metavar.file,
        help="Initialize labeling by providing a text file which includes either -initz or -initcenter flag."
    )
    optional.add_argument(
        '-initlabel',
        metavar=Metavar.file,
        help="Initialize vertebral labeling by providing a nifti file that has a single disc label. An example of "
             "such file is a single voxel with value '3', which would be located at the posterior tip of C2-C3 disc. "
             "Such label file can be created using: sct_label_utils -i IMAGE_REF -create-viewer 3 ; or by using the "
             "Python module 'detect_c2c3' implemented in 'spinalcordtoolbox/vertebrae/detect_c2c3.py'."
    )
    optional.add_argument(
        '-discfile',
        metavar=Metavar.file,
        help="File with disc labels, which will be used to transform the input segmentation into a vertebral level "
             "file. In that case, there will be no disc detection. The convention for disc labels is the following: "
             "value=3 -> disc C2/C3, value=4 -> disc C3/C4, etc."
    )
    optional.add_argument(
        '-ofolder',
        metavar=Metavar.file,
        action=ActionCreateFolder,
        default='',
        help="Output folder."
    )
    optional.add_argument(
        '-laplacian',
        metavar=Metavar.int,
        type=int,
        choices=[0, 1],
        default=0,
        help="Apply Laplacian filtering. More accurate but could mistake disc depending on anatomy."
    )
    optional.add_argument(
        '-clean-labels',
        metavar=Metavar.int,
        type=int,
        choices=[0, 1],
        default=0,
        help=" Clean output labeled segmentation to resemble original segmentation."
    )
    optional.add_argument(
        '-scale-dist',
        metavar=Metavar.float,
        type=float,
        default=1.,
        help="Scaling factor to adjust the average distance between two adjacent intervertebral discs. For example, "
             "if you are dealing with images from pediatric population, the distance should be reduced, so you can "
             "try a scaling factor of about 0.7."
    )
    optional.add_argument(
        '-param',
        metavar=Metavar.list,
        type=list_type(',', str),
        help=f"R|Advanced parameters. Assign value with \"=\"; Separate arguments with \",\"\n"
        f"  - shift_AP [mm]: AP shift of centerline for disc search. Default={param_default.shift_AP}.\n"
        f"  - size_AP [mm]: AP window size for disc search. Default={param_default.size_AP}.\n"
        f"  - size_RL [mm]: RL window size for disc search. Default={param_default.size_RL}.\n"
        f"  - size_IS [mm]: IS window size for disc search. Default={param_default.size_IS}.\n"
        f"  - gaussian_std [mm]: STD of the Gaussian function, centered at the most rostral point of the "
        f"image, and used to weight C2-C3 disk location finding towards the rostral portion of the FOV. Values "
        f"to set between 0.1 (strong weighting) and 999 (no weighting). "
        f"Default={param_default.gaussian_std}.\n"
    )
    optional.add_argument(
        '-r',
        metavar=Metavar.int,
        type=int,
        choices=[0, 1],
        default=1,
        help="Remove temporary files."
    )
    optional.add_argument(
        '-v',
        metavar=Metavar.int,
        type=int,
        choices=[0, 1, 2],
        default=1,
        # Values [0, 1, 2] map to logging levels [WARNING, INFO, DEBUG], but are also used as "if verbose == #" in API
        help="Verbosity. 0: Display only errors/warnings, 1: Errors/warnings + info messages, 2: Debug mode"
    )
    optional.add_argument(
        '-qc',
        metavar=Metavar.folder,
        action=ActionCreateFolder,
        default=param_default.path_qc,
        help="The path where the quality control generated content will be saved."
    )
    optional.add_argument(
        '-qc-dataset',
        metavar=Metavar.str,
        help="If provided, this string will be mentioned in the QC report as the dataset the process was run on."
    )
    optional.add_argument(
        '-qc-subject',
        metavar=Metavar.str,
        help="If provided, this string will be mentioned in the QC report as the subject the process was run on."
    )

    return parser


<<<<<<< HEAD
def main(args=None):
=======
def main(argv=None):
    parser = get_parser()
    arguments = parser.parse_args(argv if argv else ['--help'])
    verbose = arguments.v
    set_global_loglevel(verbose=verbose)

>>>>>>> 6172cd22
    # initializations
    initz = ''
    initcenter = ''
    fname_initlabel = ''
    file_labelz = 'labelz.nii.gz'
    param = Param()

    fname_in = os.path.abspath(arguments.i)
    fname_seg = os.path.abspath(arguments.s)
    contrast = arguments.c
    path_template = os.path.abspath(arguments.t)
    scale_dist = arguments.scale_dist
    path_output = arguments.ofolder
    param.path_qc = arguments.qc
    if arguments.discfile is not None:
        fname_disc = os.path.abspath(arguments.discfile)
    else:
        fname_disc = None
    if arguments.initz is not None:
        initz = arguments.initz
        if len(initz) != 2:
            raise ValueError('--initz takes two arguments: position in superior-inferior direction, label value')
    if arguments.initcenter is not None:
        initcenter = arguments.initcenter
    # if user provided text file, parse and overwrite arguments
    if arguments.initfile is not None:
        file = open(arguments.initfile, 'r')
        initfile = ' ' + file.read().replace('\n', '')
        arg_initfile = initfile.split(' ')
        for idx_arg, arg in enumerate(arg_initfile):
            if arg == '-initz':
                initz = [int(x) for x in arg_initfile[idx_arg + 1].split(',')]
                if len(initz) != 2:
                    raise ValueError(
                        '--initz takes two arguments: position in superior-inferior direction, label value')
            if arg == '-initcenter':
                initcenter = int(arg_initfile[idx_arg + 1])
    if arguments.initlabel is not None:
        # get absolute path of label
        fname_initlabel = os.path.abspath(arguments.initlabel)
    if arguments.param is not None:
        param.update(arguments.param[0])
    remove_temp_files = arguments.r
    clean_labels = arguments.clean_labels
    laplacian = arguments.laplacian

    path_tmp = tmp_create(basename="label_vertebrae")

    # Copying input data to tmp folder
    printv('\nCopying input data to tmp folder...', verbose)
    Image(fname_in).save(os.path.join(path_tmp, "data.nii"))
    Image(fname_seg).save(os.path.join(path_tmp, "segmentation.nii"))

    # Go go temp folder
    curdir = os.getcwd()
    os.chdir(path_tmp)

    # Straighten spinal cord
    printv('\nStraighten spinal cord...', verbose)
    # check if warp_curve2straight and warp_straight2curve already exist (i.e. no need to do it another time)

    cache_sig = cache_signature(
        input_files=[fname_in, fname_seg],
    )
    cachefile = os.path.join(curdir, "straightening.cache")
    if (cache_valid(cachefile, cache_sig) and
            os.path.isfile(os.path.join(curdir, "warp_curve2straight.nii.gz")) and
            os.path.isfile(os.path.join(curdir, "warp_straight2curve.nii.gz")) and
            os.path.isfile(os.path.join(curdir, "straight_ref.nii.gz"))):

        # if they exist, copy them into current folder
        printv('Reusing existing warping field which seems to be valid', verbose, 'warning')
        copy(os.path.join(curdir, "warp_curve2straight.nii.gz"), 'warp_curve2straight.nii.gz')
        copy(os.path.join(curdir, "warp_straight2curve.nii.gz"), 'warp_straight2curve.nii.gz')
        copy(os.path.join(curdir, "straight_ref.nii.gz"), 'straight_ref.nii.gz')
        # apply straightening
        run_proc('isct_antsApplyTransforms -d 3 -i %s -r %s -t %s -o %s -n %s' %
                 ('data.nii',
                  'straight_ref.nii.gz',
                  'warp_curve2straight.nii.gz',
                  'data_straight.nii',
                  'Linear'),
                 verbose=verbose,
                 is_sct_binary=True,
                 )
    else:
        sct_straighten_spinalcord.main(argv=[
            '-i', 'data.nii',
            '-s', 'segmentation.nii',
            '-r', str(remove_temp_files),
            '-v', str(verbose),
        ])
        cache_save(cachefile, cache_sig)

    # resample to 0.5mm isotropic to match template resolution
    printv('\nResample to 0.5mm isotropic...', verbose)
    s, o = run_proc(['sct_resample', '-i', 'data_straight.nii', '-mm', '0.5x0.5x0.5', '-x', 'linear', '-o',
                     'data_straightr.nii'], verbose=verbose)

    # Apply straightening to segmentation
    # N.B. Output is RPI
    printv('\nApply straightening to segmentation...', verbose)
    run_proc('isct_antsApplyTransforms -d 3 -i %s -r %s -t %s -o %s -n %s' %
             ('segmentation.nii',
              'data_straightr.nii',
              'warp_curve2straight.nii.gz',
              'segmentation_straight.nii',
              'Linear'),
             verbose=verbose,
             is_sct_binary=True,
             )
    # Threshold segmentation at 0.5
    run_proc(['sct_maths', '-i', 'segmentation_straight.nii', '-thr', '0.5', '-o', 'segmentation_straight.nii'],
             verbose)

    # If disc label file is provided, label vertebrae using that file instead of automatically
    if fname_disc:
        # Apply straightening to disc-label
        printv('\nApply straightening to disc labels...', verbose)
        run_proc('sct_apply_transfo -i %s -d %s -w %s -o %s -x %s' %
                 (fname_disc,
                  'data_straight.nii',
                  'warp_curve2straight.nii.gz',
                  'labeldisc_straight.nii.gz',
                  'label'),
                 verbose=verbose
                 )
        label_vert('segmentation_straight.nii', 'labeldisc_straight.nii.gz', verbose=1)

    else:
        # create label to identify disc
        printv('\nCreate label to identify disc...', verbose)
        fname_labelz = os.path.join(path_tmp, file_labelz)
        if initz or initcenter:
            if initcenter:
                # find z centered in FOV
                nii = Image('segmentation.nii').change_orientation("RPI")
                nx, ny, nz, nt, px, py, pz, pt = nii.dim  # Get dimensions
                z_center = int(np.round(nz / 2))  # get z_center
                initz = [z_center, initcenter]

            im_label = create_labels_along_segmentation(Image('segmentation.nii'), [(initz[0], initz[1])])
            im_label.data = dilate(im_label.data, 3, 'ball')
            im_label.save(fname_labelz)

        elif fname_initlabel:
            Image(fname_initlabel).save(fname_labelz)

        else:
            # automatically finds C2-C3 disc
            im_data = Image('data.nii')
            im_seg = Image('segmentation.nii')
            if not remove_temp_files:  # because verbose is here also used for keeping temp files
                verbose_detect_c2c3 = 2
            else:
                verbose_detect_c2c3 = 0
            im_label_c2c3 = detect_c2c3(im_data, im_seg, contrast, verbose=verbose_detect_c2c3)
            ind_label = np.where(im_label_c2c3.data)
            if not np.size(ind_label) == 0:
                # Disc C2/C3 has value 3.
                im_label_c2c3.data[ind_label] = 3
            else:
                printv('Automatic C2-C3 detection failed. Please provide manual label with sct_label_utils', 1,
                       'error')
                sys.exit()
            im_label_c2c3.save(fname_labelz)

        # dilate label so it is not lost when applying warping
        dilate(Image(fname_labelz), 5, 'ball').save(fname_labelz)

        # Apply straightening to z-label

        printv('\nAnd apply straightening to label...', verbose)
        run_proc('isct_antsApplyTransforms -d 3 -i %s -r %s -t %s -o %s -n %s' %
                 (file_labelz,
                  'data_straightr.nii',
                  'warp_curve2straight.nii.gz',
                  'labelz_straight.nii.gz',
                  'NearestNeighbor'),
                 verbose=verbose,
                 is_sct_binary=True,
                 )
        # get z value and disk value to initialize labeling
        # After resampling to match template resolution
        run_proc('sct_resample -i labelz_straight.nii.gz -mm 0.5 -x nn -o labelz_straight_r.nii.gz')
        printv('\nGet z and disc values from straight label...', verbose)
        init_disc = get_z_and_disc_values_from_label('labelz_straight_r.nii.gz')
        printv('.. ' + str(init_disc), verbose)

        # apply laplacian filtering
        if laplacian:
            printv('\nApply Laplacian filter...', verbose)
            run_proc(['sct_maths', '-i', 'data_straightr.nii', '-laplacian', '1', '-o', 'data_straightr.nii'], verbose)

        # detect vertebral levels on straight spinal cord
        init_disc[1] = init_disc[1] - 1
        vertebral_detection('data_straightr.nii', 'segmentation_straight.nii', contrast, param, init_disc=init_disc,
                            verbose=verbose, path_template=path_template, path_output=path_output,
                            scale_dist=scale_dist)

    # un-straighten labeled spinal cord
    printv('\nUn-straighten labeling...', verbose)
    run_proc('isct_antsApplyTransforms -d 3 -i %s -r %s -t %s -o %s -n %s' %
             ('segmentation_straight_labeled.nii',
              'segmentation.nii',
              'warp_straight2curve.nii.gz',
              'segmentation_labeled.nii',
              'NearestNeighbor'),
             verbose=verbose,
             is_sct_binary=True,
             )

    # un-straighten posterior disc map
    # it won't exist if we don't use the detection since it is based on the network prediction
    if fname_disc is None:
        printv('\nUn-straighten posterior disc map...', verbose)
        run_proc('sct_apply_transfo -i %s -d %s -w %s -o %s -x %s' %
                 ('disc_posterior_tmp.nii.gz',
                  'segmentation.nii',
                  'warp_straight2curve.nii.gz',
                  'label_disc_posterior.nii.gz',
                  'label'),
                 verbose=verbose
                 )

    if clean_labels:
        # Clean labeled segmentation
        printv('\nClean labeled segmentation (correct interpolation errors)...', verbose)
        clean_labeled_segmentation('segmentation_labeled.nii', 'segmentation.nii', 'segmentation_labeled.nii')

    # label discs
    printv('\nLabel discs...', verbose)
    printv('\nUn-straighten labeled discs...', verbose)
    run_proc('sct_apply_transfo -i %s -d %s -w %s -o %s -x %s' %
             ('segmentation_straight_labeled_disc.nii',
              'segmentation.nii',
              'warp_straight2curve.nii.gz',
              'segmentation_labeled_disc.nii',
              'label'),
             verbose=verbose,
             is_sct_binary=True,
             )

    # come back
    os.chdir(curdir)

    # Generate output files

    path_seg, file_seg, ext_seg = extract_fname(fname_seg)
    path_in, file_in, ext_in = extract_fname(fname_in)
    fname_seg_labeled = os.path.join(path_output, file_seg + '_labeled' + ext_seg)
    printv('\nGenerate output files...', verbose)
    generate_output_file(os.path.join(path_tmp, "segmentation_labeled.nii"), fname_seg_labeled)
    generate_output_file(os.path.join(path_tmp, "segmentation_labeled_disc.nii"),
                         os.path.join(path_output, file_seg + '_labeled_discs' + ext_seg))
    if fname_disc is None:
        generate_output_file(os.path.join(path_tmp, "label_disc_posterior.nii.gz"),
                             os.path.join(path_output, file_in + '_labels-disc' + ext_in), verbose=verbose)
    # copy straightening files in case subsequent SCT functions need them
    generate_output_file(os.path.join(path_tmp, "warp_curve2straight.nii.gz"),
                         os.path.join(path_output, "warp_curve2straight.nii.gz"), verbose=verbose)
    generate_output_file(os.path.join(path_tmp, "warp_straight2curve.nii.gz"),
                         os.path.join(path_output, "warp_straight2curve.nii.gz"), verbose=verbose)
    generate_output_file(os.path.join(path_tmp, "straight_ref.nii.gz"),
                         os.path.join(path_output, "straight_ref.nii.gz"), verbose=verbose)

    # Remove temporary files
    if remove_temp_files == 1:
        printv('\nRemove temporary files...', verbose)
        rmtree(path_tmp)

    # Generate QC report
    if param.path_qc is not None:
        path_qc = os.path.abspath(arguments.qc)
        qc_dataset = arguments.qc_dataset
        qc_subject = arguments.qc_subject
        labeled_seg_file = os.path.join(path_output, file_seg + '_labeled' + ext_seg)
        generate_qc(fname_in, fname_seg=labeled_seg_file, args=argv, path_qc=os.path.abspath(path_qc),
                    dataset=qc_dataset, subject=qc_subject, process='sct_label_vertebrae')

    display_viewer_syntax([fname_in, fname_seg_labeled], colormaps=['', 'subcortical'], opacities=['1', '0.5'])


if __name__ == "__main__":
    init_sct()
    main(sys.argv[1:])
<|MERGE_RESOLUTION|>--- conflicted
+++ resolved
@@ -230,16 +230,12 @@
     return parser
 
 
-<<<<<<< HEAD
-def main(args=None):
-=======
 def main(argv=None):
     parser = get_parser()
     arguments = parser.parse_args(argv if argv else ['--help'])
     verbose = arguments.v
     set_global_loglevel(verbose=verbose)
 
->>>>>>> 6172cd22
     # initializations
     initz = ''
     initcenter = ''

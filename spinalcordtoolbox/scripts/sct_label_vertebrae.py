#!/usr/bin/env python
#########################################################################################
#
# Detect vertebral levels using cord centerline (or segmentation).
#
# ---------------------------------------------------------------------------------------
# Copyright (c) 2013 Polytechnique Montreal <www.neuro.polymtl.ca>
# Authors: Eugenie Ullmann, Karun Raju, Tanguy Duval, Julien Cohen-Adad
#
# About the license: see the file LICENSE.TXT
#########################################################################################

import sys
import os

import numpy as np

from spinalcordtoolbox.image import Image, generate_output_file

from spinalcordtoolbox.vertebrae.core import create_label_z, get_z_and_disc_values_from_label, vertebral_detection, \
    clean_labeled_segmentation, label_vert
import spinalcordtoolbox.vertebrae.deep_label_core as deep_method
from spinalcordtoolbox.vertebrae.detect_c2c3 import detect_c2c3
from spinalcordtoolbox.reports.qc import generate_qc
from spinalcordtoolbox.math import dilate
from spinalcordtoolbox.labels import create_labels_along_segmentation
from spinalcordtoolbox.utils.shell import SCTArgumentParser, Metavar, ActionCreateFolder, list_type, display_viewer_syntax
from spinalcordtoolbox.utils.sys import init_sct, run_proc, printv, __data_dir__, set_loglevel
from spinalcordtoolbox.utils.fs import tmp_create, cache_signature, cache_valid, cache_save, \
    copy, extract_fname, rmtree
from spinalcordtoolbox.math import threshold, laplacian
from spinalcordtoolbox.resampling import resample_file
import spinalcordtoolbox.scripts.sct_apply_transfo as sct_apply_transfo

from spinalcordtoolbox.scripts import sct_straighten_spinalcord, sct_apply_transfo


# PARAMETERS
class Param:
    # The constructor
    def __init__(self):
        self.shift_AP = 32  # 0#32  # shift the centerline towards the spine (in voxel).
        self.size_AP = 20  # 41#11  # window size in AP direction (=y) (in voxel)
        self.size_RL = 30  # 1 # window size in RL direction (=x) (in voxel)
        self.size_IS = 19  # window size in IS direction (=z) (in voxel)
        self.shift_AP_visu = 15  # 0#15  # shift AP for displaying disc values
        self.smooth_factor = [3, 1, 1]  # [3, 1, 1]
        self.gaussian_std = 1.0  # STD of the Gaussian function, centered at the most rostral point of the image, and used to weight C2-C3 disk location finding towards the rostral portion of the FOV. Values to set between 0.1 (strong weighting) and 999 (no weighting).
        self.path_qc = None

    # update constructor with user's parameters
    def update(self, param_user):
        list_objects = param_user.split(',')
        for object in list_objects:
            if len(object) < 2:
                printv('ERROR: Wrong usage.', 1, type='error')
            obj = object.split('=')
            if obj[0] == 'gaussian_std':
                setattr(self, obj[0], float(obj[1]))
            else:
                setattr(self, obj[0], int(obj[1]))


def get_parser():
    # initialize default param
    param_default = Param()
    parser = SCTArgumentParser(
        description=(
            "This function takes an anatomical image and its cord segmentation (binary file), and outputs the "
            "cord segmentation labeled with vertebral level. The algorithm requires an initialization (first disc) and "
            "then performs a disc search in the superior, then inferior direction, using template disc matching based "
            "on mutual information score. The automatic method uses the module implemented in "
            "'spinalcordtoolbox/vertebrae/detect_c2c3.py' to detect the C2-C3 disc.\n"
            "Tips: To run the function with init txt file that includes flags -initz/-initcenter:\n"
            "  sct_label_vertebrae -i t2.nii.gz -s t2_seg-manual.nii.gz  '$(< init_label_vertebrae.txt)'"
        )
    )

    mandatory = parser.add_argument_group("\nMANDATORY ARGUMENTS")
    mandatory.add_argument(
        '-i',
        metavar=Metavar.file,
        required=True,
        help="Input image. Example: t2.nii.gz"
    )
    mandatory.add_argument(
        '-s',
        metavar=Metavar.file,
        required=True,
        help="Segmentation of the spinal cord. Example: t2_seg.nii.gz"
    )
    mandatory.add_argument(
        '-c',
        choices=['t1', 't2'],
        required=True,
        help="Type of image contrast. 't2': cord dark / CSF bright. 't1': cord bright / CSF dark"
    )

    optional = parser.add_argument_group("\nOPTIONAL ARGUMENTS")
    optional.add_argument(
        "-h",
        "--help",
        action="help",
        help="Show this help message and exit."
    )
    optional.add_argument(
        '-t',
        metavar=Metavar.folder,
        default=os.path.join(__data_dir__, "PAM50"),
        help="Path to template."
    )
    optional.add_argument(
        '-initz',
        metavar=Metavar.list,
        type=list_type(',', int),
        help="R|Initialize using slice number and disc value. Example: 68,4 (slice 68 corresponds to disc C3/C4). "
             "Example: 125,3\n"
             "WARNING: Slice number should correspond to superior-inferior direction (e.g. Z in RPI orientation, but "
             "Y in LIP orientation)."
    )
    optional.add_argument(
        '-initcenter',
        metavar=Metavar.int,
        type=int,
        help="Initialize using disc value centered in the rostro-caudal direction. If the spine is curved, then "
             "consider the disc that projects onto the cord at the center of the z-FOV."
    )
    optional.add_argument(
        '-initfile',
        metavar=Metavar.file,
        help="Initialize labeling by providing a text file which includes either -initz or -initcenter flag."
    )
    optional.add_argument(
        '-initlabel',
        metavar=Metavar.file,
        help="Initialize vertebral labeling by providing a nifti file that has a single disc label. An example of "
             "such file is a single voxel with value '3', which would be located at the posterior tip of C2-C3 disc. "
             "Such label file can be created using: sct_label_utils -i IMAGE_REF -create-viewer 3 ; or by using the "
             "Python module 'detect_c2c3' implemented in 'spinalcordtoolbox/vertebrae/detect_c2c3.py'."
    )
    optional.add_argument(
        '-discfile',
        metavar=Metavar.file,
        help="File with disc labels, which will be used to transform the input segmentation into a vertebral level "
             "file. In that case, there will be no disc detection. The convention for disc labels is the following: "
             "value=3 -> disc C2/C3, value=4 -> disc C3/C4, etc."
    )
    optional.add_argument(
        '-ofolder',
        metavar=Metavar.file,
        action=ActionCreateFolder,
        default='',
        help="Output folder."
    )
    optional.add_argument(
        '-laplacian',
        metavar=Metavar.int,
        type=int,
        choices=[0, 1],
        default=0,
        help="Apply Laplacian filtering. More accurate but could mistake disc depending on anatomy."
    )
    optional.add_argument(
        '-clean-labels',
        metavar=Metavar.int,
        type=int,
        choices=[0, 1],
        default=0,
        help=" Clean output labeled segmentation to resemble original segmentation."
    )
    optional.add_argument(
        '-scale-dist',
        metavar=Metavar.float,
        type=float,
        default=1.,
        help="Scaling factor to adjust the average distance between two adjacent intervertebral discs. For example, "
             "if you are dealing with images from pediatric population, the distance should be reduced, so you can "
             "try a scaling factor of about 0.7."
    )
    optional.add_argument(
        '-param',
        metavar=Metavar.list,
        type=list_type(',', str),
        help=f"R|Advanced parameters. Assign value with \"=\"; Separate arguments with \",\"\n"
        f"  - shift_AP [mm]: AP shift of centerline for disc search. Default={param_default.shift_AP}.\n"
        f"  - size_AP [mm]: AP window size for disc search. Default={param_default.size_AP}.\n"
        f"  - size_RL [mm]: RL window size for disc search. Default={param_default.size_RL}.\n"
        f"  - size_IS [mm]: IS window size for disc search. Default={param_default.size_IS}.\n"
        f"  - gaussian_std [mm]: STD of the Gaussian function, centered at the most rostral point of the "
        f"image, and used to weight C2-C3 disk location finding towards the rostral portion of the FOV. Values "
        f"to set between 0.1 (strong weighting) and 999 (no weighting). "
        f"Default={param_default.gaussian_std}.\n"
    )
    optional.add_argument(
        '-method',
        default='TM',
        choices=['DL', 'TM'],
        help="DL to use deep learning method, TM to use 3D template matching"
    )
    optional.add_argument(
        '-r',
        metavar=Metavar.int,
        type=int,
        choices=[0, 1],
        default=1,
        help="Remove temporary files."
    )
    optional.add_argument(
        '-v',
        metavar=Metavar.int,
        type=int,
        choices=[0, 1, 2],
        default=1,
        # Values [0, 1, 2] map to logging levels [WARNING, INFO, DEBUG], but are also used as "if verbose == #" in API
        help="Verbosity. 0: Display only errors/warnings, 1: Errors/warnings + info messages, 2: Debug mode"
    )
    optional.add_argument(
        '-qc',
        metavar=Metavar.folder,
        action=ActionCreateFolder,
        default=param_default.path_qc,
        help="The path where the quality control generated content will be saved."
    )
    optional.add_argument(
        '-qc-dataset',
        metavar=Metavar.str,
        help="If provided, this string will be mentioned in the QC report as the dataset the process was run on."
    )
    optional.add_argument(
        '-qc-subject',
        metavar=Metavar.str,
        help="If provided, this string will be mentioned in the QC report as the subject the process was run on."
    )

    return parser


def main(argv=None):
    parser = get_parser()
    arguments = parser.parse_args(argv)
    verbose = arguments.v
    set_loglevel(verbose=verbose)

    # initializations
    initz = ''
    initcenter = ''
    fname_initlabel = ''
    file_labelz = 'labelz.nii.gz'
    param = Param()

    fname_in = os.path.abspath(arguments.i)
    fname_seg = os.path.abspath(arguments.s)
    contrast = arguments.c
    path_template = os.path.abspath(arguments.t)
    scale_dist = arguments.scale_dist
    path_output = os.path.abspath(arguments.ofolder)
    param.path_qc = arguments.qc
    if arguments.discfile is not None:
        fname_disc = os.path.abspath(arguments.discfile)
    else:
        fname_disc = None
    if arguments.initz is not None:
        initz = arguments.initz
        if len(initz) != 2:
            raise ValueError('--initz takes two arguments: position in superior-inferior direction, label value')
    if arguments.initcenter is not None:
        initcenter = arguments.initcenter
    # if user provided text file, parse and overwrite arguments
    if arguments.initfile is not None:
        file = open(arguments.initfile, 'r')
        initfile = ' ' + file.read().replace('\n', '')
        arg_initfile = initfile.split(' ')
        for idx_arg, arg in enumerate(arg_initfile):
            if arg == '-initz':
                initz = [int(x) for x in arg_initfile[idx_arg + 1].split(',')]
                if len(initz) != 2:
                    raise ValueError(
                        '--initz takes two arguments: position in superior-inferior direction, label value')
            if arg == '-initcenter':
                initcenter = int(arg_initfile[idx_arg + 1])
    if arguments.initlabel is not None:
        # get absolute path of label
        fname_initlabel = os.path.abspath(arguments.initlabel)
    if arguments.param is not None:
        param.update(arguments.param[0])
    remove_temp_files = arguments.r
    clean_labels = arguments.clean_labels
    laplacian = arguments.laplacian

    path_tmp = tmp_create(basename="label_vertebrae")

    # Copying input data to tmp folder
    printv('\nCopying input data to tmp folder...', verbose)
    Image(fname_in).save(os.path.join(path_tmp, "data.nii"))
    Image(fname_seg).save(os.path.join(path_tmp, "segmentation.nii"))

    # Go go temp folder
    curdir = os.getcwd()
    os.chdir(path_tmp)

    # Straighten spinal cord
    printv('\nStraighten spinal cord...', verbose)
    # check if warp_curve2straight and warp_straight2curve already exist (i.e. no need to do it another time)

    cache_sig = cache_signature(
        input_files=[fname_in, fname_seg],
    )
<<<<<<< HEAD
    cachefile = os.path.join(curdir, "straightening.cache")
    if (cache_valid(cachefile, cache_sig) and
            os.path.isfile(os.path.join(curdir, "warp_curve2straight.nii.gz")) and
            os.path.isfile(os.path.join(curdir, "warp_straight2curve.nii.gz"))
            and os.path.isfile(os.path.join(curdir, "straight_ref.nii.gz"))):

=======
    fname_cache = "straightening.cache"
    if (cache_valid(os.path.join(curdir, fname_cache), cache_sig)
            and os.path.isfile(os.path.join(curdir, "warp_curve2straight.nii.gz"))
            and os.path.isfile(os.path.join(curdir, "warp_straight2curve.nii.gz"))
            and os.path.isfile(os.path.join(curdir, "straight_ref.nii.gz"))):
>>>>>>> 0ff38622
        # if they exist, copy them into current folder
        printv('Reusing existing warping field which seems to be valid', verbose, 'warning')
        copy(os.path.join(curdir, "warp_curve2straight.nii.gz"), 'warp_curve2straight.nii.gz')
        copy(os.path.join(curdir, "warp_straight2curve.nii.gz"), 'warp_straight2curve.nii.gz')
        copy(os.path.join(curdir, "straight_ref.nii.gz"), 'straight_ref.nii.gz')
        # apply straightening
        run_proc('isct_antsApplyTransforms -d 3 -i %s -r %s -t %s -o %s -n %s' %
                 ('data.nii',
                  'straight_ref.nii.gz',
                  'warp_curve2straight.nii.gz',
                  'data_straight.nii',
                  'Linear'),
                 verbose=verbose,
                 is_sct_binary=True,
                 )
    else:
        sct_straighten_spinalcord.main(argv=[
            '-i', 'data.nii',
            '-s', 'segmentation.nii',
            '-r', str(remove_temp_files),
            '-v', '0',
        ])
        cache_save(os.path.join(path_output, fname_cache), cache_sig)

    # resample to 0.5mm isotropic to match template resolution
    printv('\nResample to 0.5mm isotropic...', verbose)
    s, o = resample_file('data_straight.nii', 'data_straightr.nii', '0.5', 'mm', 'linear', verbose=verbose)

    # Apply straightening to segmentation
    # N.B. Output is RPI and 0.5x0.5x0.5
    printv('\nApply straightening to segmentation...', verbose)
    sct_apply_transfo.main(['-i', 'segmentation.nii',
                            '-d', 'data_straightr.nii',
                            '-w', 'warp_curve2straight.nii.gz',
                            '-o', 'segmentation_straight.nii',
                            '-x', 'linear',
                            '-v', '0'])

    # Threshold segmentation at 0.5
    img = Image('segmentation_straight.nii')
    img.data = threshold(img.data, 0.5)
    img.save()

    # If disc label file is provided, label vertebrae using that file instead of automatically
    if fname_disc:
        # Apply straightening to disc-label
        printv('\nApply straightening to disc labels...', verbose)
        run_proc('sct_apply_transfo -i %s -d %s -w %s -o %s -x %s' %
                 (fname_disc,
                  'data_straightr.nii',
                  'warp_curve2straight.nii.gz',
                  'labeldisc_straight.nii.gz',
                  'label'),
                 verbose=verbose
                 )

        label_vert('segmentation_straight.nii', 'labeldisc_straight.nii.gz', verbose=1)

    else:
        # create label to identify disc
        printv('\nCreate label to identify disc...', verbose)
        fname_labelz = os.path.join(path_tmp, file_labelz)
        if initz or initcenter:
            if initcenter:
                # find z centered in FOV
                nii = Image('segmentation.nii').change_orientation("RPI")
                nx, ny, nz, nt, px, py, pz, pt = nii.dim  # Get dimensions
                z_center = int(np.round(nz / 2))  # get z_center
                initz = [z_center, initcenter]

            im_label = create_labels_along_segmentation(Image('segmentation.nii'), [(initz[0], initz[1])])
            im_label.data = dilate(im_label.data, 3, 'ball')
            im_label.save(fname_labelz)

        elif fname_initlabel:
            Image(fname_initlabel).save(fname_labelz)

        else:
            # automatically finds C2-C3 disc
            im_data = Image('data.nii')
            im_seg = Image('segmentation.nii')
            if not remove_temp_files:  # because verbose is here also used for keeping temp files
                verbose_detect_c2c3 = 2
            else:
                verbose_detect_c2c3 = 0
            im_label_c2c3 = detect_c2c3(im_data, im_seg, contrast, verbose=verbose_detect_c2c3)
            ind_label = np.where(im_label_c2c3.data)
            if not np.size(ind_label) == 0:
                # Disc C2/C3 has value 3.
                im_label_c2c3.data[ind_label] = 3
            else:
                printv('Automatic C2-C3 detection failed. Please provide manual label with sct_label_utils', 1,
                       'error')
                sys.exit()
            im_label_c2c3.save(fname_labelz)

        # dilate label so it is not lost when applying warping
        dilate(Image(fname_labelz), 5, 'ball').save(fname_labelz)

        # Apply straightening to z-label

        printv('\nAnd apply straightening to label...', verbose)
        sct_apply_transfo.main(['-i', file_labelz,
                                '-d', 'data_straightr.nii',
                                '-w', 'warp_curve2straight.nii.gz',
                                '-o', 'labelz_straight.nii.gz',
                                '-x', 'nn',
                                '-v', '0'])
        # get z value and disk value to initialize labeling
        # After resampling to match template resolution
        resample_file('labelz_straight.nii.gz', 'labelz_straight_r.nii.gz', '0.5x0.5x0.5', 'mm', 'nn')
        printv('\nGet z and disc values from straight label...', verbose)
        init_disc = get_z_and_disc_values_from_label('labelz_straight_r.nii.gz')
        printv('.. ' + str(init_disc), verbose)

        # apply laplacian filtering
        if laplacian:
            printv('\nApply Laplacian filter...', verbose)
            img = Image("data_straightr.nii")

            # apply std dev to each axis of the image
            sigmas = [1 for i in range(len(img.data.shape))]

            # adjust sigma based on voxel size
            sigmas = [sigmas[i] / img.dim[i + 4] for i in range(3)]

            # smooth data
            img.data = laplacian(img.data, sigmas)
            img.save()

        # detect vertebral levels on straight spinal cord
        init_disc[1] = init_disc[1] - 1
        if arguments.method == 'TM':
            vertebral_detection('data_straightr.nii', 'segmentation_straight.nii', contrast, param, init_disc=init_disc,
                                verbose=verbose, path_template=path_template, path_output=path_output,
                                scale_dist=scale_dist)
        elif arguments.method == 'DL':
            deep_method.vertebral_detection('data_straightr.nii', 'segmentation_straight.nii', contrast, param, init_disc=init_disc,
                                            verbose=verbose, path_template=path_template, path_output=path_output,
                                            scale_dist=scale_dist)

    # un-straighten labeled spinal cord
    printv('\nUn-straighten labeling...', verbose)
    sct_apply_transfo.main(['-i', 'segmentation_straight_labeled.nii',
                            '-d', 'segmentation.nii',
                            '-w', 'warp_straight2curve.nii.gz',
                            '-o', 'segmentation_labeled.nii',
                            '-x', 'nn',
                            '-v', '0'])

    # un-straighten posterior disc map
    # it won't exist if we don't use the detection since it is based on the network prediction (DL method)
    if fname_disc is None and arguments.method == 'DL':
        printv('\nUn-straighten posterior disc map...', verbose)
        sct_apply_transfo.main(['-i', 'disc_posterior_tmp.nii.gz', '-d', 'segmentation.nii', '-w',
                                'warp_straight2curve.nii.gz', '-o', 'label_disc_posterior.nii.gz',
                                '-x', 'label', '-v', verbose])

    if clean_labels:
        # Clean labeled segmentation
        printv('\nClean labeled segmentation (correct interpolation errors)...', verbose)
        clean_labeled_segmentation('segmentation_labeled.nii', 'segmentation.nii', 'segmentation_labeled.nii')

    # label discs
    printv('\nLabel discs...', verbose)
    printv('\nUn-straighten labeled discs...', verbose)
    run_proc('sct_apply_transfo -i %s -d %s -w %s -o %s -x %s' %
             ('segmentation_straight_labeled_disc.nii',
              'segmentation.nii',
              'warp_straight2curve.nii.gz',
              'segmentation_labeled_disc.nii',
              'label'),
             verbose=verbose,
             is_sct_binary=True,
             )

    # come back
    os.chdir(curdir)

    # Generate output files

    path_seg, file_seg, ext_seg = extract_fname(fname_seg)
    path_in, file_in, ext_in = extract_fname(fname_in)
    fname_seg_labeled = os.path.join(path_output, file_seg + '_labeled' + ext_seg)
    printv('\nGenerate output files...', verbose)
    generate_output_file(os.path.join(path_tmp, "segmentation_labeled.nii"), fname_seg_labeled)
    generate_output_file(os.path.join(path_tmp, "segmentation_labeled_disc.nii"),
                         os.path.join(path_output, file_seg + '_labeled_discs' + ext_seg))
    if fname_disc is None and arguments.method == 'DL':
        generate_output_file(os.path.join(path_tmp, "label_disc_posterior.nii.gz"),
                             os.path.join(path_output, file_in + '_labels-disc' + ext_in), verbose=verbose)
    # copy straightening files in case subsequent SCT functions need them
    generate_output_file(os.path.join(path_tmp, "warp_curve2straight.nii.gz"),
                         os.path.join(path_output, "warp_curve2straight.nii.gz"), verbose=verbose)
    generate_output_file(os.path.join(path_tmp, "warp_straight2curve.nii.gz"),
                         os.path.join(path_output, "warp_straight2curve.nii.gz"), verbose=verbose)
    generate_output_file(os.path.join(path_tmp, "straight_ref.nii.gz"),
                         os.path.join(path_output, "straight_ref.nii.gz"), verbose=verbose)

    # Remove temporary files
    if remove_temp_files == 1:
        printv('\nRemove temporary files...', verbose)
        rmtree(path_tmp)

    # Generate QC report
    if param.path_qc is not None:
        path_qc = os.path.abspath(arguments.qc)
        qc_dataset = arguments.qc_dataset
        qc_subject = arguments.qc_subject
        labeled_seg_file = os.path.join(path_output, file_seg + '_labeled' + ext_seg)
        generate_qc(fname_in, fname_seg=labeled_seg_file, args=argv, path_qc=os.path.abspath(path_qc),
                    dataset=qc_dataset, subject=qc_subject, process='sct_label_vertebrae')

    display_viewer_syntax([fname_in, fname_seg_labeled], colormaps=['', 'subcortical'], opacities=['1', '0.5'])


if __name__ == "__main__":
    init_sct()
    main(sys.argv[1:])
<|MERGE_RESOLUTION|>--- conflicted
+++ resolved
@@ -305,20 +305,11 @@
     cache_sig = cache_signature(
         input_files=[fname_in, fname_seg],
     )
-<<<<<<< HEAD
-    cachefile = os.path.join(curdir, "straightening.cache")
-    if (cache_valid(cachefile, cache_sig) and
-            os.path.isfile(os.path.join(curdir, "warp_curve2straight.nii.gz")) and
-            os.path.isfile(os.path.join(curdir, "warp_straight2curve.nii.gz"))
-            and os.path.isfile(os.path.join(curdir, "straight_ref.nii.gz"))):
-
-=======
     fname_cache = "straightening.cache"
     if (cache_valid(os.path.join(curdir, fname_cache), cache_sig)
             and os.path.isfile(os.path.join(curdir, "warp_curve2straight.nii.gz"))
             and os.path.isfile(os.path.join(curdir, "warp_straight2curve.nii.gz"))
             and os.path.isfile(os.path.join(curdir, "straight_ref.nii.gz"))):
->>>>>>> 0ff38622
         # if they exist, copy them into current folder
         printv('Reusing existing warping field which seems to be valid', verbose, 'warning')
         copy(os.path.join(curdir, "warp_curve2straight.nii.gz"), 'warp_curve2straight.nii.gz')

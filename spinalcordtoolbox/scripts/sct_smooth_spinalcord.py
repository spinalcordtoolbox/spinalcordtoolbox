#!/usr/bin/env python
#
# This program straightens the spinal cord of an anatomic image, apply a smoothing in the z dimension and apply
# the inverse warping field to get back the curved spinal cord but smoothed.
#
# ---------------------------------------------------------------------------------------
# Copyright (c) 2013 Polytechnique Montreal <www.neuro.polymtl.ca>
# Authors: Simon Levy
# Modified: 2014-09-01
#
# About the license: see the file LICENSE.TXT
#########################################################################################

# TODO: maybe no need to convert RPI at the beginning because strainghten spinal cord already does it!
import sys
import os
import time
import argparse

import numpy as np

from spinalcordtoolbox.image import Image, generate_output_file
from spinalcordtoolbox.utils.shell import Metavar, SmartFormatter, list_type, display_viewer_syntax
from spinalcordtoolbox.utils.sys import init_sct, run_proc, printv, set_global_loglevel
from spinalcordtoolbox.utils.fs import tmp_create, cache_save, cache_signature, cache_valid, copy, \
    extract_fname, rmtree

from spinalcordtoolbox.scripts.sct_convert import convert
from spinalcordtoolbox.scripts import sct_maths


class Param:
    # The constructor
    def __init__(self):
        self.algo_fitting = 'bspline'  # Fitting algorithm for centerline. See sct_straighten_spinalcord.

    # update constructor with user's parameters
    def update(self, param_user):
        # list_objects = param_user.split(',')
        for object in param_user:
            if len(object) < 2:
                printv('ERROR: Wrong usage.', 1, type='error')
            obj = object.split('=')
            setattr(self, obj[0], obj[1])


# PARSER
# ==========================================================================================
def get_parser():
    # initialize default parameters
    param_default = Param()

    # Initialize the parser
    parser = argparse.ArgumentParser(
        description="Smooth the spinal cord along its centerline. Steps are:\n"
                    "  1) Spinal cord is straightened (using centerline),\n"
                    "  2) a Gaussian kernel is applied in the superior-inferior direction,\n"
                    "  3) then cord is de-straightened as originally.\n",
        formatter_class=SmartFormatter,
        add_help=None,
        prog=os.path.basename(__file__).strip(".py")
    )

    mandatory = parser.add_argument_group("\nMANDATORY ARGUMENTS")
    mandatory.add_argument(
        '-i',
        metavar=Metavar.file,
        required=True,
        help="Image to smooth. Example: data.nii.gz"
    )
    mandatory.add_argument(
        '-s',
        metavar=Metavar.file,
        required=True,
        help="Spinal cord centerline or segmentation. Example: data_centerline.nii.gz"
    )

    optional = parser.add_argument_group("\nOPTIONAL ARGUMENTS")
    optional.add_argument(
        "-h",
        "--help",
        action="help",
        help="Show this help message and exit."
    )
    optional.add_argument(
        '-smooth',
        metavar=Metavar.list,
        type=list_type(',', float),
        default=[0, 0, 3],
        help="Sigma (standard deviation) of the smoothing Gaussian kernel (in mm). For isotropic smoothing you only "
             "need to specify a value (e.g. 2). For anisotropic smoothing specify a value for each axis, separated "
             "with a comma. The order should follow axes Right-Left, Antero-Posterior, Superior-Inferior "
             "(e.g.: 1,1,3). For no smoothing, set value to 0."
    )
    optional.add_argument(
        '-algo-fitting',
        metavar=Metavar.str,
        choices=['bspline', 'polyfit'],
        default=param_default.algo_fitting,
        help=f"Algorithm for curve fitting. For more information, see sct_straighten_spinalcord."
    )
    optional.add_argument(
        "-o",
        metavar=Metavar.file,
        help='Output filename. Example: smooth_sc.nii '),
    optional.add_argument(
        '-r',
        choices=[0, 1],
        default=1,
        help="Whether to remove temporary files. 0 = no, 1 = yes"
    )
    optional.add_argument(
        '-v',
        metavar=Metavar.int,
        type=int,
        choices=[0, 1, 2],
        default=1,
        # Values [0, 1, 2] map to logging levels [WARNING, INFO, DEBUG], but are also used as "if verbose == #" in API
        help="Verbosity. 0: Display only errors/warnings, 1: Errors/warnings + info messages, 2: Debug mode"
    )

    return parser


# MAIN
# ==========================================================================================
def main(argv=None):
    parser = get_parser()
    arguments = parser.parse_args(argv if argv else ['--help'])
    verbose = arguments.v
    set_global_loglevel(verbose=verbose)

    # Initialization
    param = Param()
    start_time = time.time()

    fname_anat = arguments.i
    fname_centerline = arguments.s
    param.algo_fitting = arguments.algo_fitting
    if arguments.smooth is not None:
        sigma = arguments.smooth
    remove_temp_files = arguments.r
<<<<<<< HEAD
    verbose = int(arguments.v)
    if arguments.o is not None:
        fname_out = arguments.o
    else:
        fname_out = extract_fname(fname_anat)[1] + '_smooth.nii'
    init_sct(log_level=verbose, update=True)  # Update log level
=======
>>>>>>> 6172cd22

    # Display arguments
    printv('\nCheck input arguments...')
    printv('  Volume to smooth .................. ' + fname_anat)
    printv('  Centerline ........................ ' + fname_centerline)
    printv('  Sigma (mm) ........................ ' + str(sigma))
    printv('  Verbose ........................... ' + str(verbose))

    # Check that input is 3D:
    nx, ny, nz, nt, px, py, pz, pt = Image(fname_anat).dim
    dim = 4  # by default, will be adjusted later
    if nt == 1:
        dim = 3
    if nz == 1:
        dim = 2
    if dim == 4:
        printv('WARNING: the input image is 4D, please split your image to 3D before smoothing spinalcord using :\n'
               'sct_image -i ' + fname_anat + ' -split t -o ' + fname_anat, verbose, 'warning')
        printv('4D images not supported, aborting ...', verbose, 'error')

    # Extract path/file/extension
    path_anat, file_anat, ext_anat = extract_fname(fname_anat)
    path_centerline, file_centerline, ext_centerline = extract_fname(fname_centerline)

    path_tmp = tmp_create(basename="smooth_spinalcord")

    # Copying input data to tmp folder
    printv('\nCopying input data to tmp folder and convert to nii...', verbose)
    copy(fname_anat, os.path.join(path_tmp, "anat" + ext_anat))
    copy(fname_centerline, os.path.join(path_tmp, "centerline" + ext_centerline))

    # go to tmp folder
    curdir = os.getcwd()
    os.chdir(path_tmp)

    # convert to nii format
    convert('anat' + ext_anat, 'anat.nii')
    convert('centerline' + ext_centerline, 'centerline.nii')

    # Change orientation of the input image into RPI
    printv('\nOrient input volume to RPI orientation...')
    fname_anat_rpi = Image("anat.nii") \
        .change_orientation("RPI", generate_path=True) \
        .save() \
        .absolutepath

    # Change orientation of the input image into RPI
    printv('\nOrient centerline to RPI orientation...')
    fname_centerline_rpi = Image("centerline.nii") \
        .change_orientation("RPI", generate_path=True) \
        .save() \
        .absolutepath

    # Straighten the spinal cord
    # straighten segmentation
    printv('\nStraighten the spinal cord using centerline/segmentation...', verbose)
    cache_sig = cache_signature(input_files=[fname_anat_rpi, fname_centerline_rpi],
                                input_params={"x": "spline"})
    cachefile = os.path.join(curdir, "straightening.cache")
    if cache_valid(cachefile, cache_sig) and os.path.isfile(os.path.join(curdir, 'warp_curve2straight.nii.gz')) and os.path.isfile(os.path.join(curdir, 'warp_straight2curve.nii.gz')) and os.path.isfile(os.path.join(curdir, 'straight_ref.nii.gz')):
        # if they exist, copy them into current folder
        printv('Reusing existing warping field which seems to be valid', verbose, 'warning')
        copy(os.path.join(curdir, 'warp_curve2straight.nii.gz'), 'warp_curve2straight.nii.gz')
        copy(os.path.join(curdir, 'warp_straight2curve.nii.gz'), 'warp_straight2curve.nii.gz')
        copy(os.path.join(curdir, 'straight_ref.nii.gz'), 'straight_ref.nii.gz')
        # apply straightening
        run_proc(['sct_apply_transfo', '-i', fname_anat_rpi, '-w', 'warp_curve2straight.nii.gz', '-d', 'straight_ref.nii.gz', '-o', 'anat_rpi_straight.nii', '-x', 'spline'], verbose)
    else:
        run_proc(['sct_straighten_spinalcord', '-i', fname_anat_rpi, '-o', 'anat_rpi_straight.nii', '-s', fname_centerline_rpi, '-x', 'spline', '-param', 'algo_fitting=' + param.algo_fitting], verbose)
        cache_save(cachefile, cache_sig)
        # move warping fields locally (to use caching next time)
        copy('warp_curve2straight.nii.gz', os.path.join(curdir, 'warp_curve2straight.nii.gz'))
        copy('warp_straight2curve.nii.gz', os.path.join(curdir, 'warp_straight2curve.nii.gz'))

    # Smooth the straightened image along z
    printv('\nSmooth the straightened image...')
    sigma_smooth = ",".join([str(i) for i in sigma])
    sct_maths.main(argv=['-i', 'anat_rpi_straight.nii',
                         '-smooth', sigma_smooth,
                         '-o', 'anat_rpi_straight_smooth.nii',
                         '-v', '0'])
    # Apply the reversed warping field to get back the curved spinal cord
    printv('\nApply the reversed warping field to get back the curved spinal cord...')
    run_proc(['sct_apply_transfo', '-i', 'anat_rpi_straight_smooth.nii', '-o', 'anat_rpi_straight_smooth_curved.nii', '-d', 'anat.nii', '-w', 'warp_straight2curve.nii.gz', '-x', 'spline'], verbose)

    # replace zeroed voxels by original image (issue #937)
    printv('\nReplace zeroed voxels by original image...', verbose)
    nii_smooth = Image('anat_rpi_straight_smooth_curved.nii')
    data_smooth = nii_smooth.data
    data_input = Image('anat.nii').data
    indzero = np.where(data_smooth == 0)
    data_smooth[indzero] = data_input[indzero]
    nii_smooth.data = data_smooth
    nii_smooth.save('anat_rpi_straight_smooth_curved_nonzero.nii')

    # come back
    os.chdir(curdir)

    # Generate output file
    printv('\nGenerate output file...')
    generate_output_file(os.path.join(path_tmp, "anat_rpi_straight_smooth_curved_nonzero.nii"),
                         fname_out)

    # Remove temporary files
    if remove_temp_files == 1:
        printv('\nRemove temporary files...')
        rmtree(path_tmp)

    # Display elapsed time
    elapsed_time = time.time() - start_time
    printv('\nFinished! Elapsed time: ' + str(int(np.round(elapsed_time))) + 's\n')

    display_viewer_syntax([fname_anat, fname_out], verbose=verbose)


if __name__ == "__main__":
    init_sct()
    main(sys.argv[1:])
<|MERGE_RESOLUTION|>--- conflicted
+++ resolved
@@ -137,18 +137,16 @@
     fname_anat = arguments.i
     fname_centerline = arguments.s
     param.algo_fitting = arguments.algo_fitting
+    
     if arguments.smooth is not None:
         sigma = arguments.smooth
     remove_temp_files = arguments.r
-<<<<<<< HEAD
-    verbose = int(arguments.v)
     if arguments.o is not None:
         fname_out = arguments.o
     else:
         fname_out = extract_fname(fname_anat)[1] + '_smooth.nii'
     init_sct(log_level=verbose, update=True)  # Update log level
-=======
->>>>>>> 6172cd22
+
 
     # Display arguments
     printv('\nCheck input arguments...')

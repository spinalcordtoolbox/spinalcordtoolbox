#!/usr/bin/env python
# -*- coding: utf-8
#########################################################################################
#
# Function to segment the spinal cord using convolutional neural networks
#
# ---------------------------------------------------------------------------------------
# Copyright (c) 2017 Polytechnique Montreal <www.neuro.polymtl.ca>
# Authors: Benjamin De Leener & Charley Gros
#
# About the license: see the file LICENSE.TXT
#########################################################################################

import os
import sys
import argparse

from spinalcordtoolbox.utils.shell import Metavar, SmartFormatter, ActionCreateFolder, display_viewer_syntax
from spinalcordtoolbox.utils.sys import init_sct, printv, set_global_loglevel
from spinalcordtoolbox.utils.fs import extract_fname
from spinalcordtoolbox.image import Image, check_dim
from spinalcordtoolbox.deepseg_sc.core import deep_segmentation_spinalcord
from spinalcordtoolbox.reports.qc import generate_qc



def get_parser():
    """Initialize the parser."""

    parser = argparse.ArgumentParser(
        description="Spinal Cord Segmentation using convolutional networks. Reference: Gros et al. Automatic "
                    "segmentation of the spinal cord and intramedullary multiple sclerosis lesions with convolutional "
                    "neural networks. Neuroimage. 2019 Jan 1;184:901-915.",
        formatter_class=SmartFormatter,
        add_help=None,
        prog=os.path.basename(__file__).strip(".py"))
    mandatory = parser.add_argument_group("\nMANDATORY ARGUMENTS")
    mandatory.add_argument(
        "-i",
        required=True,
        metavar=Metavar.file,
        help='Input image. Example: t1.nii.gz',
    )
    mandatory.add_argument(
        "-c",
        required=True,
        help="Type of image contrast.",
        choices=('t1', 't2', 't2s', 'dwi'),
    )

    optional = parser.add_argument_group("\nOPTIONAL ARGUMENTS")
    optional.add_argument(
        "-h",
        "--help",
        action="help",
        help="show this help message and exit")
    optional.add_argument(
        "-centerline",
        help="R|Method used for extracting the centerline:\n"
             " svm: Automatic detection using Support Vector Machine algorithm.\n"
             " cnn: Automatic detection using Convolutional Neural Network.\n"
             " viewer: Semi-automatic detection using manual selection of a few points with an interactive viewer "
             "followed by regularization.\n"
             " file: Use an existing centerline (use with flag -file_centerline)",
        choices=('svm', 'cnn', 'viewer', 'file'),
        default="svm")
    optional.add_argument(
        "-file_centerline",
        metavar=Metavar.str,
        help='Input centerline file (to use with flag -centerline file). Example: t2_centerline_manual.nii.gz')
    optional.add_argument(
        "-thr",
        type=float,
        help="Binarization threshold (between 0 and 1) to apply to the segmentation prediction. Set to -1 for no "
             "binarization (i.e. soft segmentation output). The default threshold is specific to each contrast and was"
             "estimated using an optimization algorithm. More details at: "
             "https://github.com/sct-pipeline/deepseg-threshold.",
        metavar=Metavar.float,
        default=None)
    optional.add_argument(
        "-brain",
        type=int,
        help='Indicate if the input image contains brain sections (to speed up segmentation). Only use with '
             '"-centerline cnn".',
        choices=(0, 1))
    optional.add_argument(
        "-kernel",
        help="Choice of kernel shape for the CNN. Segmentation with 3D kernels is slower than with 2D kernels.",
        choices=('2d', '3d'),
        default="2d")
    optional.add_argument(
        "-ofolder",
        metavar=Metavar.str,
        help='Output folder. Example: My_Output_Folder/ ',
        action=ActionCreateFolder,
        default=os.getcwd())
    optional.add_argument(
        "-o",
        metavar=Metavar.file,
        help='Output filename. Example: spinal_seg.nii.gz '),
    optional.add_argument(
        "-r",
        type=int,
        help="Remove temporary files.",
        choices=(0, 1),
        default=1)
    optional.add_argument(
        '-v',
        metavar=Metavar.int,
        type=int,
        choices=[0, 1, 2],
        default=1,
        # Values [0, 1, 2] map to logging levels [WARNING, INFO, DEBUG], but are also used as "if verbose == #" in API
        help="Verbosity. 0: Display only errors/warnings, 1: Errors/warnings + info messages, 2: Debug mode")
    optional.add_argument(
        '-qc',
        metavar=Metavar.str,
        help='The path where the quality control generated content will be saved',
        default=None)
    optional.add_argument(
        '-qc-dataset',
        metavar=Metavar.str,
        help='If provided, this string will be mentioned in the QC report as the dataset the process was run on',)
    optional.add_argument(
        '-qc-subject',
        metavar=Metavar.str,
        help='If provided, this string will be mentioned in the QC report as the subject the process was run on',)
    optional.add_argument(
        '-igt',
        metavar=Metavar.str,
        help='File name of ground-truth segmentation.',)

    return parser


def main(argv=None):
    """Main function."""
    parser = get_parser()
    arguments = parser.parse_args(argv if argv else ['--help'])
    verbose = arguments.v
    set_global_loglevel(verbose=verbose)

    fname_image = os.path.abspath(arguments.i)
    contrast_type = arguments.c

    ctr_algo = arguments.centerline

    if arguments.brain is None:
        if contrast_type in ['t2s', 'dwi']:
            brain_bool = False
        if contrast_type in ['t1', 't2']:
            brain_bool = True
    else:
        brain_bool = bool(arguments.brain)

    if bool(arguments.brain) and ctr_algo == 'svm':
        printv('Please only use the flag "-brain 1" with "-centerline cnn".', 1, 'warning')
        sys.exit(1)

    kernel_size = arguments.kernel
    if kernel_size == '3d' and contrast_type == 'dwi':
        kernel_size = '2d'
        printv('3D kernel model for dwi contrast is not available. 2D kernel model is used instead.',
                   type="warning")

    if ctr_algo == 'file' and arguments.file_centerline is None:
        printv('Please use the flag -file_centerline to indicate the centerline filename.', 1, 'warning')
        sys.exit(1)

    if arguments.file_centerline is not None:
        manual_centerline_fname = arguments.file_centerline
        ctr_algo = 'file'
    else:
        manual_centerline_fname = None

<<<<<<< HEAD
    if args.o is not None:
        fname_out = args.o
    else:
        path, file_name, ext = extract_fname(fname_image)
        fname_out = file_name + '_seg' + ext

    threshold = args.thr
=======
    threshold = arguments.thr
>>>>>>> 6172cd22
    if threshold is not None:
        if threshold > 1.0 or (threshold < 0.0 and threshold != -1.0):
            raise SyntaxError("Threshold should be between 0 and 1, or equal to -1 (no threshold)")

    remove_temp_files = arguments.r

    path_qc = arguments.qc
    qc_dataset = arguments.qc_dataset
    qc_subject = arguments.qc_subject
    output_folder = arguments.ofolder

    # check if input image is 2D or 3D
    check_dim(fname_image, dim_lst=[2, 3])

    # Segment image

    im_image = Image(fname_image)
    # note: below we pass im_image.copy() otherwise the field absolutepath becomes None after execution of this function
    im_seg, im_image_RPI_upsamp, im_seg_RPI_upsamp = \
        deep_segmentation_spinalcord(im_image.copy(), contrast_type, ctr_algo=ctr_algo,
                                     ctr_file=manual_centerline_fname, brain_bool=brain_bool, kernel_size=kernel_size,
                                     threshold_seg=threshold, remove_temp_files=remove_temp_files, verbose=verbose)

    # Save segmentation
    fname_seg = os.path.abspath(os.path.join(output_folder, fname_out))
    im_seg.save(fname_seg)

    # Generate QC report
    if path_qc is not None:
        generate_qc(fname_image, fname_seg=fname_seg, args=sys.argv[1:], path_qc=os.path.abspath(path_qc),
                    dataset=qc_dataset, subject=qc_subject, process='sct_deepseg_sc')
    display_viewer_syntax([fname_image, fname_seg], colormaps=['gray', 'red'], opacities=['', '0.7'])


if __name__ == "__main__":
    init_sct()
    main(sys.argv[1:])<|MERGE_RESOLUTION|>--- conflicted
+++ resolved
@@ -173,17 +173,14 @@
     else:
         manual_centerline_fname = None
 
-<<<<<<< HEAD
-    if args.o is not None:
-        fname_out = args.o
+    if arguments.o is not None:
+        fname_out = arguments.o
     else:
         path, file_name, ext = extract_fname(fname_image)
         fname_out = file_name + '_seg' + ext
 
-    threshold = args.thr
-=======
     threshold = arguments.thr
->>>>>>> 6172cd22
+
     if threshold is not None:
         if threshold > 1.0 or (threshold < 0.0 and threshold != -1.0):
             raise SyntaxError("Threshold should be between 0 and 1, or equal to -1 (no threshold)")

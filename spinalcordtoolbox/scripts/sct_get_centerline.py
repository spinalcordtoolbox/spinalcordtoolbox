#!/usr/bin/env python

import os
import sys
from typing import Sequence

import numpy as np

from spinalcordtoolbox.image import Image
from spinalcordtoolbox.centerline.core import ParamCenterline, get_centerline, _call_viewer_centerline
from spinalcordtoolbox.reports.qc import generate_qc
from spinalcordtoolbox.utils.shell import SCTArgumentParser, Metavar, ActionCreateFolder, display_viewer_syntax
from spinalcordtoolbox.utils.sys import init_sct, printv, set_loglevel
from spinalcordtoolbox.utils.fs import extract_fname


def get_parser():
    parser = SCTArgumentParser(
        description=(
            "This function extracts the spinal cord centerline. Three methods are available: 'optic' (automatic), "
            "'viewer' (manual), and 'fitseg' (applied on segmented image). These functions output (i) a NIFTI file "
            "with labels corresponding to the discrete centerline, and (ii) a csv file containing the float (more "
            "precise) coordinates of the centerline in the RPI orientation. \n"
            "\n"
            "Reference: C Gros, B De Leener, et al. Automatic spinal cord localization, robust to MRI contrast using "
            "global curve optimization (2017). doi.org/10.1016/j.media.2017.12.001"
        )
    )

    mandatory = parser.add_argument_group("\nMANDATORY ARGUMENTS")
    mandatory.add_argument(
        '-i',
        metavar=Metavar.file,
        required=True,
        help="Input image. Example: t1.nii.gz"
    )

    optional = parser.add_argument_group("\nOPTIONAL ARGUMENTS")
    optional.add_argument(
        "-h",
        "--help",
        action="help",
        help="Show this help message and exit."
    )
    optional.add_argument(
        "-c",
        choices=['t1', 't2', 't2s', 'dwi'],
        help="Type of image contrast. Only with method=optic."
    )
    optional.add_argument(
        "-method",
        choices=['optic', 'viewer', 'fitseg'],
        default='optic',
        help="Method used for extracting the centerline.\n"
             "  - optic: automatic spinal cord detection method\n"
             "  - viewer: manual selection a few points followed by interpolation\n"
             "  - fitseg: fit a regularized centerline on an already-existing cord segmentation. It will "
             "interpolate if slices are missing and extrapolate beyond the segmentation boundaries (i.e., every "
             "axial slice will exhibit a centerline pixel)."
    )
    optional.add_argument(
        "-centerline-algo",
        choices=['polyfit', 'bspline', 'linear', 'nurbs'],
        default='bspline',
        help="Algorithm for centerline fitting. Only relevant with -method fitseg."
    )
    optional.add_argument(
        "-centerline-smooth",
        metavar=Metavar.int,
        type=int,
        default=30,
        help="Degree of smoothing for centerline fitting. Only for -centerline-algo {bspline, linear}."
    )
    optional.add_argument(
        "-centerline-soft",
        metavar=Metavar.int,
        type=int,
        choices=[0, 1],
        default=0,
        help="Binary or soft centerline. 0 = binarized, 1 = soft. Only relevant with -method fitseg."
    )
    optional.add_argument(
        "-o",
        metavar=Metavar.file,
        help="File name for the centerline output file. If file extension is not provided, "
             "'.nii.gz' will be used by default. If '-o' is not provided, then the output file will "
             "be the input with suffix '_centerline'. Example: 'centerline_optic.nii.gz'"
    )
    optional.add_argument(
        "-gap",
        metavar=Metavar.float,
        type=float,
        default=20.0,
        help="Gap in mm between manually selected points. Only with method=viewer."
    )
    optional.add_argument(
        "-igt",
        metavar=Metavar.file,
        help="File name of ground-truth centerline or segmentation (binary nifti)."
    )
    optional.add_argument(
        '-v',
        metavar=Metavar.int,
        type=int,
        choices=[0, 1, 2],
        default=1,
        # Values [0, 1, 2] map to logging levels [WARNING, INFO, DEBUG], but are also used as "if verbose == #" in API
        help="Verbosity. 0: Display only errors/warnings, 1: Errors/warnings + info messages, 2: Debug mode"
    )
    optional.add_argument(
        '-r',
        metavar=Metavar.int,
        type=int,
        choices=[0, 1],
        default=1,
        help="Whether to remove temporary files. 0 = no, 1 = yes"
    )
    optional.add_argument(
        "-qc",
        metavar=Metavar.folder,
        action=ActionCreateFolder,
        help="The path where the quality control generated content will be saved."
    )
    optional.add_argument(
        "-qc-dataset",
        metavar=Metavar.str,
        help="If provided, this string will be mentioned in the QC report as the dataset the process was run on."
    )
    optional.add_argument(
        "-qc-subject",
        metavar=Metavar.str,
        help="If provided, this string will be mentioned in the QC report as the subject the process was run on."
    )
    return parser


def main(argv: Sequence[str]):
    parser = get_parser()
    arguments = parser.parse_args(argv)
    verbose = arguments.v
    set_loglevel(verbose=verbose)

    # Input filename
    fname_input_data = arguments.i
    fname_data = os.path.abspath(fname_input_data)

    # Method used
    method = arguments.method

    # Contrast type
    contrast_type = arguments.c
    if method == 'optic' and not contrast_type:
        # Contrast must be
        error = "ERROR: -c is a mandatory argument when using 'optic' method."
        printv(error, type='error')
        return

    # Gap between slices
    interslice_gap = arguments.gap

    param_centerline = ParamCenterline(
        algo_fitting=arguments.centerline_algo,
        smooth=arguments.centerline_smooth,
        minmax=True,
        soft=arguments.centerline_soft)

    # Output folder
    if arguments.o is not None:
        path_data, file_data, ext_data = extract_fname(arguments.o)
        if not ext_data:
            ext_data = '.nii.gz'
        file_output = os.path.join(path_data, file_data+ext_data)
    else:
        path_data, file_data, ext_data = extract_fname(fname_data)
        file_output = os.path.join(path_data, file_data+'_centerline.nii.gz')

    if method == 'viewer':
        # Manual labeling of cord centerline
        im_labels = _call_viewer_centerline(Image(fname_data), interslice_gap=interslice_gap)
    elif method == 'fitseg':
        im_labels = Image(fname_data)
    elif method == 'optic':
        # Automatic detection of cord centerline
        im_labels = Image(fname_data)
        param_centerline.algo_fitting = 'optic'
        param_centerline.contrast = contrast_type
    else:
        printv("ERROR: The selected method is not available: {}. Please look at the help.".format(method), type='error')
        return

    # Extrapolate and regularize (or detect if optic) cord centerline
    im_centerline, arr_centerline, _, _ = get_centerline(im_labels,
                                                         param=param_centerline,
                                                         verbose=verbose,
                                                         remove_temp_files=arguments.r)

    # save centerline as nifti (discrete) and csv (continuous) files
    im_centerline.save(file_output)
    # Replace `.nii.gz` extension with `.csv` extension
    path_output, filename_output, _ = extract_fname(file_output)
    np.savetxt(os.path.join(path_output, f"{filename_output}.csv"), arr_centerline.transpose(), delimiter=",")

    path_qc = arguments.qc
    qc_dataset = arguments.qc_dataset
    qc_subject = arguments.qc_subject

    # Generate QC report
    if path_qc is not None:
        generate_qc(fname_input_data, fname_seg=file_output, args=argv, path_qc=os.path.abspath(path_qc),
                    dataset=qc_dataset, subject=qc_subject, process='sct_get_centerline')

<<<<<<< HEAD
    display_viewer_syntax([fname_input_data, file_output], im_types=['anat', 'seg'], opacities=['', '0.7'], verbose=verbose)
=======
    cm_ctl = 'red-yellow' if arguments.centerline_soft else 'red'
    display_viewer_syntax([fname_input_data, file_output], colormaps=['gray', cm_ctl], opacities=['', '0.7'], verbose=verbose)
>>>>>>> 33e134ed


if __name__ == "__main__":
    init_sct()
    main(sys.argv[1:])<|MERGE_RESOLUTION|>--- conflicted
+++ resolved
@@ -209,12 +209,8 @@
         generate_qc(fname_input_data, fname_seg=file_output, args=argv, path_qc=os.path.abspath(path_qc),
                     dataset=qc_dataset, subject=qc_subject, process='sct_get_centerline')
 
-<<<<<<< HEAD
-    display_viewer_syntax([fname_input_data, file_output], im_types=['anat', 'seg'], opacities=['', '0.7'], verbose=verbose)
-=======
-    cm_ctl = 'red-yellow' if arguments.centerline_soft else 'red'
-    display_viewer_syntax([fname_input_data, file_output], colormaps=['gray', cm_ctl], opacities=['', '0.7'], verbose=verbose)
->>>>>>> 33e134ed
+    im_type_ctl = 'softseg' if arguments.centerline_soft else 'seg'
+    display_viewer_syntax([fname_input_data, file_output], im_types=['anat', im_type_ctl], opacities=['', '0.7'], verbose=verbose)
 
 
 if __name__ == "__main__":

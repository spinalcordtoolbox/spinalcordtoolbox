--- conflicted
+++ resolved
@@ -380,14 +380,7 @@
 
     file_out = os.path.abspath(arguments.o)
     append = bool(arguments.append)
-<<<<<<< HEAD
-    if arguments.vert is not None:
-        levels = arguments.vert
-        fname_vert_level = get_absolute_path(arguments.vertfile)
-    else:
-        levels = []
-        fname_vert_level = None
-=======
+
     levels = arguments.vert
     fname_vert_level = arguments.vertfile
     if not os.path.isfile(fname_vert_level):
@@ -397,7 +390,7 @@
         fname_vert_level = None  # Discard the default '-vertfile', so that we don't attempt to find vertebral levels
         if levels:
             raise FileNotFoundError("The vertebral level file must exist to use `-vert` to group by vertebral level.")
->>>>>>> 2d09af3e
+
     perlevel = bool(arguments.perlevel)
     slices = arguments.z
     perslice = bool(arguments.perslice)

--- conflicted
+++ resolved
@@ -461,13 +461,8 @@
                             # is called during QC, and it uses `fname_seg[-1]` to center the slices. `fname_mask_out`
                             # doesn't work for this, so we have to repeat `fname_ctl_smooth` at the end of the list.
                             fname_seg=[fname_ctl_smooth, fname_pmj, fname_mask_out, fname_ctl_smooth],
-<<<<<<< HEAD
                             args=argv,
-                            path_qc=os.path.abspath(path_qc),
-=======
-                            args=sys.argv[1:],
                             path_qc=path_qc,
->>>>>>> b72ad500
                             dataset=qc_dataset,
                             subject=qc_subject,
                             process='sct_process_segmentation')

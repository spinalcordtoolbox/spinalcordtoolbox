#!/usr/bin/env python
#
# Perform various types of processing from the spinal cord segmentation (e.g. extract centerline, compute CSA, etc.).
# (extract_centerline) extract the spinal cord centerline from the segmentation. Output file is an image in the same
# space as the segmentation.
#
# Copyright (c) 2014 Polytechnique Montreal <www.neuro.polymtl.ca>
# License: see the file LICENSE

# TODO: the import of scipy.misc imsave was moved to the specific cases (orth and ellipse) in order to avoid issue #62. This has to be cleaned in the future.

import sys
import os
import logging
import argparse
from typing import Sequence
import textwrap
from warnings import warn
from spinalcordtoolbox.utils.sys import stylize
from time import sleep
import numpy as np
from matplotlib.ticker import MaxNLocator

from spinalcordtoolbox.aggregate_slicewise import aggregate_per_slice_or_level, save_as_csv, func_wa, func_std, \
    func_sum, merge_dict, normalize_csa
from spinalcordtoolbox.process_seg import compute_shape
from spinalcordtoolbox.scripts import sct_maths
from spinalcordtoolbox.csa_pmj import get_slices_for_pmj_distance
from spinalcordtoolbox.metrics_to_PAM50 import interpolate_metrics
from spinalcordtoolbox.centerline.core import ParamCenterline
from spinalcordtoolbox.image import add_suffix, splitext, Image
from spinalcordtoolbox.labels import project_centerline, label_regions_from_reference
from spinalcordtoolbox.reports.qc import generate_qc
from spinalcordtoolbox.utils.fs import get_absolute_path, copy, TempFolder
from spinalcordtoolbox.utils.sys import __sct_dir__, init_sct, sct_progress_bar, set_loglevel
from spinalcordtoolbox.utils.shell import (ActionCreateFolder, Metavar, SCTArgumentParser,
                                           display_open, parse_num_list)
from spinalcordtoolbox.utils.sys import __data_dir__, LazyLoader

pd = LazyLoader("pd", globals(), "pandas")

logger = logging.getLogger(__name__)


class SeparateNormArgs(argparse.Action):
    """Separates predictors from their values and puts the results in a dict"""
    def __call__(self, parser, namespace, values, option_string=None):
        pred = values[::2]
        val = values[1::2]
        if len(pred) != len(val):
            parser.error("Values for normalization need to be specified for each predictor.")
        try:
            data_subject = {p: float(v) for p, v in zip(pred, val)}
        except ValueError as e:
            parser.error(f"Non-numeric value passed to '-normalize': {e}")
        setattr(namespace, self.dest, data_subject)


def get_parser(ascor=False):
    """
    :param bool: ascor: Whether parser is for `sct_compute_ascor` (a light wrapper for `sct_process_segmentation`
                        that skips some irrelevant args.)
    :return: Returns the parser with the command line documentation contained in it.
    """
    # Determine whether we are creating a parser for `sct_process_segmentation` (or alternatively `sct_compute_ascor`)
    is_sct_process_segmentation = (not ascor)
    # Some arguments aren't relevant for `sct_compute_ascor`, so we want to keep them by default, but skip them if `ascor=True`:
    #   - `-i`: `sct_compute_ascor` uses 2 different inputs (`-i-SC` and `-i-canal`)
    #   - `-normalize`: CSA normalization not relevant for aSCOR, since we are computing a ratio
    #   = `-qc`: QC reports are only available for `-pmj` (displaying extent etc.) which is less relevant for ascor calculation

    # Initialize the parser
    parser = SCTArgumentParser(
        description=(
            "Compute the following morphometric measures based on the spinal cord segmentation:\n"
            "  - area [mm^2]: Cross-sectional area, measured by counting pixels in each slice. Partial volume can be "
            "accounted for by inputing a mask comprising values within [0,1]. Can be normalized when specifying the flag `-normalize`\n"
            "  - angle_AP, angle_RL: Estimated angle between the cord centerline and the axial slice. This angle is "
            "used to correct for morphometric information.\n"
            "  - diameter_AP, diameter_RL: Finds the major and minor axes of the cord and measure their length.\n"
            "  - eccentricity: Eccentricity of the ellipse that has the same second-moments as the spinal cord. "
            "The eccentricity is the ratio of the focal distance (distance between focal points) over the major axis "
            "length. The value is in the interval [0, 1). When it is 0, the ellipse becomes a circle.\n"
            "  - orientation: angle (in degrees) between the AP axis of the spinal cord and the AP axis of the "
            "image\n"
            "  - solidity: CSA(spinal_cord) / CSA_convex(spinal_cord). The more ellipse-shaped the cord is (i.e. the "
            "closer the perimeter of the cord is to being fully convex), the closer the solidity ratio will be to 1. "
            "This metric is interesting for detecting concave regions (e.g., in case of strong compression).\n"
            "  - length: Length of the segmentation, computed by summing the slice thickness (corrected for the "
            "centerline angle at each slice) across the specified superior-inferior region.\n"
            "\n"
            "IMPORTANT: There is a limit to the precision you can achieve for a given image resolution. SCT does not "
            "truncate spurious digits when performing angle correction, so please keep in mind that there may be "
            "non-significant digits in the computed values. You may wish to compare angle-corrected values with "
            "their corresponding uncorrected values to get a sense of the limits on precision.\n"
            "\n"
            "To select the region to compute metrics over, choose one of the following arguments:\n"
            "   1. `-z`: Select axial slices based on slice index.\n"
            "   2. `-pmj` + `-pmj-distance` + `-pmj-extent`: Select axial slices based on distance from pontomedullary "
            "junction.\n"
            "      (For options 1 and 2, you can also add '-perslice' to compute metrics for each axial slice, rather "
            "than averaging.)\n"
            "   3. `-vert` + `-vertfile`: Select a region based on vertebral labels instead of individual slices.\n"
            "      (For option 3, you can also add `-perlevel` to compute metrics for each vertebral level, rather "
            "than averaging.)\n"
            "\n"
            "References:\n"
            "  - `-pmj`/`-normalize`:\n"
            "    Bédard S, Cohen-Adad J. Automatic measure and normalization of spinal cord cross-sectional area using "
            "the pontomedullary junction. Frontiers in Neuroimaging 2022.\n"
            "    https://doi.org/10.3389/fnimg.2022.1031253\n"
            "  - `-normalize-PAM50`:\n"
            "    Valošek J, Bédard S, Keřkovský M, Rohan T, Cohen-Adad J. A database of the healthy human spinal cord "
            "morphometry in the PAM50 template space. Imaging Neuroscience 2024; 2 1–15.\n"
            "    https://doi.org/10.1162/imag_a_00075"
        )
    )

    mandatory = parser.mandatory_arggroup
    if is_sct_process_segmentation:
        mandatory.add_argument(
            '-i',
            metavar=Metavar.file,
            help="Mask to compute morphometrics from. Could be binary or weighted. E.g., spinal cord segmentation."
                 "Example: seg.nii.gz"
        )

    optional = parser.optional_arggroup
    optional.add_argument(
        '-o',
        metavar=Metavar.file,
        default='csa.csv',
        help="Output file name (add extension)."
    )
    optional.add_argument(
        '-append',
        metavar=Metavar.int,
        type=int,
        choices=[0, 1],
        default=0,
        help="Append results as a new line in the output csv file instead of overwriting it."
    )
    optional.add_argument(
        '-z',
        metavar=Metavar.str,
        type=parse_num_list,
        default='',
        help="Slice range to compute the metrics across. Example: `5:23`"
    )
    optional.add_argument(
        '-perslice',
        metavar=Metavar.int,
        type=int,
        choices=[0, 1],
        default=0,
        help="Set to 1 to output one metric per slice instead of a single output metric. Please note that when "
             "methods ml or map is used, outputting a single metric per slice and then averaging them all is not the "
             "same as outputting a single metric at once across all slices."
    )
    optional.add_argument(
        '-vert',
        metavar=Metavar.str,
        type=parse_num_list,
        default='',
        help="Vertebral levels to compute the metrics across. Example: 2:9 for C2 to T2. If you also specify a range of "
             "slices with flag `-z`, the intersection between the specified slices and vertebral levels will be "
             "considered."
    )
    optional.add_argument(
        '-vertfile',
        metavar=Metavar.str,
        help=textwrap.dedent("""
            Vertebral labeling file generated by sct_label_vertebrae or sct_warp_template. Only use with flag `-vert`.

            The input and the vertebral labelling file must be in the same voxel coordinate system and must match the dimensions between each other.
            Example: ./label/template/PAM50_levels.nii.gz
            This flag will be deprecated in favor of -discfile in the future.
        """),
    )
    optional.add_argument(
        '-discfile',
        metavar=Metavar.str,
        help=textwrap.dedent("""
            File with single-voxel labels identifying the intervertebral discs generated with sct_deepseg totalspineseg or sct_label_utils.
            Used with `-vert` to aggregate metrics within vertebral levels. Disc labels will be projected onto the spinal
            cord to identify vertebral levels.
            Example: ./label/template/PAM50_label_disc.nii.gz
        """),
    )
    optional.add_argument(
        '-perlevel',
        metavar=Metavar.int,
        type=int,
        choices=[0, 1],
        default=0,
        help="Set to 1 to output one metric per vertebral level instead of a single output metric. This flag needs "
             "to be used with flag `-vert`."
    )
    optional.add_argument(
        '-angle-corr',
        metavar=Metavar.int,
        type=int,
        choices=[0, 1],
        default=1,
        help="Angle correction for computing morphometric measures. When angle correction is used, the cord within "
             "the slice is stretched/expanded by a factor corresponding to the cosine of the angle between the "
             "centerline and the axial plane. If the cord is already quasi-orthogonal to the slab, you can set "
             "-angle-corr to 0."
    )
    optional.add_argument(
        '-centerline',
        metavar=Metavar.str,
        help=textwrap.dedent("""
        Mask image containing a SC seg or centerline. (Optional: If not provided, the centerline will be derived from `-i` instead.)

        The `-centerline` image is used with other flags:
          - `-angle-corr 1`: If provided, angles will be computed using the shape of the `-centerline` image (which will then be used to angle-correct the metrics for `-i`).
          - `-discfile`: If provided, the disc labels will be projected onto the `-centerline` image (which will then be used to aggregate the metrics for `-i`).

        You should specify this option if you want to override the centerline that would be derived from `-i`. For example:
          - You are calculating the CSA of an irregular segmentation (e.g. lesion mask) that would produce poor angle correction.
          - You are calculating the CSA of multiple segmentations for the same subject and want a consistent centerline for both.
        """)
    )
    optional.add_argument(
        '-centerline-algo',
        choices=['polyfit', 'bspline', 'linear', 'nurbs'],
        default='bspline',
        help="Algorithm for centerline fitting. Only relevant with `-angle-corr 1`."
    )
    optional.add_argument(
        '-centerline-smooth',
        metavar=Metavar.int,
        type=int,
        default=30,
        help="Degree of smoothing for centerline fitting. Only use with `-centerline-algo {bspline, linear}`."
    )
    optional.add_argument(
        '-pmj',
        metavar=Metavar.file,
        type=get_absolute_path,
        help="Ponto-Medullary Junction (PMJ) label file. "
             "Example: `pmj.nii.gz`"
    )
    optional.add_argument(
        '-pmj-distance',
        type=float,
        metavar=Metavar.float,
        help="Distance (mm) from Ponto-Medullary Junction (PMJ) to the center of the mask used to compute morphometric "
             "measures. (To be used with flag `-pmj`.)"
    )
    optional.add_argument(
        '-pmj-extent',
        type=float,
        metavar=Metavar.float,
        default=20.0,
        help="Extent (in mm) for the mask used to compute morphometric measures. Each slice covered by the mask is "
             "included in the calculation. (To be used with flag `-pmj` and `-pmj-distance`.)"
    )
    if is_sct_process_segmentation:
        optional.add_argument(
            '-normalize',
            metavar=Metavar.list,
            action=SeparateNormArgs,
            nargs="+",
            help="Normalize CSA values ('MEAN(area)').\n"
                 "Two models are available:\n"
                 "    1. sex, brain-volume, thalamus-volume.\n"
                 "    2. sex, brain-volume.\n"
                 "Specify each value for the subject after the corresponding predictor.\n"
                 "Example:\n    `-normalize sex 0 brain-volume 960606.0 thalamus-volume 13942.0` \n"
                 "*brain-volume and thalamus-volume are in mm^3. For sex, female: 0, male: 1.\n"
                 "\n"
                 "The models were generated using T1w brain images from 804 healthy (non-pathological) participants "
                 "ranging from 48 to 80 years old, taken from the UK Biobank dataset.\n"
                 "For more details on the subjects and methods used to create the models, go to: "
                 "https://github.com/sct-pipeline/ukbiobank-spinalcord-csa#readme \n"  # TODO add ref of the paper
                 "Given the risks and lack of consensus surrounding CSA normalization, we recommend thoroughly reviewing "
                 "the literature on this topic before applying this feature to your data.\n"
        )
    optional.add_argument(
        '-normalize-PAM50',
        metavar=Metavar.int,
        type=int,
        choices=[0, 1],
        default=0,
        help="Set to 1 to bring the metrics in the PAM50 anatomical dimensions perslice. `-vertfile` and `-perslice` need to be specified."
    )
    if is_sct_process_segmentation:
        optional.add_argument(
            '-qc',
            metavar=Metavar.folder,
            type=os.path.abspath,
            action=ActionCreateFolder,
            help="The path where the quality control generated content will be saved."
                 " The QC report is only available for PMJ-based CSA (with flag `-pmj`)."
        )
        optional.add_argument(
            '-qc-image',
            metavar=Metavar.str,
            help="Input image to display in QC report. Typically, it would be the "
                 "source anatomical image used to generate the spinal cord "
                 "segmentation. This flag is mandatory if using flag `-qc`."
        )
        optional.add_argument(
            '-qc-dataset',
            metavar=Metavar.str,
            help="If provided, this string will be mentioned in the QC report as the dataset the process was run on."
        )
        optional.add_argument(
            '-qc-subject',
            metavar=Metavar.str,
            help="If provided, this string will be mentioned in the QC report as the subject the process was run on."
        )

    # Arguments which implement shared functionality
    parser.add_common_args()
    parser.add_tempfile_args()

    return parser


def _make_figure(metric, fit_results):
    """
    Make a graph showing CSA and angles per slice.
    :param metric: Dictionary of metrics
    :param fit_results: class centerline.core.FitResults()
    :return: image object
    """
    import tempfile
    from matplotlib.backends.backend_agg import FigureCanvasAgg as FigureCanvas
    from matplotlib.figure import Figure

    fname_img = tempfile.NamedTemporaryFile().name + '.png'
    z, csa, angle_ap, angle_rl = [], [], [], []
    for key, value in metric.items():
        z.append(key[0])
        csa.append(value['MEAN(area)'])
        angle_ap.append(value['MEAN(angle_AP)'])
        angle_rl.append(value['MEAN(angle_RL)'])

    z_ord = np.argsort(z)
    z, csa, angle_ap, angle_rl = (
        [np.array(x)[z_ord] for x in (z, csa, angle_ap, angle_rl)]
    )

    # Make figure
    fig = Figure(figsize=(8, 7), tight_layout=True)  # 640x700 pix
    FigureCanvas(fig)
    # If -angle-corr was set to 1, fit_results exists and centerline fitting results are displayed
    if fit_results is not None:
        ax = fig.add_subplot(311)
        ax.plot(z, csa, 'k')
        ax.plot(z, csa, 'k.')
        ax.grid(True)
        ax.set_ylabel('CSA [$mm^2$]')
        ax.set_xticklabels([])
        ax.xaxis.set_major_locator(MaxNLocator(integer=True))

        ax = fig.add_subplot(312)
        ax.grid(True)
        ax.plot(z, angle_ap, 'b', label='_nolegend_')
        ax.plot(z, angle_ap, 'b.')
        ax.plot(z, angle_rl, 'r', label='_nolegend_')
        ax.plot(z, angle_rl, 'r.')
        ax.legend(['Rotation about AP axis', 'Rotation about RL axis'])
        ax.set_ylabel('Angle [$deg$]')
        ax.set_xticklabels([])
        ax.xaxis.set_major_locator(MaxNLocator(integer=True))

        ax = fig.add_subplot(313)
        ax.grid(True)
        # find a way to condense the following lines
        zmean_list, xmean_list, xfit_list, ymean_list, yfit_list, zref_list = [], [], [], [], [], []
        for i, value in enumerate(fit_results.data.zref):
            if value in z:
                zmean_list.append(fit_results.data.zmean[i])
                xmean_list.append(fit_results.data.xmean[i])
                xfit_list.append(fit_results.data.xfit[i])
                ymean_list.append(fit_results.data.ymean[i])
                yfit_list.append(fit_results.data.yfit[i])
                zref_list.append(fit_results.data.zref[i])
        ax.plot(zmean_list, xmean_list, 'b.', label='_nolegend_')
        ax.plot(zref_list, xfit_list, 'b')
        ax.plot(zmean_list, ymean_list, 'r.', label='_nolegend_')
        ax.plot(zref_list, yfit_list, 'r')
        ax.legend(['Fitted (RL)', 'Fitted (AP)'])
        ax.set_ylabel('Centerline [$vox$]')
        ax.xaxis.set_major_locator(MaxNLocator(integer=True))
    else:
        ax = fig.add_subplot(111)
        ax.plot(z, csa, 'k')
        ax.plot(z, csa, 'k.')
        ax.grid(True)
        ax.set_ylabel('CSA [$mm^2$]')

    ax.set_xlabel('Slice (Inferior-Superior direction)')
    fig.savefig(fname_img)

    return fname_img


def main(argv: Sequence[str]):
    parser = get_parser()
    arguments = parser.parse_args(argv)
    verbose = arguments.v
    set_loglevel(verbose=verbose, caller_module_name=__name__)

    # Initialization
    group_funcs = (('MEAN', func_wa), ('STD', func_std))  # functions to perform when aggregating metrics along S-I

    fname_segmentation = get_absolute_path(arguments.i)

    file_out = os.path.abspath(arguments.o)
    append = bool(arguments.append)
    levels = arguments.vert
    fname_vert_level = None
    normalize_pam50 = arguments.normalize_PAM50
    temp_folder = None
    # make sure we have a valid VertLevel file (used for aggregation + VertLevel column)
    if arguments.vertfile is not None and arguments.discfile is not None:
        parser.error("Both '-vertfile' and '-discfile' were specified. Please only specify one of these options.")
    elif arguments.discfile is not None:
        fname_vert_level = arguments.discfile
    elif arguments.vertfile is not None:
        fname_vert_level = arguments.vertfile
        warn(
            stylize(
                "`-vertfile flag` is deprecated, and will be removed in a future version of SCT. Please use "
                "`-discfile` instead (single-voxel labels identifying the intervertebral discs).", ["Red", "Bold"]
            ), DeprecationWarning
        )
        sleep(3)  # Give the user 3 seconds to read the message
    else:
        logger.info("No -vertfile/-discfile argument provided. Attempting to get VertLevel "
                    "information from local PAM50 warped template file (if it exists).")
        fname_vert_level = os.path.join('.', 'label', 'template', 'PAM50_levels.nii.gz')
    # Make sure that the vertfile exists before processing it
    if not os.path.isfile(fname_vert_level):
        logger.warning(f"Vertebral level file {fname_vert_level} does not exist. Vert level information will "
                       f"not be displayed. To use vertebral level information, specify either -vertfile or -discfile."
                       f"For generating the required files, please review sct_process_segmentation -h for these arguments.")
        # Discard the default '-vertfile', so that we don't attempt to find vertebral levels
        fname_vert_level = None
        # If `fname_vert_level` is invalid but vert levels are required, raise an error.
        if normalize_pam50:
            parser.error("Option '-normalize-PAM50' requires a valid vertebral level file ('-vertfile' or '-discfile').")
        elif levels:
            parser.error("Option '-vert' requires a valid vertebral level file ('-vertfile' or '-discfile').")

    # Vertfile exists, so pre-process it if it's a `-discfile`
    else:
        if arguments.discfile is not None:
<<<<<<< HEAD
            # Copy the input files to the tempdir
=======
            if arguments.centerline is not None:
                fname_centerline = arguments.centerline
            else:
                fname_centerline = fname_segmentation
            discs_projected = project_centerline(img=Image(fname_centerline), ref=Image(fname_vert_level))
>>>>>>> 632b6cc0
            temp_folder = TempFolder(basename="process-segmentation")
            path_tmp_seg = temp_folder.copy_from(fname_segmentation)
            path_tmp_vert_level = temp_folder.copy_from(fname_vert_level)
            # Project discs labels onto centerline
            discs_projected = project_centerline(Image(path_tmp_seg), Image(path_tmp_vert_level))
            discs_projected.save(add_suffix(path_tmp_vert_level, '_projected'), mutable=True)
            # Use the projected disc labels to extract a labeled centerline from the input segmentation
            ctl_projected = label_regions_from_reference(Image(path_tmp_seg), discs_projected, centerline=True)
            ctl_projected.save(add_suffix(path_tmp_vert_level, '_projected_centerline'), mutable=True)
            # If requested, save the projected centerline to the same directory as the input discfile
            if verbose == 2:
                copy(ctl_projected.absolutepath, os.path.dirname(os.path.abspath(fname_vert_level)))
            # Overwrite the input argument so that the labeled centerline (in the tmpdir) is used from now on
            fname_vert_level = ctl_projected.absolutepath

    perlevel = bool(arguments.perlevel)
    slices = arguments.z
    perslice = bool(arguments.perslice)
    angle_correction = bool(arguments.angle_corr)
    centerline = arguments.centerline
    param_centerline = ParamCenterline(
        algo_fitting=arguments.centerline_algo,
        smooth=arguments.centerline_smooth,
        minmax=True)
    fname_pmj = arguments.pmj
    distance_pmj = arguments.pmj_distance
    extent_pmj = arguments.pmj_extent
    path_qc = arguments.qc
    qc_dataset = arguments.qc_dataset
    qc_subject = arguments.qc_subject

    if normalize_pam50 and not perslice:
        parser.error("Option '-normalize-PAM50' requires option '-perslice 1'.")
    if distance_pmj is not None and fname_pmj is None:
        parser.error("Option '-pmj-distance' requires option '-pmj'.")
    if fname_pmj is not None and distance_pmj is None and not perslice:
        parser.error("Option '-pmj' requires option '-pmj-distance' or '-perslice 1'.")

    # update fields
    metrics_agg = {}

    metrics, fit_results = compute_shape(fname_segmentation,
                                         angle_correction=angle_correction,
                                         centerline_path=centerline,
                                         param_centerline=param_centerline,
                                         verbose=verbose,
                                         remove_temp_files=arguments.r)
    if normalize_pam50:
        fname_vert_level_PAM50 = os.path.join(__data_dir__, 'PAM50', 'template', 'PAM50_levels.nii.gz')
        metrics_PAM50_space = interpolate_metrics(metrics, fname_vert_level_PAM50, fname_vert_level)
        if not levels:  # If no levels -vert were specified by user
            if verbose == 2:
                # Get all available vertebral levels from PAM50 template to only include slices from available levels in .csv file
                levels = Image(fname_vert_level_PAM50).getNonZeroValues()
            else:
                # Get all available vertebral levels to only include slices from available levels in .csv file
                levels = Image(fname_vert_level).getNonZeroValues()
        metrics = metrics_PAM50_space  # Set metrics to the metrics in PAM50 space to use instead
        fname_vert_level = fname_vert_level_PAM50  # Set vertebral levels to PAM50
    if fname_pmj is not None:
        im_ctl, mask, slices, centerline, length_from_pmj = get_slices_for_pmj_distance(fname_segmentation, fname_pmj,
                                                                                        distance_pmj, extent_pmj,
                                                                                        param_centerline=param_centerline, perslice=perslice,
                                                                                        verbose=verbose)

        # Save array of the centerline in a .csv file if verbose == 2
        if verbose == 2:
            fname_ctl_csv, _ = splitext(add_suffix(arguments.i, '_centerline_extrapolated'))
            np.savetxt(fname_ctl_csv + '.csv', centerline, delimiter=",")
    else:
        length_from_pmj = None
    # Aggregate metrics
    for key in sct_progress_bar(metrics, unit='iter', unit_scale=False, desc="Aggregating metrics", ncols=80):
        if key == 'length':
            # For computing cord length, slice-wise length needs to be summed across slices
            metrics_agg[key] = aggregate_per_slice_or_level(metrics[key], slices=slices,
                                                            levels=levels,
                                                            distance_pmj=distance_pmj, perslice=perslice,
                                                            perlevel=perlevel, fname_vert_level=fname_vert_level,
                                                            group_funcs=(('SUM', func_sum),), length_pmj=length_from_pmj)
        else:
            # For other metrics, we compute the average and standard deviation across slices
            metrics_agg[key] = aggregate_per_slice_or_level(metrics[key], slices=slices,
                                                            levels=levels,
                                                            distance_pmj=distance_pmj, perslice=perslice,
                                                            perlevel=perlevel, fname_vert_level=fname_vert_level,
                                                            group_funcs=group_funcs, length_pmj=length_from_pmj)
    metrics_agg_merged = merge_dict(metrics_agg)
    # Normalize CSA values (MEAN(area))
    if arguments.normalize is not None:
        data_subject = pd.DataFrame([arguments.normalize])
        path_model = os.path.join(__sct_dir__, 'data', 'csa_normalization_models',
                                  '_'.join(sorted(data_subject.columns)) + '.csv')
        if not os.path.isfile(path_model):
            parser.error('Invalid choice of predictors in -normalize. Please specify sex and brain-volume or sex, brain-volume and thalamus-volume.')
        # Get normalization model
        # Models are generated with https://github.com/sct-pipeline/ukbiobank-spinalcord-csa/blob/master/pipeline_ukbiobank/cli/compute_stats.py
        # TODO update link with release tag.
        data_predictors = pd.read_csv(path_model, index_col=0)
        # Add interaction term
        data_subject['inter-BV_sex'] = data_subject['brain-volume']*data_subject['sex']
        for line in metrics_agg_merged.values():
            line['MEAN(area)'] = normalize_csa(line['MEAN(area)'], data_predictors, data_subject)

    save_as_csv(metrics_agg_merged, file_out, fname_in=fname_segmentation, append=append)
    # QC report (only for PMJ-based CSA)
    if path_qc is not None:
        if fname_pmj is not None:
            if arguments.qc_image is not None:
                fname_mask_out = add_suffix(arguments.i, '_mask_csa')
                fname_ctl = add_suffix(arguments.i, '_centerline_extrapolated')
                fname_ctl_smooth = add_suffix(fname_ctl, '_smooth')
                if verbose != 2:
                    from spinalcordtoolbox.utils.fs import tmp_create
                    path_tmp = tmp_create(basename="pmj-qc")
                    fname_mask_out = os.path.join(path_tmp, fname_mask_out)
                    fname_ctl = os.path.join(path_tmp, fname_ctl)
                    fname_ctl_smooth = os.path.join(path_tmp, fname_ctl_smooth)
                # Save mask
                mask.save(fname_mask_out)
                # Save extrapolated centerline
                im_ctl.save(fname_ctl)
                # Generated centerline smoothed in RL direction for visualization (and QC report)
                sct_maths.main(['-i', fname_ctl, '-smooth', '10,1,1', '-o', fname_ctl_smooth, '-v', '0'])

                generate_qc(fname_in1=get_absolute_path(arguments.qc_image),
                            # NB: For this QC figure, the centerline has to be first in the list in order for the centerline
                            # to be properly layered underneath the PMJ + mask. However, Sagittal.get_center_spit
                            # is called during QC, and it uses `fname_seg[-1]` to center the slices. `fname_mask_out`
                            # doesn't work for this, so we have to repeat `fname_ctl_smooth` at the end of the list.
                            fname_seg=[fname_ctl_smooth, fname_pmj, fname_mask_out, fname_ctl_smooth],
                            args=argv,
                            path_qc=path_qc,
                            dataset=qc_dataset,
                            subject=qc_subject,
                            process='sct_process_segmentation')
            else:
                parser.error('-qc-image is required to display QC report.')
        else:
            logger.warning('QC report only available for PMJ-based CSA. QC report not generated.')
    # Clean up temp
    if arguments.r and temp_folder is not None:
        logger.info("\nRemove temporary files...")
        temp_folder.cleanup()
    display_open(file_out)


if __name__ == "__main__":
    init_sct()
    main(sys.argv[1:])<|MERGE_RESOLUTION|>--- conflicted
+++ resolved
@@ -451,20 +451,18 @@
     # Vertfile exists, so pre-process it if it's a `-discfile`
     else:
         if arguments.discfile is not None:
-<<<<<<< HEAD
-            # Copy the input files to the tempdir
-=======
             if arguments.centerline is not None:
                 fname_centerline = arguments.centerline
             else:
                 fname_centerline = fname_segmentation
-            discs_projected = project_centerline(img=Image(fname_centerline), ref=Image(fname_vert_level))
->>>>>>> 632b6cc0
+            # Copy the input files to the tempdir
             temp_folder = TempFolder(basename="process-segmentation")
             path_tmp_seg = temp_folder.copy_from(fname_segmentation)
+            path_tmp_ctl = (temp_folder.copy_from(fname_centerline) if arguments.centerline
+                            else path_tmp_seg)
             path_tmp_vert_level = temp_folder.copy_from(fname_vert_level)
             # Project discs labels onto centerline
-            discs_projected = project_centerline(Image(path_tmp_seg), Image(path_tmp_vert_level))
+            discs_projected = project_centerline(Image(path_tmp_ctl), Image(path_tmp_vert_level))
             discs_projected.save(add_suffix(path_tmp_vert_level, '_projected'), mutable=True)
             # Use the projected disc labels to extract a labeled centerline from the input segmentation
             ctl_projected = label_regions_from_reference(Image(path_tmp_seg), discs_projected, centerline=True)

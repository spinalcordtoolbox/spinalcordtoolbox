--- conflicted
+++ resolved
@@ -58,27 +58,6 @@
         "--help",
         action="help",
         help="Show this help message and exit")
-<<<<<<< HEAD
-=======
-    misc.add_argument(
-        "-qc-plane",
-        metavar=Metavar.str,
-        choices=('Axial', 'Sagittal'),
-        default='Axial',
-        help="Plane of the output QC. If Sagittal, it is highly recommended to provide the `-qc-seg` option, "
-             "as it will ensure the output QC is cropped to a reasonable field of view. "
-             "(Note: Sagittal view is not currently supported for rootlets/totalspineseg QC.)")
-    misc.add_argument(
-        "-qc-seg",
-        metavar=Metavar.file,
-        help=textwrap.dedent("""
-            Segmentation file to use for cropping the QC. This option is useful when you want to QC a region that is different from the output segmentation. For example, for lesion segmentation, it might be useful to provide a cord segmentation to expand the QC field of view to include the full cord, while also still excluding irrelevant tissue.
-            If not provided, the default behavior will depend on the `-qc-plane`:
-               - 'Axial': A sensibly chosen crop radius between 15-40 vox, depending on the resolution and segmentation type.
-               - 'Sagittal': The full image. (For very large images, this may cause a crash, so using `-qc-seg` is highly recommended.)
-        """)  # noqa: E501 (line too long)
-    )
->>>>>>> d1c1cb24
 
     # Initialize the `subparsers` "special action object" that can be used to create subparsers
     # See https://docs.python.org/3/library/argparse.html#sub-commands for more details.
@@ -215,7 +194,19 @@
             metavar=Metavar.str,
             choices=('Axial', 'Sagittal'),
             default='Axial',
-            help="Plane of the output QC. If Sagittal, you must also provide the -s option. Default: Axial.")
+            help="Plane of the output QC. If Sagittal, it is highly recommended to provide the `-qc-seg` option, "
+                 "as it will ensure the output QC is cropped to a reasonable field of view. "
+                 "(Note: Sagittal view is not currently supported for rootlets/totalspineseg QC.)")
+        misc.add_argument(
+            "-qc-seg",
+            metavar=Metavar.file,
+            help=textwrap.dedent("""
+                    Segmentation file to use for cropping the QC. This option is useful when you want to QC a region that is different from the output segmentation. For example, for lesion segmentation, it might be useful to provide a cord segmentation to expand the QC field of view to include the full cord, while also still excluding irrelevant tissue.
+                    If not provided, the default behavior will depend on the `-qc-plane`:
+                       - 'Axial': A sensibly chosen crop radius between 15-40 vox, depending on the resolution and segmentation type.
+                       - 'Sagittal': The full image. (For very large images, this may cause a crash, so using `-qc-seg` is highly recommended.)
+                """)  # noqa: E501 (line too long)
+        )
 
     # Add options that only apply to a specific task
     parser_dict['tumor_edema_cavity_t1_t2'].add_argument(
@@ -432,13 +423,8 @@
             iterator = zip(input_filenames, output_filenames[0::2], output_filenames[1::2], qc_seg)
 
         # Create one QC report per input image, with one or two segs per image
-<<<<<<< HEAD
         species = 'mouse' if 'mouse' in arguments.task else 'human'  # used for resampling
-        for fname_in, fname_seg1, fname_seg2 in iterator:
-=======
-        species = 'mouse' if any(s in arguments.task[0] for s in ['mouse', 'mice']) else 'human'  # used for resampling
         for fname_in, fname_seg1, fname_seg2, fname_qc_seg in iterator:
->>>>>>> d1c1cb24
             qc2.sct_deepseg(
                 fname_input=fname_in,
                 fname_seg=fname_seg1,

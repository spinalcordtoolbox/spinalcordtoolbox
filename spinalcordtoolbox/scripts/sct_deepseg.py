#!/usr/bin/env python
#
# This command-line tool is the interface for the deepseg API that performs
# segmentation using deep learning from the ivadomed package.
#
# Copyright (c) 2020 Polytechnique Montreal <www.neuro.polymtl.ca>
# License: see the file LICENSE

# TODO: Add link to example image so users can decide wether their images look "close enough" to some of the proposed
#  models (e.g., mice, etc.).
# TODO: add test to make sure that all postprocessing flags match the core.DEFAULT dictionary items
# TODO: Fetch default value (and display) depending on the model that is used.
# TODO: accommodate multiclass segmentation

import json
import os
import sys
import logging
from typing import Sequence
import textwrap
import functools

from spinalcordtoolbox.reports import qc2
from spinalcordtoolbox.image import splitext, Image, check_image_kind
from spinalcordtoolbox.utils.shell import SCTArgumentParser, Metavar, display_viewer_syntax, ActionCreateFolder
from spinalcordtoolbox.utils.sys import init_sct, printv, set_loglevel, __version__, _git_info
from spinalcordtoolbox.utils.sys import LazyLoader

cuda = LazyLoader("cuda", globals(), 'torch.cuda')

inference = LazyLoader("inference", globals(), 'spinalcordtoolbox.deepseg.inference')
models = LazyLoader("models", globals(), 'spinalcordtoolbox.deepseg.models')

logger = logging.getLogger(__name__)


def get_parser(subparser_to_return=None):
    # Initialize the top-level `sct_deepseg` argparser
    parser = SCTArgumentParser(
        description="Segment an anatomical structure or pathologies according to the specified deep learning model.",
        epilog=models.list_tasks_string()
    )
    parser.add_argument(
        "-list-tasks",
        action='store_true',
        help="Display a list of tasks, along with detailed descriptions (including information on how the model was "
             "trained, what data it was trained on, any performance evaluations, associated papers, etc.)")
<<<<<<< HEAD
    seg.add_argument(
        "-install", "-install-task",
        help="Install models that are required for specified task.",
        choices=list(models.TASKS.keys()))
    seg.add_argument(
        "-custom-url",
        nargs="+",  # NB: `nargs="+"` won't work for installing custom ensemble models, but we no longer have any
        help="URL(s) pointing to the `.zip` asset for a model release. This option can be used with `-install` to "
             "install a specific version of a model. To use this option, navigate to the 'Releases' page of the model, "
             "find release you wish to install, and right-click + copy the URL of the '.zip' listed under 'Assets'.\n"
             "NB: For multi-model tasks, provide multiple URLs. For single models, just provide one URL.\n"
             "Example:\n"
             "'sct_deepseg -install seg_spinal_rootlets_t2w -custom-url "
             "https://github.com/ivadomed/model-spinal-rootlets/releases/download/r20240523/model-spinal-rootlets_ventral_D106_r20240523.zip'\n"
             "'sct_deepseg -i sub-amu01_T2w.nii.gz -task seg_spinal_rootlets_t2w'")

    params = parser.add_argument_group('PARAMETERS')
    params.add_argument(
        "-thr",
        type=float,
        dest='binarize_prediction',
        help="Binarize segmentation with specified threshold. Set to 0 for no thresholding (i.e., soft segmentation). "
             "Default value is model-specific and was set during optimization "
             "(more info at https://github.com/sct-pipeline/deepseg-threshold).",
        metavar=Metavar.float,
        default=None)
    params.add_argument(
        "-largest",
        dest='keep_largest',
        type=int,
        help="Keep the largest connected-objects from the output segmentation. Specify the number of objects to keep."
             "To keep all objects, set to 0",
        default=None)
    params.add_argument(
        "-fill-holes",
        type=int,
        help="Fill small holes in the segmentation.",
        choices=(0, 1),
        default=None)
    params.add_argument(
        "-remove-small",
        type=str,
        nargs="+",
        help="Minimal object size to keep with unit (mm3 or vox). A single value can be provided or one value per "
             "prediction class. Single value example: 1mm3, 5vox. Multiple values example: 10 20 10vox (remove objects "
             "smaller than 10 voxels for class 1 and 3, and smaller than 20 voxels for class 2).",
        default=None)

    qc = parser.add_argument_group('QUALITY CONTROL')
    qc.add_argument(
        '-qc',
        metavar=Metavar.folder,
        action=ActionCreateFolder,
        help="The path where the quality control generated content will be saved."
    )
    qc.add_argument(
        '-qc-dataset',
        metavar=Metavar.str,
        help="If provided, this string will be mentioned in the QC report as the dataset the process was run on."
    )
    qc.add_argument(
        '-qc-subject',
        metavar=Metavar.str,
        help="If provided, this string will be mentioned in the QC report as the subject the process was run on."
    )
    qc.add_argument(
        "-qc-plane",
        metavar=Metavar.str,
        choices=('Axial', 'Sagittal'),
        default='Axial',
        help="Plane of the output QC. If Sagittal, it is highly recommended to provide the `-qc-seg` option, "
             "as it will ensure the output QC is cropped to a reasonable field of view. "
             "(Note: Sagittal view is not currently supported for rootlets/totalspineseg QC.)")
    qc.add_argument(
        "-qc-seg",
        metavar=Metavar.file,
        help=textwrap.dedent("""
            Segmentation file to use for cropping the QC. This option is useful when you want to QC a region that is different from the output segmentation. For example, for lesion segmentation, it might be useful to provide a cord segmentation to expand the QC field of view to include the full cord, while also still excluding irrelevant tissue.
            If not provided, the default behavior will depend on the `-qc-plane`:
               - 'Axial': A sensibly chosen crop radius between 15-40 vox, depending on the resolution and segmentation type.
               - 'Sagittal': The full image. (For very large images, this may cause a crash, so using `-qc-seg` is highly recommended.)
        """)  # noqa: E501 (line too long)
    )

    # Arguments which implement shared functionality
    parser.add_common_args()
    parser.add_tempfile_args()

    return parser
=======
    parser.add_argument(
        '-v',
        metavar=Metavar.int,
        type=int,
        choices=[0, 1, 2],
        default=1,
        # Values [0, 1, 2] map to logging levels [WARNING, INFO, DEBUG], but are also used as "if verbose == #" in API
        help="Verbosity. 0: Display only errors/warnings, 1: Errors/warnings + info messages, 2: Debug mode")
    parser.add_argument(
        "-h",
        "--help",
        action="help",
        help="Show this help message and exit")

    # Initialize the `subparsers` "special action object" that can be used to create subparsers
    # See https://docs.python.org/3/library/argparse.html#sub-commands for more details.
    parser_dict = {}
    subparsers = parser.add_subparsers(help=textwrap.dedent("""
        Segmentation task to perform.
            - To install a task, run `sct_deepseg TASK_NAME -install`
            - To segment an image, run `sct_deepseg TASK_NAME -i input.nii.gz`
            - To view additional options for a given task, run `sct_deepseg TASK_NAME -h`
    """), metavar="TASK_NAME", dest="task")

    # Generate 1 subparser per task, and add the following arguments to all subparsers
    # Even if all subparsers share these arguments, it's better to duplicate them, since it allows for the usage:
    #    `sct_deepseg TASK_NAME -i input.nii.gz`
    # In other words, the arguments can come after the task name, which matches current usage. Otherwise, we would have
    # to use the following usage instead, which feels weird when we're using subcommands:
    #    `sct_deepseg -i input.nii.gz TASK_NAME`
    for task_name, task_dict in models.TASKS.items():
        optional_ref = (f"{task_dict['citation']}\n\n" if task_dict['citation'] else "")
        subparser = parser_dict[task_name] = subparsers.add_parser(task_name, description=(f"""
{task_dict["description"]}

{task_dict["long_description"]}

## Reference

{optional_ref}Project URL: [{task_dict["url"]}]({task_dict["url"]})

## Usage

"""))

        input_output = subparser.add_argument_group("\nINPUT/OUTPUT")
        input_output.add_argument(
            "-i",
            nargs="+",
            help=f"Image to segment. Can be multiple images (separated with space)."
                 f"\n\nNote: If choosing `lesion_ms_mp2rage`, then the input "
                 f"data must be cropped around the spinal cord. ({models.CROP_MESSAGE})",
            metavar=Metavar.file)
        input_output.add_argument(
            "-o",
            help="Output file name. In case of multi-class segmentation, class-specific suffixes will be added. By default,"
                 "the suffix specified in the packaged model will be added and output extension will be `.nii.gz`.",
            metavar=Metavar.str)

        seg = subparser.add_argument_group('\nTASKS')
        seg.add_argument(
            "-install",
            help="Install models that are required for specified task.",
            action="store_true")
        seg.add_argument(
            "-custom-url",
            nargs="+",  # NB: `nargs="+"` won't work for installing custom ensemble models, but we no longer have any
            help="URL(s) pointing to the `.zip` asset for a model release. This option can be used with `-install` to "
                 "install a specific version of a model. To use this option, navigate to the 'Releases' page of the model, "
                 "find release you wish to install, and right-click + copy the URL of the `.zip` listed under 'Assets'.\n"
                 "NB: For multi-model tasks, provide multiple URLs. For single models, just provide one URL.\n"
                 "Example:\n"
                 "`sct_deepseg -install rootlets_t2 -custom-url "
                 "https://github.com/ivadomed/model-spinal-rootlets/releases/download/r20240523/model-spinal-rootlets_ventral_D106_r20240523.zip`\n"
                 "`sct_deepseg rootlets_t2 -i sub-amu01_T2w.nii.gz`")

        misc = subparser.add_argument_group('\nPARAMETERS')
        misc.add_argument(
            "-thr",
            type=float,
            dest='binarize_prediction',
            help="Binarize segmentation with specified threshold. Set to 0 for no thresholding (i.e., soft segmentation). "
                 "Default value is model-specific and was set during optimization "
                 "(more info at https://github.com/sct-pipeline/deepseg-threshold).",
            metavar=Metavar.float,
            default=None)
        misc.add_argument(
            "-r",
            type=int,
            help="Remove temporary files.",
            choices=(0, 1),
            default=1)
        misc.add_argument(
            "-largest",
            dest='keep_largest',
            type=int,
            help="Keep the largest connected-objects from the output segmentation. Specify the number of objects to keep."
                 "To keep all objects, set to 0",
            default=None)
        misc.add_argument(
            "-fill-holes",
            type=int,
            help="Fill small holes in the segmentation.",
            choices=(0, 1),
            default=None)
        misc.add_argument(
            "-remove-small",
            type=str,
            nargs="+",
            help="Minimal object size to keep with unit (mm3 or vox). A single value can be provided or one value per "
                 "prediction class. Single value example: 1mm3, 5vox. Multiple values example: 10 20 10vox (remove objects "
                 "smaller than 10 voxels for class 1 and 3, and smaller than 20 voxels for class 2).",
            default=None)

        misc = subparser.add_argument_group('\nMISC')
        misc.add_argument(
            '-qc',
            metavar=Metavar.folder,
            action=ActionCreateFolder,
            help="The path where the quality control generated content will be saved."
        )
        misc.add_argument(
            '-qc-dataset',
            metavar=Metavar.str,
            help="If provided, this string will be mentioned in the QC report as the dataset the process was run on."
        )
        misc.add_argument(
            '-qc-subject',
            metavar=Metavar.str,
            help="If provided, this string will be mentioned in the QC report as the subject the process was run on."
        )
        misc.add_argument(
            '-v',
            metavar=Metavar.int,
            type=int,
            choices=[0, 1, 2],
            default=1,
            # Values [0, 1, 2] map to logging levels [WARNING, INFO, DEBUG], but are also used as "if verbose == #" in API
            help="Verbosity. 0: Display only errors/warnings, 1: Errors/warnings + info messages, 2: Debug mode")
        misc.add_argument(
            "-h",
            "--help",
            action="help",
            help="Show this help message and exit")
        misc.add_argument(
            "-qc-plane",
            metavar=Metavar.str,
            choices=('Axial', 'Sagittal'),
            default='Axial',
            help="Plane of the output QC. If Sagittal, it is highly recommended to provide the `-qc-seg` option, "
                 "as it will ensure the output QC is cropped to a reasonable field of view. "
                 "(Note: Sagittal view is not currently supported for rootlets/totalspineseg QC.)")
        misc.add_argument(
            "-qc-seg",
            metavar=Metavar.file,
            help=textwrap.dedent("""
                    Segmentation file to use for cropping the QC. This option is useful when you want to QC a region that is different from the output segmentation. For example, for lesion segmentation, it might be useful to provide a cord segmentation to expand the QC field of view to include the full cord, while also still excluding irrelevant tissue.
                    If not provided, the default behavior will depend on the `-qc-plane`:
                       - 'Axial': A sensibly chosen crop radius between 15-40 vox, depending on the resolution and segmentation type.
                       - 'Sagittal': The full image. (For very large images, this may cause a crash, so using `-qc-seg` is highly recommended.)
                """)  # noqa: E501 (line too long)
        )

    # Add options that only apply to a specific task
    parser_dict['tumor_edema_cavity_t1_t2'].add_argument(
        "-c",
        nargs="+",
        help="Contrast of the input. Specifies the contrast order of input images (e.g. `-c t1 t2`)",
        choices=('t1', 't2', 't2star'),
        required=True,
        metavar=Metavar.str)

    if subparser_to_return:
        return parser_dict[subparser_to_return]
    else:
        return parser


# Define subparsers to be used in the "gallery of tasks" documentation for each task.
# `sphinx-argparse` requires a function of no arguments that returns the parser, so here they are
for task in models.TASKS.keys():
    globals()[task] = functools.partial(get_parser, task)
>>>>>>> a7b45379


def main(argv: Sequence[str]):
    parser = get_parser()
    arguments = parser.parse_args(argv)
    verbose = arguments.v
    set_loglevel(verbose=verbose, caller_module_name=__name__)

    if not (
        arguments.list_tasks
        or (arguments.task and arguments.install)
        or (arguments.task and arguments.i)
    ):
        parser.error("You must specify either a task name + '-install', a task name + an image ('-i'), or "
                     "'-list-tasks'.")

    # Deal with task long description
    if arguments.list_tasks:
        models.display_list_tasks()
        exit(0)

    if arguments.install:
        models_to_install = models.TASKS[arguments.task]['models']
        if arguments.custom_url:
            if len(arguments.custom_url) != len(models_to_install):
                parser.error(f"Expected {len(models_to_install)} URL(s) for task {arguments.install}, "
                             f"but got {len(arguments.custom_url)} URL(s) instead.")
            for name_model, custom_url in zip(models_to_install, arguments.custom_url):
                models.install_model(name_model, custom_url)
        else:
            for name_model in models_to_install:
                models.install_model(name_model)
        exit(0)

    # Deal with input/output
    for file in arguments.i:
        if not os.path.isfile(file):
            parser.error("This file does not exist: {}".format(file))

    # Get pipeline model names
    name_models = models.TASKS[arguments.task]['models']

    # Check if all input images and contrasts have been specified (only relevant for 'tumor-edema-cavity_t1-t2')
    if arguments.task == 'tumor_edema_cavity_t1_t2':
        required_contrasts = models.get_required_contrasts(arguments.task)
        if len(arguments.i) != len(required_contrasts):
            parser.error(
                "{} input files found. Please provide all required input files for the task {}, i.e. contrasts: {}."
                .format(len(arguments.i), arguments.task, ', '.join(required_contrasts)))
        if len(arguments.c) != len(arguments.i):
            parser.error(f"{len(arguments.i)} input files provided, but {len(arguments.c)} contrasts passed. "
                         f"Number of contrasts should match the number of inputs.")

    # Run pipeline by iterating through the models
    fname_prior = None
    output_filenames = None
    for name_model in name_models:
        # Check if this is an official model
        if name_model in list(models.MODELS.keys()):
            # If it is, check if it is installed
            path_model = models.folder(name_model)
            path_models = models.find_model_folder_paths(path_model)
            if not models.is_valid(path_models):
                printv("Model {} is not installed. Installing it now...".format(name_model))
                models.install_model(name_model)
                path_models = models.find_model_folder_paths(path_model)  # Re-parse to find newly downloaded folders
            # Check folder version file ('{path_model}/source.json')
            elif not models.is_up_to_date(path_model):
                printv("Model {} is out of date. Re-installing it now...".format(name_model))
                models.install_model(name_model)
                path_models = models.find_model_folder_paths(path_model)  # Re-parse to find newly downloaded folders
        # If it is not, check if this is a path to a valid model
        else:
            path_model = os.path.abspath(name_model)
            path_models = models.find_model_folder_paths(path_model)
            if not models.is_valid(path_models):
                parser.error("The input model is invalid: {}".format(path_models))

        # Order input images (only relevant for 'tumor-edema-cavity_t1-t2')
        if arguments.task == 'tumor_edema_cavity_t1_t2':
            input_filenames = []
            for required_contrast in models.MODELS[name_model]['contrasts']:
                for provided_contrast, input_filename in zip(arguments.c, arguments.i):
                    if required_contrast == provided_contrast:
                        input_filenames.append(input_filename)
        else:
            input_filenames = arguments.i.copy()

        if arguments.task == 'sc_epi':
            for image in arguments.i:
                image_shape = Image(image).data.shape
                if len(image_shape) == 4:
                    parser.error("Only 3D volumes are supported for this task. You can either provide a mean volume "
                                 "(using 'sct_maths -mean') or a single time point (using 'sct_image -split t'.")

        # Segment the image based on the type of model present in the model folder
        try:
            model_type = models.check_model_software_type(path_models[0])  # NB: [0] -> Fetch first model from ensemble
        except ValueError:
            printv(f"Model type could not be determined. Directory '{path_model}' may be missing necessary files."
                   f"Please redownload the model using `sct_deepseg {arguments.task} -install` before continuing.", type="error")

        # Control GPU usage based on SCT-specific environment variable
        # NB: We use 'SCT_USE_GPU' as a "hidden option" to turn on GPU inference internally.
        # NB: Controlling which GPU(s) are used should be done by the environment variable 'CUDA_VISIBLE_DEVICES'.
        use_gpu = cuda.is_available() and "SCT_USE_GPU" in os.environ

        if model_type == 'ivadomed':
            # NB: For single models, the averaging will have no effect.
            #     For model ensembles, this will average the output of the ensemble into a single set of outputs.
            im_lst, target_lst = inference.segment_and_average_volumes(path_models, input_filenames, use_gpu=use_gpu,
                                                                       options={**vars(arguments),
                                                                                "fname_prior": fname_prior})
        else:
            thr = (arguments.binarize_prediction if arguments.binarize_prediction is not None
                   else models.MODELS[name_model]['thr'])  # Default `thr` value stored in model dict
            im_lst, target_lst = inference.segment_non_ivadomed(
                path_model, model_type, input_filenames, thr,
                # NOTE: contrast-agnostic nnunet model sometimes predicts pixels outside the cord, we want to
                # set keep_largest object as the default behaviour when using this model
                keep_largest=1 if arguments.task == 'spinalcord' else arguments.keep_largest,
                fill_holes_in_pred=arguments.fill_holes,
                remove_small=arguments.remove_small,
                use_gpu=use_gpu, remove_temp_files=arguments.r)

        # Delete intermediate outputs
        if fname_prior and os.path.isfile(fname_prior) and arguments.r:
            logger.info("Remove temporary files...")
            os.remove(fname_prior)

        output_filenames = []
        # Save output seg
        for im_seg, target in zip(im_lst, target_lst):
            if hasattr(arguments, 'o') and arguments.o is not None:
                # To support if the user adds the extension or not
                extension = ".nii.gz" if ".nii.gz" in arguments.o else ".nii" if ".nii" in arguments.o else ""
                if extension == "":
                    fname_seg = arguments.o + target if len(target_lst) > 1 else arguments.o
                else:
                    fname_seg = arguments.o.replace(extension, target + extension) if len(target_lst) > 1 \
                        else arguments.o
                path_out = os.path.dirname(fname_seg)
            else:
                # NB: we use `arguments.i` here to preserve the original input directory, even if `input_filenames`
                #     is preprocessed in a tmpdir
                path_out = os.path.dirname(os.path.abspath(arguments.i[0]))
                basename = splitext(os.path.basename(arguments.i[0]))[0]
                fname_seg = os.path.join(path_out, f"{basename}{target}.nii.gz")

            # If output folder does not exist, create it
            if not (path_out == '' or os.path.exists(path_out)):
                os.makedirs(path_out)

            im_seg.save(fname_seg)
            output_filenames.append(fname_seg)

        # Use the result of the current model as additional input of the next model
        fname_prior = fname_seg

        # write JSON sidecar file
        source_path = os.path.join(path_model, "source.json")
        if os.path.isfile(source_path):
            with open(source_path, "r") as fp:
                source_dict = json.load(fp)
        sidecar_json = {
            'GeneratedBy': [
                {
                    "Name": f"spinalcordtoolbox: sct_deepseg {' '.join(os.path.basename(arg) for arg in argv)}",
                    "Version": __version__,
                    "CodeURL": f"https://github.com/spinalcordtoolbox/spinalcordtoolbox/"
                               f"blob/{_git_info()[1].strip('*')}/spinalcordtoolbox/scripts/sct_deepseg.py",
                    "ModelURL": source_dict["model_urls"],
                }
            ]
        }
        with open(splitext(fname_seg)[0] + ".json", "w") as fp:
            json.dump(sidecar_json, fp, indent=4)

    if arguments.qc is not None:
        # If `arguments.qc_seg is None`, each entry will be treated as an
        # empty file with the same size as the corresponding input image
        qc_seg = [arguments.qc_seg] * len(input_filenames)
        # Models can have multiple input images -- create 1 QC report per input image.
        if len(output_filenames) == len(input_filenames):
            iterator = zip(input_filenames, output_filenames, [None] * len(input_filenames), qc_seg)
        # Special case: totalspineseg which outputs 5 files per 1 input file
        # Just use the 5th image ([4]) which represents the step2 output
        elif arguments.task == 'totalspineseg':
            assert len(output_filenames) == 5 * len(input_filenames)
            iterator = zip(input_filenames, output_filenames[4::5], [None] * len(input_filenames), qc_seg)
        # Other models typically have 2 outputs per input (e.g. SC + lesion), so use both segs
        else:
            assert len(output_filenames) == 2 * len(input_filenames)
            iterator = zip(input_filenames, output_filenames[0::2], output_filenames[1::2], qc_seg)

        # Create one QC report per input image, with one or two segs per image
        species = 'mouse' if 'mouse' in arguments.task else 'human'  # used for resampling
        for fname_in, fname_seg1, fname_seg2, fname_qc_seg in iterator:
            qc2.sct_deepseg(
                fname_input=fname_in,
                fname_seg=fname_seg1,
                fname_seg2=fname_seg2,
                species=species,
                argv=argv,
                path_qc=os.path.abspath(arguments.qc),
                dataset=arguments.qc_dataset,
                subject=arguments.qc_subject,
                plane=arguments.qc_plane,
                fname_qc_seg=fname_qc_seg
            )

    images = [arguments.i[0]]
    im_types = ['anat']
    opacities = ['']
    for output_filename in output_filenames:
        images.append(output_filename)
        im_types.append(check_image_kind(Image(output_filename)))
        opacities.append('0.7')
    display_viewer_syntax(images, im_types=im_types, opacities=opacities, verbose=verbose)


if __name__ == "__main__":
    init_sct()
    main(sys.argv[1:])<|MERGE_RESOLUTION|>--- conflicted
+++ resolved
@@ -45,97 +45,6 @@
         action='store_true',
         help="Display a list of tasks, along with detailed descriptions (including information on how the model was "
              "trained, what data it was trained on, any performance evaluations, associated papers, etc.)")
-<<<<<<< HEAD
-    seg.add_argument(
-        "-install", "-install-task",
-        help="Install models that are required for specified task.",
-        choices=list(models.TASKS.keys()))
-    seg.add_argument(
-        "-custom-url",
-        nargs="+",  # NB: `nargs="+"` won't work for installing custom ensemble models, but we no longer have any
-        help="URL(s) pointing to the `.zip` asset for a model release. This option can be used with `-install` to "
-             "install a specific version of a model. To use this option, navigate to the 'Releases' page of the model, "
-             "find release you wish to install, and right-click + copy the URL of the '.zip' listed under 'Assets'.\n"
-             "NB: For multi-model tasks, provide multiple URLs. For single models, just provide one URL.\n"
-             "Example:\n"
-             "'sct_deepseg -install seg_spinal_rootlets_t2w -custom-url "
-             "https://github.com/ivadomed/model-spinal-rootlets/releases/download/r20240523/model-spinal-rootlets_ventral_D106_r20240523.zip'\n"
-             "'sct_deepseg -i sub-amu01_T2w.nii.gz -task seg_spinal_rootlets_t2w'")
-
-    params = parser.add_argument_group('PARAMETERS')
-    params.add_argument(
-        "-thr",
-        type=float,
-        dest='binarize_prediction',
-        help="Binarize segmentation with specified threshold. Set to 0 for no thresholding (i.e., soft segmentation). "
-             "Default value is model-specific and was set during optimization "
-             "(more info at https://github.com/sct-pipeline/deepseg-threshold).",
-        metavar=Metavar.float,
-        default=None)
-    params.add_argument(
-        "-largest",
-        dest='keep_largest',
-        type=int,
-        help="Keep the largest connected-objects from the output segmentation. Specify the number of objects to keep."
-             "To keep all objects, set to 0",
-        default=None)
-    params.add_argument(
-        "-fill-holes",
-        type=int,
-        help="Fill small holes in the segmentation.",
-        choices=(0, 1),
-        default=None)
-    params.add_argument(
-        "-remove-small",
-        type=str,
-        nargs="+",
-        help="Minimal object size to keep with unit (mm3 or vox). A single value can be provided or one value per "
-             "prediction class. Single value example: 1mm3, 5vox. Multiple values example: 10 20 10vox (remove objects "
-             "smaller than 10 voxels for class 1 and 3, and smaller than 20 voxels for class 2).",
-        default=None)
-
-    qc = parser.add_argument_group('QUALITY CONTROL')
-    qc.add_argument(
-        '-qc',
-        metavar=Metavar.folder,
-        action=ActionCreateFolder,
-        help="The path where the quality control generated content will be saved."
-    )
-    qc.add_argument(
-        '-qc-dataset',
-        metavar=Metavar.str,
-        help="If provided, this string will be mentioned in the QC report as the dataset the process was run on."
-    )
-    qc.add_argument(
-        '-qc-subject',
-        metavar=Metavar.str,
-        help="If provided, this string will be mentioned in the QC report as the subject the process was run on."
-    )
-    qc.add_argument(
-        "-qc-plane",
-        metavar=Metavar.str,
-        choices=('Axial', 'Sagittal'),
-        default='Axial',
-        help="Plane of the output QC. If Sagittal, it is highly recommended to provide the `-qc-seg` option, "
-             "as it will ensure the output QC is cropped to a reasonable field of view. "
-             "(Note: Sagittal view is not currently supported for rootlets/totalspineseg QC.)")
-    qc.add_argument(
-        "-qc-seg",
-        metavar=Metavar.file,
-        help=textwrap.dedent("""
-            Segmentation file to use for cropping the QC. This option is useful when you want to QC a region that is different from the output segmentation. For example, for lesion segmentation, it might be useful to provide a cord segmentation to expand the QC field of view to include the full cord, while also still excluding irrelevant tissue.
-            If not provided, the default behavior will depend on the `-qc-plane`:
-               - 'Axial': A sensibly chosen crop radius between 15-40 vox, depending on the resolution and segmentation type.
-               - 'Sagittal': The full image. (For very large images, this may cause a crash, so using `-qc-seg` is highly recommended.)
-        """)  # noqa: E501 (line too long)
-    )
-
-    # Arguments which implement shared functionality
-    parser.add_common_args()
-    parser.add_tempfile_args()
-
-    return parser
-=======
     parser.add_argument(
         '-v',
         metavar=Metavar.int,
@@ -318,7 +227,6 @@
 # `sphinx-argparse` requires a function of no arguments that returns the parser, so here they are
 for task in models.TASKS.keys():
     globals()[task] = functools.partial(get_parser, task)
->>>>>>> a7b45379
 
 
 def main(argv: Sequence[str]):

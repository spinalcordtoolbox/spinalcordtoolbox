--- conflicted
+++ resolved
@@ -153,11 +153,7 @@
     if isinstance(image, nib.nifti1.Nifti1Image):
         return img_r
     else:
-<<<<<<< HEAD
-        assert isinstance(image, Image)
-=======
         assert isinstance(image, Image)  # already checked at the start of the function
->>>>>>> 7e6a9fad
         return Image(np.asanyarray(img_r.dataobj), hdr=img_r.header, orientation=image.orientation, dim=img_r.header.get_data_shape())
 
 

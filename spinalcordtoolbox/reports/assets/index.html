<!DOCTYPE html>
<html>

<head>
  <meta http-equiv="cache-control" content="max-age=0" />
  <meta http-equiv="cache-control" content="no-cache" />
  <meta http-equiv="expires" content="0" />
  <meta http-equiv="expires" content="Tue, 01 Jan 1980 1:00:00 GMT" />
  <meta http-equiv="pragma" content="no-cache" />
  <meta charset="utf-8" />
  <link rel="stylesheet" href="_assets/css/bootstrap.min.css">
  <link rel="stylesheet" href="_assets/css/bootstrap-table.min.css">
  <link rel="stylesheet" type="text/css" href="_assets/css/style.css">
  <title> </title>
  <script>
    function fetch_image_height()
    {
      var image_height=document.getElementById('sprite-img').height;
      image_height+=10;
      document.getElementById("mosaic-container").style.marginBottom=image_height+"px";
    }
  </script>
</head>

<body>
  <nav class="navbar navbar-default">
    <div class="container-fluid">

      <div class="navbar-header">
        <button type="button" class="navbar-toggle collapsed" data-toggle="collapse" data-target="#main-qc-navbar" aria-expanded="false">
          <span class="sr-only">Toggle navigation</span>
          <span class="icon-bar"></span>
          <span class="icon-bar"></span>
          <span class="icon-bar"></span>
        </button>
        <a class="navbar-brand" href="#">
          <img src="_assets/imgs/sct_logo.png"
               alt="SCT Logo">SCT - Quality Control
        </a>
      </div>

      <div class="collapse navbar-collapse" id="main-qc-navbar">
        <ul class="nav navbar-nav navbar-left">
          <li><p class="navbar-text" id="qc-organization"></p></li>
          <li><p class="navbar-text" id="qc-header"></p></li>
        </ul>
        <ul class="nav navbar-nav navbar-right">
          <li><a href="https://github.com/neuropoly/spinalcordtoolbox">About</a></li>
        </ul>
     </div>
    </div>
  </nav>


  <div class="container-fluid">
      <div class="row">
          <div class="col-md-4">Keyboard shortcuts:
              <a id="prev-img" href="#" class="previous">
                  <span class="glyphicon glyphicon-arrow-up">
                      Previous
                  </span>
              </a>
              <a id="next-img" href="#" class="next">
                  <span class="glyphicon glyphicon-arrow-down">
                      Next
                  </span>
              </a>
<<<<<<< HEAD
              <div id="dropdown" class="dropdown">
                  <button id="dropdownButton" class="btn btn-default dropdown-toggle" type="button" data-toggle="dropdown" aria-haspopup="true">Display Columns <span class="caret"></span></button>
                  <ul class="dropdown-menu">
                      <li><a class="dropdown-item" id="Date" onclick="toggleColumn(id)">Date</button></a></li>
                      <li><a class="dropdown-item" id="Dataset" onclick="toggleColumn(id)">Dataset &#10004</a></li>
                      <li><a class="dropdown-item" id="Subject" onclick="toggleColumn(id)">Subject</a></li>
                      <li><a class="dropdown-item" id="Path" onclick="toggleColumn(id)">Path &#10004</a></li>
                      <li><a class="dropdown-item" id="File" onclick="toggleColumn(id)">File</a></li>
                      <li><a class="dropdown-item" id="Contrast" onclick="toggleColumn(id)">Contrast &#10004</a></li>
                      <li><a class="dropdown-item" id="Function" onclick="toggleColumn(id)">Function</a></li>
                      <li><a class="dropdown-item" id="Function+Args" onclick="toggleColumn(id)">Function+Args &#10004</a></li>
                  </ul>
                  <script>
                      var buttonPosition = document.getElementById('dropdown');
                      buttonPosition.style.top = "44px";
                  </script>
              </div>
              <table id="table" class="table table-condensed"
                     data-search="true"
		             data-sort-name="moddate"
                     data-sort-order="asc"
                     data-response-handler="responseHandler">
                     <thead>
=======
              <div class="seperation">
                <div id="dropdown" class="dropdown">
                    <button id="dropdownButton" class="btn btn-default dropdown-toggle" type="button" data-toggle="dropdown" aria-haspopup="true">Display Columns <span class="caret"></span></button>
                    <ul class="dropdown-menu">
                        <li><a class="dropdown-item" id="Date" onclick="toggleColumn(id)">Date</button></a></li>
                        <li><a class="dropdown-item" id="Dataset" onclick="toggleColumn(id)">Dataset &#10004</a></li>
                        <li><a class="dropdown-item" id="Subject" onclick="toggleColumn(id)">Subject</a></li>
                        <li><a class="dropdown-item" id="File" onclick="toggleColumn(id)">File</a></li>
                        <li><a class="dropdown-item" id="Contrast" onclick="toggleColumn(id)">Contrast &#10004</a></li>
                        <li><a class="dropdown-item" id="Function" onclick="toggleColumn(id)">Function</a></li>
                        <li><a class="dropdown-item" id="Path" onclick="toggleColumn(id)">Path &#10004</a></li>
                    </ul>
                </div>
                <script>
                    document.getElementById("dropdown").style.position= "absolute";
                    document.getElementById("dropdown").style.top = "50px";
                </script>
                <input class="searchBar" type="text" id="searchInput" onkeyup="hideNonSearchElements()" placeholder="Search" autocomplete="off">
              </div>
              <table id="table" class="table table-condensed"
		  data-sort-name="moddate"
                  data-sort-order="asc"
                  data-response-handler="responseHandler">
	                <thead>
>>>>>>> e27c56e8
		                  <tr>
			                    <th data-field="moddate" data-sortable="true">Date</th>
			                    <th data-field="dataset" data-sortable="true">Dataset</th>
			                    <th data-field="subject" data-sortable="true">Subject</th>
<<<<<<< HEAD
                                <th data-field="cwd" data-sortable="true">Path</th>
                                <th data-field="fname_in" data-sortable="true">File</th>
                                <th data-field="contrast" data-sortable="true">Contrast</th>
			                    <th data-field="function" data-sortable="true">Function</th>
			                    <th data-field="cmdline" data-sortable="true">Function+Args</th>
=======
                                	    <th data-field="fname_in" data-sortable="true">File</th>
                                	    <th data-field="contrast" data-sortable="true">Contrast</th>
			                    <th data-field="command" data-sortable="true">Function</th>
                                <th data-field="cwd" data-sortable="true">Path</th>
>>>>>>> e27c56e8
		                  </tr>
	                </thead>
              </table>
          </div>
          <div class="col-md-8">
              <div class="result-body" id="mosaic-container">
                  <img id="sprite-img" onload="fetch_image_height()"/>
                  <img id="overlay-img"/>
              </div>
              <div id="cmdLine"></div>
              <div id="sctVer"></div>
          </div>

      </div>
  </div>

</body>

<!-- Latest compiled and minified JavaScript -->
<script src="_assets/js/jquery-3.1.0.min.js"></script>
<script src="_assets/js/bootstrap.min.js"></script>
<script src="_assets/js/bootstrap-table.min.js"></script>
<script src="_assets/js/main.js"></script>
<script>var sct_data = $sct_json_data;</script>
<script>
    function toggleColumn(buttonID){
        /*
        This function will hide a specific column of the table if it is displayed
        or show a specific column if it is not displayed.
        */
        var position;
        position = findPosition(buttonID);
        if (document.getElementById(buttonID).innerHTML == buttonID + " \u2714"){
                document.getElementById(buttonID).innerHTML = buttonID;
                document.getElementsByTagName('TH')[position].style.display = "none";
                var iTD;
                for (iTD = position; iTD < document.getElementsByTagName('TD').length; iTD = iTD + document.getElementsByTagName('TH').length){
                    document.getElementsByTagName('TD')[iTD].style.display = "none";
                }
        }
        else if (document.getElementById(buttonID).innerHTML == buttonID){
                document.getElementById(buttonID).innerHTML = buttonID + " \u2714";
                document.getElementsByTagName('TH')[position].style.display = "";
                var iTD;
                for (iTD = position; iTD < document.getElementsByTagName('TD').length; iTD = iTD + document.getElementsByTagName('TH').length){
                    document.getElementsByTagName('TD')[iTD].style.display = "";
                }
        }
        hideNonSearchElements();
    }

    function findPosition(buttonID){
        /*
        This function will find the array position
        of the header cell corresponding to the wanted Id.
        Return type: number
        */
        var iTH, position;
        for (iTH = 0; iTH < document.getElementsByTagName('TH').length; iTH++){
            if (buttonID.valueOf() == document.getElementsByTagName('TH')[iTH].innerText){
                position = iTH;
            }
        }
        return position;
     }

    function hideNonSearchElements(){
        /*
        This function hides all elements that do not fit
        the search elements in the searchbar.
        */
        var searchInput = document.getElementById("searchInput").value;
        var tableRows = document.getElementsByTagName("tr");
        var isEmpty = true;

        var iTableRows;
        for (iTableRows = 1; iTableRows < tableRows.length; iTableRows++){
            if (tableRows[iTableRows].innerText.indexOf(searchInput) > -1){
                tableRows[iTableRows].style.display = "";
                isEmpty = false;
            }
            else{
                tableRows[iTableRows].style.display = "none";
            }
        }
        if (isEmpty){
            tableRows[tableRows.length - 2].style.display = "";
        }
        else{
            tableRows[tableRows.length - 2].style.display = "none";
        }
    }

    let body = document.body;
    let dropdown = document.querySelector('.dropdown');
    let btn = document.querySelector('.btn');

    body.addEventListener('click', function(e){
        /*
        This function keeps the inside contents of the dropdown-menu
        open even if the inside contents of the dropdown-menu are clicked
        but closes the dropdown menu if click is outside of dropdown-menu or on dropdown button.
        */
        e.stopPropagation();
        if (!(15 < e.clientX  && e.clientX < 175 && 172 < e.clientY && e.clientY < 366) && dropdown.className == "dropdown open"){
            dropdown.classList.toggle('open');
        }
    });

    btn.addEventListener('click', function(e){
         /*
        This function toggles the opening and closing of
        the dropdown-menu when the button for the dropdown is clicked.
        */
        e.stopPropagation();
        dropdown.classList.toggle('open');
    });

    setTimeout(function(){
         /*
         This function removes the columns we do not want to display at
         the beginning after a certain delay of time and adds the message
         for the case where the table should be empty (i.e. when search
         results correspond to nothing).
         */
         var iTH;
         var dropdownList = document.getElementsByClassName('dropdown-item');
         document.getElementById("table").insertRow(-1).insertCell(0).innerHTML = "No matching records found";
         document.getElementsByTagName("td")[document.getElementsByTagName("td").length - 1].colSpan = "7";
         document.getElementsByTagName("td")[document.getElementsByTagName("td").length - 1].style.textAlign = "center";
         document.getElementsByTagName("td")[document.getElementsByTagName("td").length - 1].style.backgroundColor = "Gainsboro";
         for (iTH = 0; iTH < dropdownList.length; iTH++){
              toggleColumn(document.getElementsByClassName('dropdown-item')[iTH].id)
         }
     },2);
</script>
</html><|MERGE_RESOLUTION|>--- conflicted
+++ resolved
@@ -65,10 +65,10 @@
                       Next
                   </span>
               </a>
-<<<<<<< HEAD
-              <div id="dropdown" class="dropdown">
-                  <button id="dropdownButton" class="btn btn-default dropdown-toggle" type="button" data-toggle="dropdown" aria-haspopup="true">Display Columns <span class="caret"></span></button>
-                  <ul class="dropdown-menu">
+              <div class="seperation">
+                <div id="dropdown" class="dropdown">
+                    <button id="dropdownButton" class="btn btn-default dropdown-toggle" type="button" data-toggle="dropdown" aria-haspopup="true">Display Columns <span class="caret"></span></button>
+                    <ul class="dropdown-menu">
                       <li><a class="dropdown-item" id="Date" onclick="toggleColumn(id)">Date</button></a></li>
                       <li><a class="dropdown-item" id="Dataset" onclick="toggleColumn(id)">Dataset &#10004</a></li>
                       <li><a class="dropdown-item" id="Subject" onclick="toggleColumn(id)">Subject</a></li>
@@ -77,30 +77,6 @@
                       <li><a class="dropdown-item" id="Contrast" onclick="toggleColumn(id)">Contrast &#10004</a></li>
                       <li><a class="dropdown-item" id="Function" onclick="toggleColumn(id)">Function</a></li>
                       <li><a class="dropdown-item" id="Function+Args" onclick="toggleColumn(id)">Function+Args &#10004</a></li>
-                  </ul>
-                  <script>
-                      var buttonPosition = document.getElementById('dropdown');
-                      buttonPosition.style.top = "44px";
-                  </script>
-              </div>
-              <table id="table" class="table table-condensed"
-                     data-search="true"
-		             data-sort-name="moddate"
-                     data-sort-order="asc"
-                     data-response-handler="responseHandler">
-                     <thead>
-=======
-              <div class="seperation">
-                <div id="dropdown" class="dropdown">
-                    <button id="dropdownButton" class="btn btn-default dropdown-toggle" type="button" data-toggle="dropdown" aria-haspopup="true">Display Columns <span class="caret"></span></button>
-                    <ul class="dropdown-menu">
-                        <li><a class="dropdown-item" id="Date" onclick="toggleColumn(id)">Date</button></a></li>
-                        <li><a class="dropdown-item" id="Dataset" onclick="toggleColumn(id)">Dataset &#10004</a></li>
-                        <li><a class="dropdown-item" id="Subject" onclick="toggleColumn(id)">Subject</a></li>
-                        <li><a class="dropdown-item" id="File" onclick="toggleColumn(id)">File</a></li>
-                        <li><a class="dropdown-item" id="Contrast" onclick="toggleColumn(id)">Contrast &#10004</a></li>
-                        <li><a class="dropdown-item" id="Function" onclick="toggleColumn(id)">Function</a></li>
-                        <li><a class="dropdown-item" id="Path" onclick="toggleColumn(id)">Path &#10004</a></li>
                     </ul>
                 </div>
                 <script>
@@ -114,23 +90,16 @@
                   data-sort-order="asc"
                   data-response-handler="responseHandler">
 	                <thead>
->>>>>>> e27c56e8
 		                  <tr>
 			                    <th data-field="moddate" data-sortable="true">Date</th>
 			                    <th data-field="dataset" data-sortable="true">Dataset</th>
 			                    <th data-field="subject" data-sortable="true">Subject</th>
-<<<<<<< HEAD
-                                <th data-field="cwd" data-sortable="true">Path</th>
-                                <th data-field="fname_in" data-sortable="true">File</th>
-                                <th data-field="contrast" data-sortable="true">Contrast</th>
-			                    <th data-field="function" data-sortable="true">Function</th>
+                          <th data-field="cwd" data-sortable="true">Path</th>
+                          <th data-field="fname_in" data-sortable="true">File</th>
+                          <th data-field="contrast" data-sortable="true">Contrast</th>
+			                    <th data-field="command" data-sortable="true">Function</th>
 			                    <th data-field="cmdline" data-sortable="true">Function+Args</th>
-=======
-                                	    <th data-field="fname_in" data-sortable="true">File</th>
-                                	    <th data-field="contrast" data-sortable="true">Contrast</th>
-			                    <th data-field="command" data-sortable="true">Function</th>
-                                <th data-field="cwd" data-sortable="true">Path</th>
->>>>>>> e27c56e8
+                          <th data-field="cwd" data-sortable="true">Path</th>
 		                  </tr>
 	                </thead>
               </table>

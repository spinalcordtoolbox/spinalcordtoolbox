--- conflicted
+++ resolved
@@ -11,34 +11,16 @@
     ele.style.marginLeft = "10px";
   }
 
-  function build_canvas(qc_details) {
-
-  }
-
-  function build_trials_menu(qc_details) {
-    var tpl_items = qc_details.trials.map(x=>`<li><a href="#"> ${x.title} </a></li>`).join('');
-    document.getElementById("trials-menu-list").innerHTML = tpl_items;
-  }
-
-//  $.getJSON('index.json').done(function(data) {
-//    qc_details = data;
-//    current_qc = qc_details.trials;
-//    document.title = qc_details.title;
-//    $("#qc-organization")[0].innerText = qc_details.organization;
-//    $("#qc-header")[0].innerText = qc_details.header;
-//    build_trials_menu(qc_details);
-//    build_canvas(qc_details);
-//  });
-
   $("table").on("click", "tr", function() {
     var index = $(this).index();
     var list = $("table").bootstrapTable('getData');
-    $("#sprite-img").attr("src", list[index].background_img);
-    $("#overlay-img").attr("src", list[index].overlay_img);
+    var item = list[index];
+    $("#sprite-img").attr("src", item.background_img).removeClass().addClass(item.orientation);
+    $("#overlay-img").attr("src", item.overlay_img).removeClass().addClass(item.orientation);
+    $(this).addClass('active').siblings().removeClass('active');
+    console.log(list[index]);
+  });
 
-<<<<<<< HEAD
-    console.log(list[index]);
-=======
   $('#prev-img').click( function(event) {
     $('table tr.active').prev().click();
     event.preventDefault();
@@ -56,6 +38,5 @@
     if (evt.which == 37) {
       $('table tr.active').prev().click();
     }
->>>>>>> 8a4da85d
   });
 });
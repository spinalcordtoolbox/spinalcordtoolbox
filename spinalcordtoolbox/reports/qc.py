"""
Quality Control report generator

Copyright (c) 2017 Polytechnique Montreal <www.neuro.polymtl.ca>
License: see the file LICENSE
"""

import logging
from pathlib import Path
from typing import Callable, List, Tuple, Union
<<<<<<< HEAD
from hashlib import md5
=======
import itertools as it
>>>>>>> 4868a2cd

import numpy as np
import skimage
import skimage.io
import skimage.exposure
from scipy.ndimage import center_of_mass

<<<<<<< HEAD
from spinalcordtoolbox.image import Image
from spinalcordtoolbox.reports.qc2 import assign_label_colors_by_groups
=======
from spinalcordtoolbox.image import Image, check_image_kind
from spinalcordtoolbox.reports.qc2 import create_qc_entry
>>>>>>> 4868a2cd
from spinalcordtoolbox.reports.slice import Slice, Axial, Sagittal
from spinalcordtoolbox.utils.sys import list2cmdline, LazyLoader

mpl_figure = LazyLoader("mpl_figure", globals(), "matplotlib.figure")
mpl_axes = LazyLoader("mpl_axes", globals(), "matplotlib.axes")
mpl_plt = LazyLoader("mpl_plt", globals(), "matplotlib.pyplot")
mpl_colors = LazyLoader("mpl_colors", globals(), "matplotlib.colors")
mpl_backend_agg = LazyLoader("mpl_backend_agg", globals(), "matplotlib.backends.backend_agg")
mpl_animation = LazyLoader("mpl_animation", globals(), "matplotlib.animation")
mpl_patheffects = LazyLoader("mpl_patheffects", globals(), "matplotlib.patheffects")


logger = logging.getLogger(__name__)


class QcImage:
    """
    Class used to create a .png file from a 2d image produced by the class "Slice"
    """
    _labels_regions = {'PONS': 50, 'MO': 51,
                       'C1': 1, 'C2': 2, 'C3': 3, 'C4': 4, 'C5': 5, 'C6': 6, 'C7': 7,
                       'T1': 8, 'T2': 9, 'T3': 10, 'T4': 11, 'T5': 12, 'T6': 13, 'T7': 14, 'T8': 15, 'T9': 16,
                       'T10': 17, 'T11': 18, 'T12': 19,
                       'L1': 20, 'L2': 21, 'L3': 22, 'L4': 23, 'L5': 24,
                       'S1': 25, 'S2': 26, 'S3': 27, 'S4': 28, 'S5': 29,
                       'Co': 30}
    _color_bin_green = ["#ffffff", "#00ff00"]
    _color_bin_red = ["#ffffff", "#ff0000"]
    _seg_colormap = ["#4d0000", "#ff0000"]
    _ctl_colormap = ["#ff000099", '#ffff00']

<<<<<<< HEAD
    def __init__(self, qc_report, interpolation, action_list, process, stretch_contrast=True,
                 stretch_contrast_method='contrast_stretching', fps=None, draw_text=True):
        """
        :param qc_report: QcReport: The QC report object
        :param interpolation: str: Type of interpolation used in matplotlib
        :param action_list: list: List of functions that generates a specific type of images. It can be seen as
                                  "figures" of matplotlib to be shown. Ex: if 'listed_seg' is in the list, the process
                                  will generate a figure with red segmentation.
        :param process: str: Name of SCT function. e.g., sct_propseg
        :param stretch_contrast: adjust image so as to improve contrast
        :param stretch_contrast_method: str: {'contrast_stretching', 'equalized'}: Method for stretching contrast
        :param fps: float: Number of frames per second for output gif images. It is only used for sct_fmri_moco and\
        sct_dmri_moco
        """
        self.qc_report = qc_report
        self.interpolation = interpolation
        self.action_list = action_list
        self.process = process
        self._stretch_contrast = stretch_contrast
        self._stretch_contrast_method = stretch_contrast_method
        if stretch_contrast_method not in ['equalized', 'contrast_stretching']:
            raise ValueError("Unrecognized stretch_contrast_method: {}.".format(stretch_contrast_method),
                             "Try 'equalized' or 'contrast_stretching'")
        self._fps = fps
        self._draw_text = draw_text
        self._centermass = None  # center of mass returned by slice.Axial.get_center()
=======
    def _assign_label_colors_by_groups(self, labels):
        """
        This function handles label colors when labels may not be in a single continuous group:

            - Normal vertebral labels:  [2, 3, 4, 5, 6, ...]
            - Edge case, TotalSegmentator labels: [31, 32, 33, 200, 201, 217, 218, 219]

        We assume that the subgroups of labels (1: [31, 32, 33, ...], 2: [200, 201], 3: [217, 218, 219, ...])
        should each be assigned their own distinct colormap, as to group them semantically.
        """
        # Arrange colormaps for max contrast between colormaps, and max contrast between colors in colormaps
        distinct_colormaps = ['Blues', 'Reds', 'Greens', 'Oranges', 'Purples']
        colormap_sampling = [0.25, 0.5, 0.75, 0.5]  # light -> medium -> dark -> medium -> (repeat)

        # Split labels into subgroups --> we split the groups wherever the difference between labels is > 1
        start_end = [0, len(labels)]
        for idx, (prev, curr) in enumerate(zip(labels, labels[1:]), start=1):
            if curr - prev > 1:
                start_end.insert(len(start_end)-1, idx)
        label_groups = [labels[start:end] for start, end in zip(start_end, start_end[1:])]

        # Handle the usual case: A single continuous group (likely vertebral labels)
        if len(label_groups) == 1:
            # repeat high-contrast colors until we have enough to cover the range of labels
            n_colors = labels.max() - labels.min() + 1
            color_list = list(it.islice(it.cycle(self._labels_color), n_colors))

        # Handle the edge case: Multiple continuous groups
        else:
            # Initialize a list by repeating the color black (#000000) to fill in the gaps between colors.
            # We do this because matplotlib applies colormaps by scaling both the data and the colormap to [0, 1].
            # Without filling in the gaps between groups, the colormap would be scaled incorrectly relative to the data.
            # ((Note that, if done right, the #000000 color should never be assigned to our label values.))
            color_list = ['#000000'] * (labels.max() - labels.min() + 1)
            # Assign a colormap to each group of labels (while sampling the colormap at different points)
            for i, label_group in enumerate(label_groups):
                colormap = mpl_cm.get_cmap(distinct_colormaps[i % len(distinct_colormaps)])
                sampled_colors = [mpl_colors.to_hex(c) for c in [colormap(n) for n in colormap_sampling]]
                # Then, assign a color to each label within the group
                for j, label in enumerate(label_group):
                    color_list[label - labels.min()] = sampled_colors[j % len(sampled_colors)]

        return color_list
>>>>>>> 4868a2cd

    def listed_seg(self, mask, ax):
        """Create figure with red segmentation. Common scenario."""
        img = np.ma.masked_equal(mask, 0)
        ax.imshow(img,
                  cmap=mpl_colors.LinearSegmentedColormap.from_list("", self._seg_colormap),
                  norm=mpl_colors.Normalize(vmin=0.5, vmax=1),
                  interpolation=self.interpolation,
                  aspect=float(self.aspect_mask))
        ax.get_xaxis().set_visible(False)
        ax.get_yaxis().set_visible(False)

    def template(self, mask, ax):
        """Show template statistical atlas"""
        values = mask
        values[values < 0.5] = 0
        color_white = mpl_colors.colorConverter.to_rgba('white', alpha=0.0)
        color_blue = mpl_colors.colorConverter.to_rgba('blue', alpha=0.7)
        color_cyan = mpl_colors.colorConverter.to_rgba('cyan', alpha=0.8)
        cmap = mpl_colors.LinearSegmentedColormap.from_list('cmap_atlas',
                                                            [color_white, color_blue, color_cyan], N=256)
        ax.imshow(values,
                  cmap=cmap,
                  interpolation=self.interpolation,
                  aspect=self.aspect_mask)
        ax.get_xaxis().set_visible(False)
        ax.get_yaxis().set_visible(False)

    def no_seg_seg(self, mask, ax):
        """Create figure with image overlay. Notably used by sct_registration_to_template"""
        ax.imshow(mask, cmap='gray', interpolation=self.interpolation, aspect=self.aspect_mask)
        self._add_orientation_label(ax)
        ax.get_xaxis().set_visible(False)
        ax.get_yaxis().set_visible(False)

    def label_utils(self, mask, ax):
        """Create figure with red label. Common scenario."""
        img = np.full_like(mask, np.nan)
        ax.imshow(img, cmap='gray', alpha=0, aspect=float(self.aspect_mask))
        non_null_vox = np.where(mask > 0)
        coord_labels = list(zip(non_null_vox[0], non_null_vox[1]))
        logger.debug(coord_labels)
        # compute horizontal offset based on the resolution of the mask
        horiz_offset = mask.shape[1] / 50
        for coord in coord_labels:
            ax.plot(coord[1], coord[0], 'o', color='lime', markersize=5)
            label_text = ax.text(coord[1] + horiz_offset, coord[0], str(round(mask[coord[0], coord[1]])), color='lime',
                                 fontsize=15, verticalalignment='center', clip_on=True)
            label_text.set_path_effects([mpl_patheffects.Stroke(linewidth=2, foreground='black'),
                                         mpl_patheffects.Normal()])
        ax.get_xaxis().set_visible(False)
        ax.get_yaxis().set_visible(False)

    def label_vertebrae(self, mask, ax):
        """Draw vertebrae areas, then add text showing the vertebrae names"""
        img = np.rint(np.ma.masked_where(mask < 1, mask))
        labels = np.unique(img[np.where(~img.mask)]).astype(int)  # get available labels
        color_list = assign_label_colors_by_groups(labels)
        ax.imshow(img,
                  cmap=mpl_colors.ListedColormap(color_list),
                  interpolation=self.interpolation,
                  alpha=1,
                  aspect=float(self.aspect_mask))
        ax.get_xaxis().set_visible(False)
        ax.get_yaxis().set_visible(False)

        # Use the existing colormap to draw colored text for any vertebral labels belonging to `self._labels_regions`
        if self._draw_text:
            a = [0.0]
            data = mask
            for index, val in np.ndenumerate(data):
                if val not in a:
                    a.append(val)
                    index = int(val)
                    if index in self._labels_regions.values():
                        # NB: We need to subtract `min` to convert the label value into an index for the color list
                        label_color = color_list[index - labels.min()]
                        y, x = center_of_mass(np.where(data == val, data, 0))
                        # Draw text with a shadow
                        x += data.shape[1] / 25
                        label = list(self._labels_regions.keys())[list(self._labels_regions.values()).index(index)]
                        label_text = ax.text(x, y, label, color=label_color, clip_on=True)
                        label_text.set_path_effects([mpl_patheffects.Stroke(linewidth=2, foreground='black'),
                                                     mpl_patheffects.Normal()])

    def highlight_pmj(self, mask, ax):
        """Hook to show a rectangle where PMJ is on the slice"""
        y, x = np.where(mask == 50)
        img = np.full_like(mask, np.nan)
        ax.imshow(img, cmap='gray', alpha=0, aspect=float(self.aspect_mask))
        ax.plot(x, y, 'x', color='lime', markersize=6)
        ax.get_xaxis().set_visible(False)
        ax.get_yaxis().set_visible(False)

    def label_centerline(self, mask, ax):
        """Create figure with red label. Common scenario."""
        results_mask_pixels = np.where(mask > 0)
        # TODO: maybe we only need one pixel per centerline (currently, it's a 1x2 matrix of pixels)
        listOfCoordinates = list(zip(results_mask_pixels[0], results_mask_pixels[1]))
        for cord in listOfCoordinates:
            ax.plot(cord[1], cord[0], 'ro', markersize=1)
            # ax.text(cord[1]+5,cord[0]+5, str(mask[cord]), color='lime', clip_on=True)
        img = np.rint(np.ma.masked_where(mask < 1, mask))
        ax.imshow(img,
                  cmap=mpl_colors.ListedColormap(self._color_bin_red),
                  norm=mpl_colors.Normalize(vmin=0, vmax=1),
                  interpolation=self.interpolation,
                  alpha=1,
                  aspect=float(self.aspect_mask))
        ax.get_xaxis().set_visible(False)
        ax.get_yaxis().set_visible(False)

    def vertical_line(self, mask, ax):
        """Centered vertical line to assess quality of straightening"""
        img = np.full_like(mask, np.nan)
        ax.imshow(img, cmap='gray', alpha=0, aspect=float(self.aspect_mask))
        ax.axvline(x=img.shape[1] / 2.0, color='r', linewidth=2)
        ax.get_xaxis().set_visible(False)
        ax.get_yaxis().set_visible(False)

    def grid(self, mask, ax):
        """Centered grid to assess quality of motion correction"""
        grid = np.full_like(mask, 0)
        ax.imshow(grid, cmap='gray', alpha=0, aspect=float(self.aspect_mask))
        for center_mosaic in self._centermass:
            x0, y0 = center_mosaic[0], center_mosaic[1]
            ax.axvline(x=x0, color='w', linestyle='-', linewidth=0.5)
            ax.axhline(y=y0, color='w', linestyle='-', linewidth=0.5)
        ax.get_xaxis().set_visible(False)
        ax.get_yaxis().set_visible(False)

    def smooth_centerline(self, mask, ax):
        """Display smoothed centerline"""
        mask = mask/mask.max()
        mask[mask < 0.05] = 0  # Apply 0.5 threshold
        img = np.ma.masked_equal(mask, 0)
        ax.imshow(img,
                  cmap=mpl_colors.LinearSegmentedColormap.from_list("", self._ctl_colormap),
                  norm=mpl_colors.Normalize(vmin=0, vmax=1),
                  interpolation=self.interpolation,
                  aspect=float(self.aspect_mask))
        ax.get_xaxis().set_visible(False)
        ax.get_yaxis().set_visible(False)

    def _make_QC_image_for_3d_volumes(self, img, mask, plane, imgs_to_generate):
        """
        Create overlay and background images for all processes that deal with 3d volumes
        (all except sct_fmri_moco and sct_dmri_moco)

        :param img: The base image to display underneath the overlays (typically anatomical)
        :param mask: A list of images to be processed and overlaid on top of `img`
        :return:
        """

        if self._stretch_contrast:
            img = self._func_stretch_contrast(img)

        # NB: `size_fig` is in inches. So, when size_fig == 5", then: dpi=300 --> 1500px, dpi=100 --> 500px, etc.
        size_fig = [
            5, (5
                # Sagittal slice QCs for isotropic images will often have similar heights and widths. However,
                # anisotropic images (and slice mosaics) will often have smaller or larger height than width:
                #  - Axial mosaic: e.g. WxH = 20x3 slice images.
                #  - Sagittal mosaic: e.g. WxH = 3x20 slice images
                # So, we want to scale the fig height to match the height of the image:
                * (img.shape[0] / img.shape[1])

                # However, we also need to account for the resolutions of each axis when scaling the height. Otherwise,
                # highly anisotropic images (e.g. T2*) will be shrunken down to a tiny height. (See #4563).
                # NB: self.aspect_img == (pix[0] / pix[1]), so combined, this is: (shape[0]*pix[0] / shape[1]*pix[1])
                * float(self.aspect_img))
        ]

        fig = mpl_figure.Figure()
        fig.set_size_inches(size_fig[0], size_fig[1], forward=True)
        mpl_backend_agg.FigureCanvasAgg(fig)
        ax = fig.add_axes((0, 0, 1, 1))
        ax.imshow(img, cmap='gray', interpolation=self.interpolation, aspect=float(self.aspect_img))
        self._add_orientation_label(ax)
        ax.get_xaxis().set_visible(False)
        ax.get_yaxis().set_visible(False)
        logger.info(str(imgs_to_generate['path_background_img']))
        self._save(fig, str(imgs_to_generate['path_background_img']), dpi=self.dpi)

        fig = mpl_figure.Figure()
        fig.set_size_inches(size_fig[0], size_fig[1], forward=True)
        mpl_backend_agg.FigureCanvasAgg(fig)
        for i, action in enumerate(self.action_list):
            logger.debug('Action List %s', action.__name__)
            if self._stretch_contrast and action.__name__ in ("no_seg_seg",):
                logger.debug("Mask type %s" % mask[i].dtype)
                mask[i] = self._func_stretch_contrast(mask[i])
            ax = fig.add_axes((0, 0, 1, 1), label=str(i))
            action(self, mask[i], ax)
        self._save(fig, str(imgs_to_generate['path_overlay_img']), dpi=self.dpi)

    def _make_QC_image_for_4d_volumes(self, images_after_moco, images_before_moco, imgs_to_generate):
        """
        Generate background and overlay gifs for sct_fmri_moco and sct_dmri_moco

        :param images_after_moco: list of mosaic images after motion correction
        :param images_before_moco: list of mosaic images before motion correction
        :return:
        """

        size_fig = [5, 10 * images_after_moco[0].shape[0] / images_after_moco[0].shape[1] + 0.5]
        if self._stretch_contrast:
            for i in range(len(images_after_moco)):
                images_after_moco[i] = self._func_stretch_contrast(images_after_moco[i])
                images_before_moco[i] = self._func_stretch_contrast(images_before_moco[i])

        self._generate_and_save_gif(images_before_moco, images_after_moco, imgs_to_generate, size_fig)
        self._generate_and_save_gif(images_before_moco, images_after_moco, imgs_to_generate, size_fig, is_mask=True)

    def _func_stretch_contrast(self, img):
        if self._stretch_contrast_method == "equalized":
            return self._equalize_histogram(img)
        else:  # stretch_contrast_method == "contrast_stretching":
            return self._stretch_intensity_levels(img)

    def _stretch_intensity_levels(self, img):
        p2, p98 = np.percentile(img, (2, 98))
        return skimage.exposure.rescale_intensity(img, in_range=(p2, p98))

    def _equalize_histogram(self, img):
        """
        Perform histogram equalization using CLAHE

        Notes:

        - Image value range is preserved
        - Workaround for adapthist artifact by padding (#1664)
        """
        winsize = 16
        min_, max_ = img.min(), img.max()
        b = (np.float32(img) - min_) / (max_ - min_)
        b[b >= 1] = 1  # 1+eps numerical error may happen (#1691)

        h, w = b.shape
        h1 = (h + (winsize - 1)) // winsize * winsize
        w1 = (w + (winsize - 1)) // winsize * winsize
        if h != h1 or w != w1:
            b1 = np.zeros((h1, w1), dtype=b.dtype)
            b1[:h, :w] = b
            b = b1
        c = skimage.exposure.equalize_adapthist(b, kernel_size=(winsize, winsize))
        if h != h1 or w != w1:
            c = c[:h, :w]

        return np.array(c * (max_ - min_) + min_, dtype=img.dtype)

    def _add_orientation_label(self, ax):
        """
        Add orientation labels on the figure

        :param fig: MPL figure handler
        :return:
        """
        if self.plane == 'Axial':
            # If mosaic of axial slices, display orientation labels
            text_a = ax.text(12, 6, 'A', color='yellow', size=4)
            text_p = ax.text(12, 28, 'P', color='yellow', size=4)
            text_l = ax.text(0, 18, 'L', color='yellow', size=4)
            text_r = ax.text(24, 18, 'R', color='yellow', size=4)
            # Add a black outline surrounding the text
            text_a.set_path_effects([mpl_patheffects.Stroke(linewidth=1, foreground='black'), mpl_patheffects.Normal()])
            text_p.set_path_effects([mpl_patheffects.Stroke(linewidth=1, foreground='black'), mpl_patheffects.Normal()])
            text_l.set_path_effects([mpl_patheffects.Stroke(linewidth=1, foreground='black'), mpl_patheffects.Normal()])
            text_r.set_path_effects([mpl_patheffects.Stroke(linewidth=1, foreground='black'), mpl_patheffects.Normal()])

    def _generate_and_save_gif(self, top_images, bottom_images, imgs_to_generate, size_fig, is_mask=False):
        """
        Create figure with two images for sct_fmri_moco and sct_dmri_moco and save gif

        :param top_images: list of images of mosaic before motion correction
        :param bottom_images: list of images of mosaic after motion correction
        :param size_fig: size of figure in inches
        :param is_mask: display grid on top of mosaic
        :return:
        """

        if is_mask:
            aspect = self.aspect_mask
        else:
            aspect = self.aspect_img

        fig = mpl_figure.Figure()
        mpl_backend_agg.FigureCanvasAgg(fig)
        fig.set_size_inches(size_fig[0], size_fig[1], forward=True)
        fig.subplots_adjust(left=0, top=0.9, bottom=0.1)

        ax1 = fig.add_subplot(211)
        null_image = np.zeros(np.shape(top_images[0]))
        img1 = ax1.imshow(null_image, cmap='gray', aspect=float(aspect))
        ax1.set_title('Before motion correction', fontsize=8, loc='left', pad=2)
        ax1.get_xaxis().set_visible(False)
        ax1.get_yaxis().set_visible(False)
        self._add_orientation_label(ax1)
        if is_mask:
            QcImage.grid(self, top_images[0], ax1)

        ax2 = fig.add_subplot(212)
        img2 = ax2.imshow(null_image, cmap='gray', aspect=float(aspect))
        ax2.set_title('After motion correction', fontsize=8, loc='left', pad=2)
        ax2.get_xaxis().set_visible(False)
        ax2.get_yaxis().set_visible(False)
        self._add_orientation_label(ax2)
        if is_mask:
            QcImage.grid(self, bottom_images[0], ax2)

        ann = ax2.annotate('', xy=(0, .025), xycoords='figure fraction', horizontalalignment='left',
                           verticalalignment='bottom', fontsize=6)

        def update_figure(i):
            img1.set_data(top_images[i])
            img1.set_clim(vmin=np.amin(top_images[i]), vmax=np.amax(top_images[i]))
            img2.set_data(bottom_images[i])
            img2.set_clim(vmin=np.amin(bottom_images[i]), vmax=np.amax(bottom_images[i]))
            ann.set_text(f'Volume: {i + 1}/{len(top_images)}')

        # FuncAnimation creates an animation by repeatedly calling the function update_figure for each frame
        ani = mpl_animation.FuncAnimation(fig, update_figure, frames=len(top_images))

        if is_mask:
            gif_out_path = str(imgs_to_generate['path_overlay_img'])
        else:
            gif_out_path = str(imgs_to_generate['path_background_img'])

        if self._fps is None:
            self._fps = 3
        writer = mpl_animation.PillowWriter(self._fps)
        logger.info('Saving gif %s', gif_out_path)
        ani.save(gif_out_path, writer=writer, dpi=self.dpi)

    def _save(self, fig, img_path, format='png', bbox_inches='tight', pad_inches=0.00, dpi=300):
        """
        Save the current figure into an image.

        :param fig: Figure handler
        :param img_path: str: path of the folder where the image is saved
        :param format: str: image format
        :param bbox_inches: str
        :param pad_inches: float
        :param dpi: int: Output resolution of the image
        :return:
        """
        logger.debug('Save image %s', img_path)
        fig.savefig(img_path,
                    format=format,
                    bbox_inches=None,
                    transparent=True,
                    dpi=dpi)


def generate_qc(fname_in1, fname_in2=None, fname_seg=None, plane=None, args=None, path_qc=None, dataset=None,
                subject=None, process=None, fps=None, p_resample=None, draw_text=True):
    """
    Generate a QC entry allowing to quickly review results. This function is the entry point and is called by SCT
    scripts (e.g. sct_propseg).

    :param fname_in1: str: File name of input image #1 (mandatory)
    :param fname_in2: str: File name of input image #2
    :param fname_seg: str: File name of input segmentation
    :param plane: str: Orientation of the QC. Can be: Axial, Sagittal.
    :param args: args from parent function
    :param path_qc: str: Path to save QC report
    :param dataset: str: Dataset name
    :param subject: str: Subject name
    :param process: str: Name of SCT function. e.g., sct_propseg
    :param fps: float: Number of frames per second for output gif images. Used only for sct_frmi_moco and sct_dmri_moco.
    :param p_resample: float: Resolution (in mm) to resample the image to. If not provided, resampling will fall back
                              to the default value of the specific QC report layout (typically no resampling, or 0.6mm).
                              To turn off resampling, pass `p_resample==0`.
    :param exclude_text: bool: If provided, text won't be drawn on top of labels. Used only for sct_label_vertebrae.
    :return: None
    """
    dpi = 300  # Output resolution of the image
    p_resample_default = 0.6  # Resolution in mm to resample the image to

    # The following are the expected types for some variables that get values
    # assigned in all branches of the big `if...elif...elif...` construct below
    qcslice: Slice
    action_list: List[Callable[[QcImage, np.ndarray, mpl_axes.Axes], None]]
    qcslice_layout: Callable[[Slice],
                             Union[List[np.ndarray],
                                   Tuple[List[List[np.ndarray]], List[Tuple[int, int]]]]]

    # Get QC specifics based on SCT process
    # Axial orientation, switch between two input images
    if process in ['sct_register_multimodal', 'sct_register_to_template']:
        plane = 'Axial'
        im_list = [Image(fname_in1), Image(fname_in2), Image(fname_seg)]
        action_list = [QcImage.no_seg_seg]
        def qcslice_layout(x): return x.mosaic()[:2]
    # Axial orientation, switch between the image and the segmentation
    elif process in ['sct_propseg', 'sct_deepseg_sc', 'sct_deepseg_gm']:
        plane = 'Axial'
        im_list = [Image(fname_in1), Image(fname_seg)]
        action_list = [QcImage.listed_seg]
        def qcslice_layout(x): return x.mosaic()
    # Axial orientation, switch between the image and the centerline
    elif process in ['sct_get_centerline']:
        plane = 'Axial'
        p_resample_default = None
        im_list = [Image(fname_in1), Image(fname_seg)]
        action_list = [QcImage.label_centerline]
        def qcslice_layout(x): return x.mosaic()
    # Axial orientation, switch between the image and the white matter segmentation (linear interp, in blue)
    elif process in ['sct_warp_template']:
        plane = 'Axial'
        im_list = [Image(fname_in1), Image(fname_seg)]
        action_list = [QcImage.template]
        def qcslice_layout(x): return x.mosaic()
    # Axial orientation, switch between gif image (before and after motion correction) and grid overlay
    elif process in ['sct_dmri_moco', 'sct_fmri_moco']:
        plane = 'Axial'
        if fname_seg is None:
            raise ValueError("Segmentation is needed to ensure proper cropping around spinal cord.")
        im_list = [Image(fname_in1), Image(fname_in2), Image(fname_seg)]
        action_list = [QcImage.grid]
        def qcslice_layout(x): return x.mosaics_through_time()
    # Sagittal orientation, display vertebral labels
    elif process in ['sct_label_vertebrae']:
        plane = 'Sagittal'
        p_resample_default = None
        dpi = 100  # bigger picture is needed for this special case, hence reduce dpi
        im_list = [Image(fname_in1), Image(fname_seg)]
        action_list = [QcImage.label_vertebrae]
        def qcslice_layout(x): return x.single()
    #  Sagittal orientation, display posterior labels
    elif process in ['sct_label_utils']:
        plane = 'Sagittal'
        p_resample_default = None
        dpi = 100  # bigger picture is needed for this special case, hence reduce dpi
        # projected_image = projected(Image(fname_seg))
        im_list = [Image(fname_in1), Image(fname_seg)]
        action_list = [QcImage.label_utils]
        def qcslice_layout(x): return x.single()
    # Sagittal orientation, display PMJ box
    elif process in ['sct_detect_pmj']:
        plane = 'Sagittal'
        p_resample_default = None
        im_list = [Image(fname_in1), Image(fname_seg)]
        action_list = [QcImage.highlight_pmj]
        def qcslice_layout(x): return x.single()
    # Sagittal orientation, static image
    elif process in ['sct_straighten_spinalcord']:
        plane = 'Sagittal'
        p_resample_default = None
        dpi = 100
        im_list = [Image(fname_in1), Image(fname_in1)]
        action_list = [QcImage.vertical_line]
        def qcslice_layout(x): return x.single()
    # Metric outputs (only graphs)
    elif process in ['sct_process_segmentation']:
        plane = 'Sagittal'
        p_resample_default = None
        dpi = 100  # bigger picture is needed for this special case, hence reduce dpi
        fname_list = [fname_in1]
        # fname_seg should be a list of 4 images: 3 for each operation in `action_list`, plus an extra
        # centerline image, which is needed to make `Sagittal.get_center_spit` work correctly
        fname_list.extend(fname_seg)
        im_list = [Image(fname) for fname in fname_list]
        action_list = [QcImage.smooth_centerline, QcImage.highlight_pmj, QcImage.listed_seg]
        def qcslice_layout(x): return x.single()
    elif process in ['sct_image_stitch']:
        plane = 'Sagittal'
        p_resample_default = None
        dpi = 150
        im_list = [Image(fname_in1), Image(fname_in2)]
        action_list = [QcImage.no_seg_seg]
        def qcslice_layout(x): return x.single()
    elif process in ['sct_deepseg_lesion']:
        # Note, spinal cord segmentation (fname_seg) is used to crop the input image.
        # Then, the input image (fname_in1) is overlaid by the lesion (fname_in2).
        im_list = [Image(fname_in1), Image(fname_in2), Image(fname_seg)]
        action_list = [QcImage.listed_seg]
        def qcslice_layout(x): return x.mosaic()[:2]
    else:
        raise ValueError("Unrecognized process: {}".format(process))

    slice_subtypes = {'Axial': Axial, 'Sagittal': Sagittal}
    if plane not in slice_subtypes.keys():
        raise ValueError(f"Invalid plane '{plane}'. Valid choices are {slice_subtypes.keys()}.")
    SliceSubtype = slice_subtypes[plane]

    if p_resample is None:  # If no resample value is specified, fall back to default
        p_resample = p_resample_default
    elif p_resample == 0:   # If user specified `-resample 0`, turn off resampling
        p_resample = None

    qcslice = object.__new__(SliceSubtype)
    qcslice._images = list()  # 3d volumes
    qcslice._4d_images = list()  # 4d volumes
    qcslice._image_seg = None  # for cropping
    qcslice._absolute_paths = list()  # Used because change_orientation removes the field absolute_path
    image_ref = None  # first pass: we don't have a reference image to resample to
    for i, image in enumerate(im_list):
        img = image.copy()
        qcslice._absolute_paths.append(img.absolutepath)  # change_orientation removes the field absolute_path
        img.change_orientation('SAL')
        if p_resample:
            type_img = 'seg' if ('seg' in check_image_kind(img)) else 'im'  # condense seg/softseg into just 'seg'
            img_r = qcslice._resample_slicewise(img, p_resample, type_img=type_img, image_ref=image_ref)
        else:
            img_r = img.copy()
        if img_r.dim[3] == 1:   # If image is 3D, nt = 1
            qcslice._images.append(img_r)
            image_ref = qcslice._images[0]  # 2nd and next passes: we resample any image to the space of the first one
        else:
            qcslice._4d_images.append(img_r)
            # image_ref = qcslice._4d_images[0]  # img_dest is not covered for 4D volumes in resample_nib()

    qc_image = object.__new__(QcImage)
    qc_image.plane = plane
    qc_image.dpi = dpi
    qc_image.interpolation = 'none'
    qc_image.action_list = action_list
    qc_image.process = process
    qc_image._stretch_contrast = True
    qc_image._stretch_contrast_method = 'equalized'
    if 'equalized' not in ['equalized', 'contrast_stretching']:
        raise ValueError("Unrecognized stretch_contrast_method: {}.".format('equalized'),
                         "Try 'equalized' or 'contrast_stretching'")
    qc_image._fps = fps
    qc_image._draw_text = draw_text
    qc_image._centermass = None  # center of mass returned by slice.Axial.get_center()

    # Get the aspect ratio (height/width) based on pixel size. Consider only the first 2 slices.
    qc_image.aspect_img, qc_image.aspect_mask = qcslice.aspect()[:2]

    path_input = Path(fname_in1).absolute()
    path_qc = Path(path_qc)
    command = process
    cmdline = [command]
    if isinstance(args, str):
        cmdline = f"{command} {args}"
    elif isinstance(args, list):
        cmdline = list2cmdline([command] + args)
    else:
        cmdline = command

    if qc_image.process in ['sct_fmri_moco', 'sct_dmri_moco']:
        [images_after_moco, images_before_moco], centermass = qcslice_layout(qcslice)
        qc_image._centermass = centermass
        with create_qc_entry(
            path_input, path_qc, command, cmdline, plane, dataset, subject,
            image_extension='gif',
        ) as imgs_to_generate:
            qc_image._make_QC_image_for_4d_volumes(
                images_after_moco,
                images_before_moco,
                imgs_to_generate,
            )
    else:
        img, *mask = qcslice_layout(qcslice)
        with create_qc_entry(
            path_input, path_qc, command, cmdline, plane, dataset, subject,
        ) as imgs_to_generate:
            qc_image._make_QC_image_for_3d_volumes(img, mask, plane, imgs_to_generate)<|MERGE_RESOLUTION|>--- conflicted
+++ resolved
@@ -8,11 +8,6 @@
 import logging
 from pathlib import Path
 from typing import Callable, List, Tuple, Union
-<<<<<<< HEAD
-from hashlib import md5
-=======
-import itertools as it
->>>>>>> 4868a2cd
 
 import numpy as np
 import skimage
@@ -20,13 +15,8 @@
 import skimage.exposure
 from scipy.ndimage import center_of_mass
 
-<<<<<<< HEAD
-from spinalcordtoolbox.image import Image
-from spinalcordtoolbox.reports.qc2 import assign_label_colors_by_groups
-=======
 from spinalcordtoolbox.image import Image, check_image_kind
-from spinalcordtoolbox.reports.qc2 import create_qc_entry
->>>>>>> 4868a2cd
+from spinalcordtoolbox.reports.qc2 import assign_label_colors_by_groups, create_qc_entry
 from spinalcordtoolbox.reports.slice import Slice, Axial, Sagittal
 from spinalcordtoolbox.utils.sys import list2cmdline, LazyLoader
 
@@ -57,79 +47,6 @@
     _color_bin_red = ["#ffffff", "#ff0000"]
     _seg_colormap = ["#4d0000", "#ff0000"]
     _ctl_colormap = ["#ff000099", '#ffff00']
-
-<<<<<<< HEAD
-    def __init__(self, qc_report, interpolation, action_list, process, stretch_contrast=True,
-                 stretch_contrast_method='contrast_stretching', fps=None, draw_text=True):
-        """
-        :param qc_report: QcReport: The QC report object
-        :param interpolation: str: Type of interpolation used in matplotlib
-        :param action_list: list: List of functions that generates a specific type of images. It can be seen as
-                                  "figures" of matplotlib to be shown. Ex: if 'listed_seg' is in the list, the process
-                                  will generate a figure with red segmentation.
-        :param process: str: Name of SCT function. e.g., sct_propseg
-        :param stretch_contrast: adjust image so as to improve contrast
-        :param stretch_contrast_method: str: {'contrast_stretching', 'equalized'}: Method for stretching contrast
-        :param fps: float: Number of frames per second for output gif images. It is only used for sct_fmri_moco and\
-        sct_dmri_moco
-        """
-        self.qc_report = qc_report
-        self.interpolation = interpolation
-        self.action_list = action_list
-        self.process = process
-        self._stretch_contrast = stretch_contrast
-        self._stretch_contrast_method = stretch_contrast_method
-        if stretch_contrast_method not in ['equalized', 'contrast_stretching']:
-            raise ValueError("Unrecognized stretch_contrast_method: {}.".format(stretch_contrast_method),
-                             "Try 'equalized' or 'contrast_stretching'")
-        self._fps = fps
-        self._draw_text = draw_text
-        self._centermass = None  # center of mass returned by slice.Axial.get_center()
-=======
-    def _assign_label_colors_by_groups(self, labels):
-        """
-        This function handles label colors when labels may not be in a single continuous group:
-
-            - Normal vertebral labels:  [2, 3, 4, 5, 6, ...]
-            - Edge case, TotalSegmentator labels: [31, 32, 33, 200, 201, 217, 218, 219]
-
-        We assume that the subgroups of labels (1: [31, 32, 33, ...], 2: [200, 201], 3: [217, 218, 219, ...])
-        should each be assigned their own distinct colormap, as to group them semantically.
-        """
-        # Arrange colormaps for max contrast between colormaps, and max contrast between colors in colormaps
-        distinct_colormaps = ['Blues', 'Reds', 'Greens', 'Oranges', 'Purples']
-        colormap_sampling = [0.25, 0.5, 0.75, 0.5]  # light -> medium -> dark -> medium -> (repeat)
-
-        # Split labels into subgroups --> we split the groups wherever the difference between labels is > 1
-        start_end = [0, len(labels)]
-        for idx, (prev, curr) in enumerate(zip(labels, labels[1:]), start=1):
-            if curr - prev > 1:
-                start_end.insert(len(start_end)-1, idx)
-        label_groups = [labels[start:end] for start, end in zip(start_end, start_end[1:])]
-
-        # Handle the usual case: A single continuous group (likely vertebral labels)
-        if len(label_groups) == 1:
-            # repeat high-contrast colors until we have enough to cover the range of labels
-            n_colors = labels.max() - labels.min() + 1
-            color_list = list(it.islice(it.cycle(self._labels_color), n_colors))
-
-        # Handle the edge case: Multiple continuous groups
-        else:
-            # Initialize a list by repeating the color black (#000000) to fill in the gaps between colors.
-            # We do this because matplotlib applies colormaps by scaling both the data and the colormap to [0, 1].
-            # Without filling in the gaps between groups, the colormap would be scaled incorrectly relative to the data.
-            # ((Note that, if done right, the #000000 color should never be assigned to our label values.))
-            color_list = ['#000000'] * (labels.max() - labels.min() + 1)
-            # Assign a colormap to each group of labels (while sampling the colormap at different points)
-            for i, label_group in enumerate(label_groups):
-                colormap = mpl_cm.get_cmap(distinct_colormaps[i % len(distinct_colormaps)])
-                sampled_colors = [mpl_colors.to_hex(c) for c in [colormap(n) for n in colormap_sampling]]
-                # Then, assign a color to each label within the group
-                for j, label in enumerate(label_group):
-                    color_list[label - labels.min()] = sampled_colors[j % len(sampled_colors)]
-
-        return color_list
->>>>>>> 4868a2cd
 
     def listed_seg(self, mask, ax):
         """Create figure with red segmentation. Common scenario."""

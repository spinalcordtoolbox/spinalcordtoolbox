"""
Ensemble inference

Copyright (c) 2023 Polytechnique Montreal <www.neuro.polymtl.ca>
License: see the file LICENSE
"""

import logging
import os
import shutil
import time
from pathlib import Path
import glob
import multiprocessing as mp

from ivadomed import inference as imed_inference
from totalspineseg.inference import inference as tss_inference
import nibabel as nib
import numpy as np
import torch
from monai.transforms import SaveImage
from monai.inferers import sliding_window_inference

from spinalcordtoolbox.utils.fs import tmp_create, extract_fname
from spinalcordtoolbox.image import Image, get_orientation, add_suffix
from spinalcordtoolbox.math import binarize, remove_small_objects
from spinalcordtoolbox.deepseg_.postprocessing import keep_largest_object, fill_holes

import spinalcordtoolbox.deepseg.monai as ds_monai
import spinalcordtoolbox.deepseg.nnunet as ds_nnunet

logger = logging.getLogger(__name__)


def segment_and_average_volumes(model_paths, input_filenames, options, use_gpu=False):
    """
        Run `ivadomed.inference.segment_volume()` once per model, then average the outputs.

        :param model_paths: A list of folder paths. The folders must contain:
            (1) the model ('folder_model/folder_model.pt') to use
            (2) its configuration file ('folder_model/folder_model.json') used for the training,
            see https://github.com/neuropoly/ivadomed/wiki/configuration-file
        :param input_filenames: list of image filenames (e.g. .nii.gz) to segment. Multichannel models require multiple
            images to segment, i.e.., len(fname_images) > 1.
        :param options: A dictionary containing optional configuration settings, as specified by the
            ivadomed.inference.segment_volume function.
        :param use_gpu: bool. Whether to try to perform inference using CUDA. (NB: Only a single GPU will be used.)

        :return: list, list: List of Image objects containing the soft segmentation(s), one per prediction class, \
            List of target suffix associated with each prediction
    """
    if not isinstance(model_paths, list):
        raise TypeError("'model_paths' must be a list of model path strings.")
    if not len(model_paths) > 0:
        raise ValueError("'model_paths' must contain one or more model path strings.")

    # Fetch the name of the model (to be used in logging)
    name_model = Path(model_paths[0]).parts[-1]
    logger.info(f"\nRunning inference for model '{name_model}'...")

    # Perform inference once per model
    nii_lsts, target_lsts = [], []
    for path_model in model_paths:
        if len(model_paths) > 1:  # We have an ensemble, so output messages to distinguish between seeds
            name_seed = Path(path_model).parts[-2]
            logger.info(f"\nUsing '{name_seed}'...")
        # NB: ivadomed turns on GPU inference via specifying a single GPU ID. This isn't the recommended way to do
        #     things, since it prevents us from running multi-GPU jobs. I think ivadomed did things this way to limit
        #     which GPU is used, but we can already accomplish this using the more universal 'CUDA_VISIBLE_DEVICES'
        #     environment variable). For now, the best we can do on our end is to select the first GPU from the list
        #     of available GPUs.
        gpu_id = 0 if use_gpu else None  # NB: If e.g. 'CUDA_VISIBLE_DEVICES=2,3,4', then 0 will refer to GPU 2.
        nii_lst, target_lst = imed_inference.segment_volume(path_model, input_filenames, gpu_id=gpu_id, options=options)
        nii_lsts.append(nii_lst)
        target_lsts.append(target_lst)

    # If we have a single model, skip averaging
    if len(model_paths) == 1:
        nii_lst = nii_lsts[0]
    # Otherwise, we have a model ensemble, so average the image data
    else:
        logger.info(f"\nAveraging outputs across the ensemble for '{name_model}'...")
        nii_lst = []
        # NB: `nii_lsts` is a list of lists, with each sublist being the *per-model* predictions. Example:
        #         [
        #             [m1_prediction_1.nii.gz, m1_prediction_2.nii.gz, ...],  # model 1 predictions
        #             [m2_prediction_1.nii.gz, m2_prediction_2.nii.gz, ...]   # model 2 predictions
        #         ]
        # So, we want to take: the average of "prediction_1", the average of "prediction_2", etc.
        # To do this, we unpack + zip `nii_lists`, so that "prediction_N" files are grouped as "predictions".
        for predictions in zip(*nii_lsts):
            # Average the data for each output in the ensemble
            data_stack = np.stack([pred.get_fdata() for pred in predictions], axis=0)
            data_mean = np.mean(data_stack, axis=0)
            # Take the first image's header to reuse for the averaged image
            nii_header = predictions[0].header
            # Create a new Nifti1Image containing the averaged output
            nii_lst.append(nib.Nifti1Image(data_mean, header=nii_header, affine=nii_header.get_best_affine()))

    # The 'targets' should be identical for each model, so just take the first
    target_lst = target_lsts[0]

    # Convert the output Nifti1Images into SCT images, to avoid scaling issues
    # (see https://github.com/spinalcordtoolbox/spinalcordtoolbox/pull/4346)
    im_lst = [Image(np.asanyarray(nii.dataobj), hdr=nii.header) for nii in nii_lst]

    return im_lst, target_lst


def segment_non_ivadomed(path_model, model_type, input_filenames, threshold, keep_largest, fill_holes_in_pred,
                         remove_small, use_gpu=False, remove_temp_files=True):
    # MONAI and NNUnet have similar structure, and so we use nnunet+inference functions with the same signature
    # NB: For TotalSpineSeg, we don't need to create the network ourselves
    if "totalspineseg" in path_model:
        def create_net(pm, _): return pm  # just echo `path_model` back as 'net'
        inference = segment_totalspineseg
    elif model_type == "monai":
        create_net = ds_monai.create_nnunet_from_plans
        inference = segment_monai
    else:
        assert model_type == "nnunet"
        create_net = ds_nnunet.create_nnunet_from_plans
        inference = segment_nnunet

    device = torch.device("cuda" if use_gpu else "cpu")

    # load model from checkpoint
    net = create_net(path_model, device)

    im_lst, target_lst = [], []
    for fname_in in input_filenames:
        tmpdir = tmp_create(basename="sct_deepseg")
        # model may be multiclass, so the `inference` func should output a list of fnames and targets
        fnames_out, targets = inference(path_img=fname_in, tmpdir=tmpdir, predictor=net, device=device)
        for fname_out, target in zip(fnames_out, targets):
            im_out = Image(fname_out)
            # Apply postprocessing (replicates existing functionality from ivadomed package)
            # 1. Binarize predictions based on the threshold value
            # NOTE: Any post-processing is done only after thresholding (as post-processing operations
            # expect binary masks)
            if threshold:  # Default: None, but `-thr 0` will also turn off binarization
                im_out.data = binarize(im_out.data, threshold)
            # 2. Keep the largest connected object
            if keep_largest is not None:
                im_out.data[im_out.data < 0.001] = 0  # Replicates ivadomed's `@binarize_with_low_threshold`
                im_out.data = keep_largest_object(im_out.data, x_cOm=None, y_cOm=None)
            # 3. Fill holes
            if fill_holes_in_pred is not None:
                im_out.data = fill_holes(im_out.data)
            # 4. Remove small objects
            if remove_small is not None:
                unit = 'mm3' if 'mm3' in remove_small[-1] else 'vox'
                thr = [int(t.replace(unit, "")) for t in remove_small]
                im_out.data = remove_small_objects(im_out.data, im_out.dim[4:7], unit, thr)
            im_lst.append(im_out)
            target_lst.append(target)
        if remove_temp_files:
            shutil.rmtree(tmpdir)

    return im_lst, target_lst


def segment_monai(path_img, tmpdir, predictor, device: torch.device):
    """
    Script to run inference on a MONAI-based model for contrast-agnostic soft segmentation of the spinal cord.

    Author: Naga Karthik
    Original script: https://github.com/sct-pipeline/contrast-agnostic-softseg-spinalcord/blob/e65478099d026f865b7f1d7d0082e6e9a507a744/monai/run_inference_single_image.py
    """
    # Copy the file to the temporary directory using shutil.copyfile
    path_img_tmp = os.path.join(tmpdir, os.path.basename(path_img))
    shutil.copyfile(path_img, path_img_tmp)
    logger.info(f'Copied {path_img} to {path_img_tmp}')

    # define inference patch size and center crop size
    crop_size = (64, 192, -1)
    inference_roi_size = (64, 192, 320)
    # NOTE: this is hard-coded to "edge" based on extensive experiments comparing "edge" vs "zero" padding
    # at test-time.
    pad_mode = "edge"

    # define the dataset and dataloader
    test_loader, test_post_pred = ds_monai.prepare_data(path_img_tmp, crop_size=crop_size, padding=pad_mode)
    [batch] = test_loader  # we expected there to only be one batch (with one image)

    # Run MONAI prediction
    print('Starting inference...')
    start = time.time()

    # run inference
    with torch.no_grad():
        test_input = batch["image"].to(device)
        batch["pred"] = sliding_window_inference(test_input, inference_roi_size, mode="gaussian",
                                                 sw_batch_size=4, predictor=predictor, overlap=0.5, progress=False,
                                                 sw_device=device)
        pred = ds_monai.postprocessing(batch, test_post_pred)

        end = time.time()
        print('Inference done.')
        total_time = end - start
        print(f'Total inference time: {int(total_time // 60)} minute(s) {int(round(total_time % 60))} seconds')

        # this takes about 0.25s on average on a CPU
        # image saver class
        _, fname, ext = extract_fname(path_img)
        postfix = "seg"
        target = f"_{postfix}"
        pred_saver = SaveImage(
            output_dir=tmpdir, output_postfix=postfix, output_ext=ext,
            separate_folder=False, print_log=False)
        # save the prediction
        fname_out = os.path.join(tmpdir, f"{fname}_{postfix}{ext}")
        logger.info(f"Saving results to: {fname_out}")
        pred_saver(pred)

    return [fname_out], [target]


def segment_nnunet(path_img, tmpdir, predictor, device: torch.device):
    """
    This script is used to run inference on a single subject using a nnUNetV2 model.

    Author: Jan Valosek, Naga Karthik
    Original script: https://github.com/ivadomed/model_seg_sci/blob/4184bc22ef7317b3de5f85dee28449d6f381c984/packaging/run_inference_single_subject.py

    TODO: Find a less brittle way to specify model-based parameters such as model orientation, suffix, etc.
    """
    # NB: `device` should already be set when the `predictor` is initialized. We only have the `device` parameter here
    #     to match the function signature of `segment_monai`, which *does* require `device` at inference time.
    if device != predictor.device:
        logger.warning(f"Param `device` (value: {device}) is ignored in favor of `predictor.device` (value: "
                       f"{predictor.device}). To change the device, please modify the initialization of the predictor.")

    # Copy the file to the temporary directory using shutil.copyfile
    path_img_tmp = os.path.join(tmpdir, os.path.basename(path_img))
    shutil.copyfile(path_img, path_img_tmp)
    logger.info(f'Copied {path_img} to {path_img_tmp}')

    # Get the original orientation of the image, for example LPI
    orig_orientation = get_orientation(Image(path_img_tmp))

    # Get the orientation used by the model
<<<<<<< HEAD
    # TODO: Make reorientation a model configuration parameter
    if "SCI" in predictor.plans_manager.dataset_name:
        model_orientation = "RPI"
    elif "RegionBasedLesionSeg" in predictor.plans_manager.dataset_name:
        model_orientation = "AIL"
    elif "tumMSChunks" in predictor.plans_manager.dataset_name:
        model_orientation = "RPI"
=======
    # Check if predictor.dataset_json['image_orientation'] key exists, if so, read the orientation from there
    # NOTE: the 'image_orientation' key-value pair needs to be manually added to the dataset.json file
    if 'image_orientation' in predictor.dataset_json:
        model_orientation = predictor.dataset_json['image_orientation']
        print(f"Orientation (based on dataset.json): {model_orientation}")
>>>>>>> 310834f5
    else:
        if "RegionBasedLesionSeg" in predictor.plans_manager.dataset_name:
            model_orientation = "AIL"
        else:
            model_orientation = "LPI"

    # Reorient the image to model orientation if not already
    img_in = Image(path_img_tmp)
    if orig_orientation != model_orientation:
        logger.info(f'Changing orientation of the input to the model orientation ({model_orientation})...')
        img_in.change_orientation(model_orientation)

    # Create directory for nnUNet prediction
    tmpdir_nnunet = os.path.join(tmpdir, 'nnUNet_prediction')
    fname_prediction = os.path.join(tmpdir_nnunet, os.path.basename(add_suffix(path_img_tmp, "_pred")))
    os.mkdir(tmpdir_nnunet)

    # Run nnUNet prediction
    print('Starting inference...')
    start = time.time()

    # NOTE: nnUNet loads `.nii.gz` images using SimpleITK. When working with SimpleITK images, the axes are [x,y,z].
    #       But, during training, when nnUNet fetches a numpy array from the SimpleITK image, the axes get swapped
    #       ([z,y,x]). Nibabel (the image processing library SCT uses internally) _doesn't_ have this axis-swapping
    #       behavior. So, when SCT fetches the numpy array, we have to swap axes [x] and [z] to mimic nnUNet's internal
    #       behavior. See also: https://github.com/MIC-DKFZ/nnUNet/issues/1951
    data = img_in.data.transpose([2, 1, 0])
    # We also need to add an axis and convert to float32 to match nnUNet's input expectations
    # (This would automatically be done by nnUNet if we were to predict from image files, rather than a npy array.)
    data = np.expand_dims(data, axis=0).astype(np.float32)
    pred = predictor.predict_single_npy_array(
        input_image=data,
        # The spacings also have to be reversed to match nnUNet's conventions.
        image_properties={'spacing': img_in.dim[6:3:-1]},
    )
    # Lastly, we undo the transpose to return the image from [z,y,x] (SimpleITK) to [x,y,z] (nibabel)
    pred = pred.transpose([2, 1, 0])
    img_out = img_in.copy()
    img_out.data = pred

    end = time.time()
    print('Inference done.')
    total_time = end - start
    print(f'Total inference time: {int(total_time // 60)} minute(s) {int(round(total_time % 60))} seconds')

    logger.info('Reorienting the prediction back to original orientation...')
    # Reorient the image back to original orientation
    if orig_orientation != model_orientation:
        img_out.change_orientation(orig_orientation)
        logger.info(f'Reorientation to original orientation {orig_orientation} done.')

    labels = {k: v for k, v in predictor.dataset_json['labels'].items() if k != 'background'}
    # for the canal model, keep only the largest object
    if 'canal_seg' in labels.keys():
        logger.info('Keeping only the largest component.')
        img_out.data = keep_largest_object(img_out.data, x_cOm=None, y_cOm=None)
    # for rootlets model (which has labels 'lvl1', 'lvl2', etc.), save the image directly without splitting
    is_rootlet_model = all((label == f"lvl{i}") for i, label in enumerate(labels.keys(), start=1))
    if is_rootlet_model:
        targets = ["_rootlets"]
        outputs = [img_out]
    # for the other multiclass models (SCI lesion/SC, mouse GM/WM, etc.), save 1 image per label
    else:
        targets, outputs = [], []
        for label, label_values in labels.items():
            # Binarize data array by matching array values with label values
            # e.g. if `label_values == [1, 2]`, then for the data array, 0 -> False and 1,2 -> True
            # This handles nested labels, e.g. when the SC includes both lesion labels (2) and cord label (1)
            # Numpy syntax reference: https://stackoverflow.com/a/20528566
            label_values = label_values if isinstance(label_values, list) else [label_values]      # convert to list
            bool_array = np.logical_or.reduce([img_out.data == int(val) for val in label_values])  # 'OR' each label val
            img_bin = Image(bool_array.astype(np.uint8), hdr=img_out.hdr)
            target = f"_{label}_seg"
            targets.append(target)
            outputs.append(img_bin)

    # Save each image using the suffixes determined above
    fnames_out = []
    for target, img_out in zip(targets, outputs):
        fname_out = add_suffix(fname_prediction, target)
        logger.info(f"Saving results to: {fname_out}")
        img_out.save(fname_out)
        fnames_out.append(fname_out)

    return fnames_out, targets


def segment_totalspineseg(path_img, tmpdir, predictor, device):
    # for totalspineseg, the 'predictor' is just the model path
    path_model = predictor
    # fetch the release subdirectory from the model path
    installed_releases = sorted(
        os.path.basename(release_path) for release_path in
        glob.glob(os.path.join(path_model, 'nnUNet', 'results', 'r*'), recursive=True)
    )
    # There should always be a release subdirectory, hence the 'assert'
    assert installed_releases, f"No 'nnUNet/results/rYYYYMMDD' subdirectory found in {path_model}"

    # Copy the file to the temporary directory using shutil.copyfile
    path_img_tmp = os.path.join(tmpdir, os.path.basename(path_img))
    shutil.copyfile(path_img, path_img_tmp)
    logger.info(f'Copied {path_img} to {path_img_tmp}')

    # Create directory for nnUNet prediction
    tmpdir_nnunet = os.path.join(tmpdir, 'nnUNet_prediction')
    os.mkdir(tmpdir_nnunet)

    # totalspineseg uses multiprocessing internally, so here we try to
    # set multiprocessing method to 'spawn' to avoid deadlock issues
    # - 'spawn' is already default on Windows/macOS, but 'fork' is default on Linux
    # - 'spawn' is reliable though slower, but 'fork' causes intermittent stalling
    mp.set_start_method("spawn", force=True)

    tss_inference(
        input_path=path_img_tmp,
        output_path=tmpdir_nnunet,
        data_path=path_model,
        # totalspineseg requires explicitly specifying the release subdirectory
        default_release=installed_releases[-1],  # use the most recent release
        # totalspineseg expects the device type, not torch.device
        device=device,
        # Try to address stalling due to the use of concurrent.futures in totalspineseg
        max_workers=1,
        max_workers_nnunet=1,
    )
    fnames_out, targets = [], []
    for output_dirname in ["step1_canal", "step1_cord", "step1_levels", "step1_output", "step2_output"]:
        fnames_out.append(os.path.join(tmpdir_nnunet, output_dirname, os.path.basename(path_img)))
        targets.append(f"_{output_dirname}")

    return fnames_out, targets<|MERGE_RESOLUTION|>--- conflicted
+++ resolved
@@ -240,21 +240,11 @@
     orig_orientation = get_orientation(Image(path_img_tmp))
 
     # Get the orientation used by the model
-<<<<<<< HEAD
-    # TODO: Make reorientation a model configuration parameter
-    if "SCI" in predictor.plans_manager.dataset_name:
-        model_orientation = "RPI"
-    elif "RegionBasedLesionSeg" in predictor.plans_manager.dataset_name:
-        model_orientation = "AIL"
-    elif "tumMSChunks" in predictor.plans_manager.dataset_name:
-        model_orientation = "RPI"
-=======
     # Check if predictor.dataset_json['image_orientation'] key exists, if so, read the orientation from there
     # NOTE: the 'image_orientation' key-value pair needs to be manually added to the dataset.json file
     if 'image_orientation' in predictor.dataset_json:
         model_orientation = predictor.dataset_json['image_orientation']
         print(f"Orientation (based on dataset.json): {model_orientation}")
->>>>>>> 310834f5
     else:
         if "RegionBasedLesionSeg" in predictor.plans_manager.dataset_name:
             model_orientation = "AIL"

--- conflicted
+++ resolved
@@ -126,15 +126,11 @@
         fnames_out, targets = inference(path_img=fname_in, tmpdir=tmpdir, predictor=net, device=device)
         for fname_out, target in zip(fnames_out, targets):
             im_out = Image(fname_out)
-<<<<<<< HEAD
-            if threshold:  # Default: None, but `-thr 0` will also turn off binarization
-=======
             # Apply postprocessing (replicates existing functionality from ivadomed package)
             # 1. Binarize predictions based on the threshold value
             # NOTE: Any post-processing is done only after thresholding (as post-processing operations
             # expect binary masks)
-            if threshold is not None:
->>>>>>> bb7b8d48
+            if threshold:  # Default: None, but `-thr 0` will also turn off binarization
                 im_out.data = binarize(im_out.data, threshold)
             # 2. Keep the largest connected object
             if keep_largest is not None:

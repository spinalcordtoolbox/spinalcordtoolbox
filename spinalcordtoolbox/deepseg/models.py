--- conflicted
+++ resolved
@@ -206,15 +206,6 @@
          "thr": None,  # Images are already binarized
          "default": False,
      },
-     "model_seg_gm_contrast_region_agnostic": {
-        "url": [
-            "https://github.com/ivadomed/model-gm-contrast-region-agnostic/releases/download/r20250204/Dataset802_contrast-region-agnostic-gm.zip"
-        ],
-        "description": "Segmentation of spinal cord gray matter on any region and contrast MRI",
-        "contrasts": ["any"],
-        "thr": None,  
-        "default": False,
-     },
 }
 
 
@@ -541,20 +532,9 @@
                              'Harvard Medical School, Boston, USA . Unlike typical MS lesion segmentation models, this models works equally well on '
                              'cervical, thoracic and lumbar spinal cord regions.',
          'url': 'https://github.com/ivadomed/model-seg-ms-axial-t2w',
-<<<<<<< HEAD
-         'models': ['model_seg_ms_sc_lesion_bavaria_quebec_nnunet']},
-    'seg_gm_contrast_agnostic':
-        {'description': 'Segmentation of gray matter agnostic to MRI contrasts and regions',
-         'long_description': 'This model for spinal cord gray matter (GM) segmentation uses a 2D U-Net architecture. It outputs a binary '
-                             'segmentation. The model was trained and tested on datasets including >20 sites, 7 contrasts, 1091 subjects'
-                             'included: 3T T2star (n=520), 3T MTR (n=34), 3T PSIR (n=110), 3T T1w (n=65), 7T T2star (n=72), 7T MP2RAGE UNIT1 and T1map n=145)',
-         'url': 'https://github.com/ivadomed/model-gm-contrast-region-agnostic',
-         'models': ['model_seg_gm_contrast_region_agnostic']},
-=======
          'models': ['model_seg_ms_sc_lesion_bavaria_quebec_nnunet'],
          'citation': None,
          },
->>>>>>> 0ce9ab50
 }
 
 

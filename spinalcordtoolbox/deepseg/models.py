# coding: utf-8
"""
Deals with models for deepseg module. Available models are listed under MODELS.
"""


import os
import json
import logging
import colored

import spinalcordtoolbox as sct
import spinalcordtoolbox.download


logger = logging.getLogger(__name__)

# List of models. The convention for model names is: (species)_(university)_(contrast)_region
# Regions could be: sc, gm, lesion, tumor
MODELS = {
    "t2star_sc": {
        "url": [
            "https://github.com/ivadomed/t2star_sc/releases/download/r20200622/r20200622_t2star_sc.zip",
            "https://osf.io/v9hs8/download?version=5",
        ],
        "description": "Cord segmentation model on T2*-weighted contrast.",
        "contrasts": ["t2star"],
        "default": True,
    },
    "mice_uqueensland_sc": {
        "url": [
            "https://github.com/ivadomed/mice_uqueensland_sc/releases/download/r20200622/r20200622_mice_uqueensland_sc.zip",
            "https://osf.io/nu3ma/download?version=6",
        ],
        "description": "Cord segmentation model on mouse MRI. Data from University of Queensland.",
        "contrasts": ["t1"],
        "default": False,
    },
    "mice_uqueensland_gm": {
        "url": [
            "https://github.com/ivadomed/mice_uqueensland_gm/releases/download/r20200622/r20200622_mice_uqueensland_gm.zip",
            "https://osf.io/mfxwg/download?version=6",
        ],
        "description": "Gray matter segmentation model on mouse MRI. Data from University of Queensland.",
        "contrasts": ["t1"],
        "default": False,
    },
    "t2_tumor": {
        "url": [
            "https://github.com/ivadomed/t2_tumor/archive/r20201215.zip"
        ],
        "description": "Cord tumor segmentation model, trained on T2-weighted contrast.",
        "contrasts": ["t2"],
        "default": False,
    },
    "findcord_tumor": {
        "url": [
            "https://github.com/ivadomed/findcord_tumor/archive/r20201215.zip"
        ],
        "description": "Cord localisation model, trained on T2-weighted images with tumor.",
        "contrasts": ["t2"],
        "default": False,
    },
<<<<<<< HEAD
    "model_find_disc_t2": {
        "url": ["https://github.com/ivadomed/model_find_disc_t2/archive/r20200928.zip"],
        "description": "intervertebral disc localisation model, trained on T2-weighted images",
        "contrasts": ["t2"],
        "default": True,
    },
    "model_find_disc_t1": {
        "url": ["https://github.com/ivadomed/model_find_disc_t1/archive/r20201013.zip"],
        "description": "intervertebral disc localisation model, trained on T1-weighted images",
        "contrasts": ["t1"],
        "default": True,
=======
    "model_seg_sctumor-edema-cavity_t2-t1_unet3d-multichannel": {
        "url": [
            "https://github.com/ivadomed/model_seg_sctumor-edema-cavity_t2-t1_unet3d-multichannel/archive/r20201215.zip"
        ],
        "description": "Multiclass cord tumor segmentation model.",
        "contrasts": ["t2", "t1"],
        "default": False,
>>>>>>> 11249f7b
    }
}


# List of task. The convention for task names is: action_(animal)_region_(contrast)
# Regions could be: sc, gm, lesion, tumor
TASKS = {
    'seg_sc_t2star':
        {'description': 'Cord segmentation on T2*-weighted contrast.',
         'models': ['t2star_sc']},
    'seg_mice_sc':
        {'description': 'Cord segmentation on mouse MRI.',
         'models': ['mice_uqueensland_sc']},
    'seg_mice_gm':
        {'description': 'Gray matter segmentation on mouse MRI.',
         'models': ['mice_uqueensland_gm']},
    'seg_tumor_t2':
        {'description': 'Cord tumor segmentation on T2-weighted contrast.',
         'models': ['findcord_tumor', 't2_tumor']},
<<<<<<< HEAD
    'find_disc_t2':
        {'description': 'locate posterior poit of each disc on T2 straighten image',
         'models': ["model_find_disc_t2"]},
    'find_disc_t1':
        {'description': 'locate posterior poit of each disc on T1 straighten image',
         'models': ["model_find_disc_t1"]}

=======
    'seg_tumor-edema-cavity_t1-t2':
        {'description': 'Multiclass cord tumor segmentation.',
         'models': ['findcord_tumor', 'model_seg_sctumor-edema-cavity_t2-t1_unet3d-multichannel']}
>>>>>>> 11249f7b
}


def get_required_contrasts(task):
    """
    Get required contrasts according to models in tasks.

    :return: list: List of required contrasts
    """
    contrasts_required = set()
    for model in TASKS[task]['models']:
        for contrast in MODELS[model]['contrasts']:
            contrasts_required.add(contrast)

    return list(contrasts_required)


def folder(name_model):
    """
    Return absolute path of deep learning models.

    :param name: str: Name of model.
    :return: str: Folder to model
    """
    return os.path.join(sct.__deepseg_dir__, name_model)


def install_model(name_model):
    """
    Download and install specified model under SCT installation dir.

    :param name: str: Name of model.
    :return: None
    """
    logger.info("\nINSTALLING MODEL: {}".format(name_model))
    sct.download.install_data(MODELS[name_model]['url'], folder(name_model))


def install_default_models():
    """
    Download all default models and install them under SCT installation dir.

    :return: None
    """
    for name_model, value in MODELS.items():
        if value['default']:
            install_model(name_model)


def is_valid(path_model):
    """
    Check if model has the necessary files and follow naming conventions:
    - Folder should have the same name as the enclosed files.

    :param path_model: str: Absolute path to folder that encloses the model files.
    """
    name_model = path_model.rstrip(os.sep).split(os.sep)[-1]
    return (os.path.exists(os.path.join(path_model, name_model + '.pt')) or
            os.path.exists(os.path.join(path_model, name_model + '.onnx'))) and os.path.exists(
        os.path.join(path_model, name_model + '.json'))


def list_tasks():
    """
    Display available tasks with description.
    :return: dict: Tasks that are installed
    """
    return {name: value for name, value in TASKS.items()}


def display_list_tasks():
    tasks = sct.deepseg.models.list_tasks()
    # Display beautiful output
    color = {True: 'green', False: 'red'}
    print("{:<30s}{:<50s}{:<20s}MODELS".format("TASK", "DESCRIPTION", "INPUT CONTRASTS"))
    print("-" * 120)
    for name_task, value in tasks.items():
        path_models = [sct.deepseg.models.folder(name_model) for name_model in value['models']]
        are_models_valid = [sct.deepseg.models.is_valid(path_model) for path_model in path_models]
        task_status = colored.stylize(name_task.ljust(30),
                                      colored.fg(color[all(are_models_valid)]))
        description_status = colored.stylize(value['description'].ljust(50),
                                             colored.fg(color[all(are_models_valid)]))
        models_status = ', '.join([colored.stylize(model_name,
                                                   colored.fg(color[is_valid]))
                                   for model_name, is_valid in zip(value['models'], are_models_valid)])
        input_contrasts = colored.stylize(str(', '.join(model_name for model_name in
                                                        get_required_contrasts(name_task))).ljust(20),
                                          colored.fg(color[all(are_models_valid)]))

        print("{}{}{}{}".format(task_status, description_status, input_contrasts, models_status))

    print(
        '\nLegend: {} | {}\n'.format(
            colored.stylize("installed", colored.fg(color[True])),
            colored.stylize("not installed", colored.fg(color[False]))))
    exit(0)


def get_metadata(folder_model):
    """
    Get metadata from json file located in folder_model

    :param path_model: str: Model folder
    :return: dict
    """
    fname_metadata = os.path.join(folder_model, os.path.basename(folder_model) + '.json')
    with open(fname_metadata, "r") as fhandle:
        metadata = json.load(fhandle)
    return metadata<|MERGE_RESOLUTION|>--- conflicted
+++ resolved
@@ -61,7 +61,6 @@
         "contrasts": ["t2"],
         "default": False,
     },
-<<<<<<< HEAD
     "model_find_disc_t2": {
         "url": ["https://github.com/ivadomed/model_find_disc_t2/archive/r20200928.zip"],
         "description": "intervertebral disc localisation model, trained on T2-weighted images",
@@ -73,7 +72,8 @@
         "description": "intervertebral disc localisation model, trained on T1-weighted images",
         "contrasts": ["t1"],
         "default": True,
-=======
+    },
+
     "model_seg_sctumor-edema-cavity_t2-t1_unet3d-multichannel": {
         "url": [
             "https://github.com/ivadomed/model_seg_sctumor-edema-cavity_t2-t1_unet3d-multichannel/archive/r20201215.zip"
@@ -81,7 +81,6 @@
         "description": "Multiclass cord tumor segmentation model.",
         "contrasts": ["t2", "t1"],
         "default": False,
->>>>>>> 11249f7b
     }
 }
 
@@ -101,19 +100,15 @@
     'seg_tumor_t2':
         {'description': 'Cord tumor segmentation on T2-weighted contrast.',
          'models': ['findcord_tumor', 't2_tumor']},
-<<<<<<< HEAD
     'find_disc_t2':
         {'description': 'locate posterior poit of each disc on T2 straighten image',
          'models': ["model_find_disc_t2"]},
     'find_disc_t1':
         {'description': 'locate posterior poit of each disc on T1 straighten image',
-         'models': ["model_find_disc_t1"]}
-
-=======
+         'models': ["model_find_disc_t1"]},
     'seg_tumor-edema-cavity_t1-t2':
         {'description': 'Multiclass cord tumor segmentation.',
          'models': ['findcord_tumor', 'model_seg_sctumor-edema-cavity_t2-t1_unet3d-multichannel']}
->>>>>>> 11249f7b
 }
 
 

"""
Deals with models for deepseg module. Available models are listed under MODELS.
Important: model names (onnx or pt files) should have the same name as the enclosing folder.

Copyright (c) 2020 Polytechnique Montreal <www.neuro.polymtl.ca>
License: see the file LICENSE
"""


import os
import json
import logging
import textwrap
import shutil
import glob
from pathlib import Path
from importlib.metadata import metadata

from spinalcordtoolbox import download
from spinalcordtoolbox.utils.sys import stylize, __deepseg_dir__, LazyLoader

tss_init = LazyLoader("tss_init", globals(), 'totalspineseg.init_inference')

logger = logging.getLogger(__name__)

# List of models. The convention for model names is: (species)_(university)_(contrast)_region
# Regions could be: sc, gm, lesion, tumor
# NB: The 'url' field should either be:
#     1) A <mirror URL list> containing different mirror URLs for the model
#     2) A dict of <mirror URL lists>, where each list corresponds to a different seed (for model ensembling), and
#        each dictionary key corresponds to the seed's name (seed names are used to create subfolders per-seed)
MODELS = {
    "t2star_sc": {
        "url": [
            "https://github.com/ivadomed/t2star_sc/releases/download/r20231004/r20231004_t2star_sc.zip",
            "https://osf.io/8nk5w/download",
        ],
        "description": "Cord segmentation model on T2*-weighted contrast.",
        "contrasts": ["t2star"],
        "default": True,
    },
    "mice_uqueensland_sc": {
        "url": [
            "https://github.com/ivadomed/mice_uqueensland_sc/releases/download/r20200622/r20200622_mice_uqueensland_sc.zip",
            "https://osf.io/nu3ma/download?version=6",
        ],
        "description": "Cord segmentation model on mouse MRI. Data from University of Queensland.",
        "contrasts": ["t1"],
        "default": False,
    },
    "mice_uqueensland_gm": {
        "url": [
            "https://github.com/ivadomed/mice_uqueensland_gm/releases/download/r20200622/r20200622_mice_uqueensland_gm.zip",
            "https://osf.io/mfxwg/download?version=6",
        ],
        "description": "Gray matter segmentation model on mouse MRI. Data from University of Queensland.",
        "contrasts": ["t1"],
        "default": False,
    },
    "t2_tumor": {
        "url": [
            "https://github.com/ivadomed/t2_tumor/archive/r20201215.zip"
        ],
        "description": "Cord tumor segmentation model, trained on T2-weighted contrast.",
        "contrasts": ["t2"],
        "default": False,
    },
    "findcord_tumor": {
        "url": [
            "https://github.com/ivadomed/findcord_tumor/archive/r20201215.zip"
        ],
        "description": "Cord localisation model, trained on T2-weighted images with tumor.",
        "contrasts": ["t2"],
        "default": False,
    },
    "model_seg_sctumor-edema-cavity_t2-t1_unet3d-multichannel": {
        "url": [
            "https://github.com/ivadomed/model_seg_sctumor-edema-cavity_t2-t1_unet3d-multichannel/archive/r20201215.zip"
        ],
        "description": "Multiclass cord tumor segmentation model.",
        "contrasts": ["t2", "t1"],
        "default": False,
    },
    "model_seg_exvivo_gm-wm_t2_unet2d-multichannel-softseg": {
        "url": [
            "https://github.com/ivadomed/model_seg_exvivo_gm-wm_t2_unet2d-multichannel-softseg/archive/r20210401_v2.zip"
        ],
        "description": "Grey/white matter seg on exvivo human T2w.",
        "contrasts": ["t2"],
        "default": False,
    },
    "model_7t_multiclass_gm_sc_unet2d": {
        "url": [
            "https://github.com/ivadomed/model_seg_gm-wm_t2star_7t_unet3d-multiclass/archive/refs/tags/r20211012.zip"
        ],
        "description": "SC/GM multiclass segmentation on T2*-w contrast at 7T. The model was created by N.J. Laines Medina, "
                       "V. Callot and A. Le Troter at CRMBM-CEMEREM Aix-Marseille University, France",
        "contrasts": ["t2star"],
        "default": False,
    },
    "model_seg_epfl_t2w_lumbar_sc": {
        "url": [
            "https://github.com/ivadomed/lumbar_seg_EPFL/releases/download/r20231004/model_seg_epfl_t2w_lumbar_sc.zip"
        ],
        "description": "Lumbar SC segmentation on T2w contrast with 3D UNet",
        "contrasts": ["t2"],
        "default": False,
    },
    # NB: Handling image binarization threshold for ivadomed vs. non-ivadomed models:
    #   - ivadomed models (above):
    #       - Threshold value is stored in the ivadomed-specific `.json` sidecar file
    #       - Binarization is applied within the ivadomed package
    #   - non-ivadomed models (below)
    #       - Models do not have a `.json` sidecar file, since they were not developed with ivadomed
    #       - So, threshold value is stored here, within the model dict
    #       - Binarization is applied within SCT code
    "model_seg_sc_contrast_agnostic_softseg_nnunet": {
        "url": [
            "https://github.com/sct-pipeline/contrast-agnostic-softseg-spinalcord/releases/download/v3.1/model_contrast_agnostic_20250123.zip"
        ],
        "description": "Spinal cord segmentation agnostic to MRI contrasts",
        "contrasts": ["any"],
        "thr": None,  # not using Softseg model anymore since switching to the more robust nnunet model
        "default": False,
    },
    "model_seg_sci_multiclass_sc_lesion_nnunet": {
        "url": [
            "https://github.com/ivadomed/model_seg_sci/releases/download/r20240729/model_SCIsegV2_r20240729.zip"
        ],
        "description": "Intramedullary SCI lesion and cord segmentation in T2w MRI",
        "contrasts": ["t2"],
        "thr": None,  # Images are already binarized when splitting into sc-seg + lesion-seg
        "default": False,
    },
    "model_seg_spinal_rootlets_nnunet": {
        "url": [
            "https://github.com/ivadomed/model-spinal-rootlets/releases/download/r20240730/model-spinal-rootlets_M5_r20240129-2.zip"
        ],
        "description": "Segmentation of spinal nerve rootlets for T2w images using nnUNet",
        "contrasts": ["t2"],
        "thr": None,  # Multiclass rootlets model (1.0, 2.0, 3.0...) -> no thresholding
        "default": False,
    },
    "model_seg_gm_wm_mouse_nnunet": {
         "url": [
             "https://github.com/ivadomed/model_seg_mouse-sc_wm-gm_t1/releases/download/v0.4/model.zip"
         ],
         "description": "White and grey matter segmentation on T1-weighted exvivo mouse spinal cord using nnUNet",
         "contrasts": ["t1"],
         "thr": None,  # Images are already binarized when splitting into gm-seg and wm-seg
         "default": False,
     },
    "model_seg_sc_epi_nnunet": {
         "url": [
             "https://github.com/sct-pipeline/fmri-segmentation/releases/download/v0.2/model-fmri-segmentation-v0.2_nnUNetTrainer.zip"
         ],
         "description": "Spinal cord segmentation for EPI data (single 3D volume)",
         "contrasts": ["bold"],
         "thr": None,  # Images are already binarized
         "default": False,
     },
    "model_seg_ms_lesion_mp2rage": {
         "url": [
             "https://github.com/ivadomed/model_seg_ms_mp2rage/releases/download/r20240610/nnUNetTrainer_seg_ms_lesion_mp2rage__nnUNetPlans__3d_fullres.zip"
         ],
         "description": "Segmentation of spinal cord MS lesions on MP2RAGE UNIT1 contrast",
         "contrasts": ["UNIT1"],
         "thr": None,  # Images are already binarized
         "default": False,
     },
    "model_seg_ms_sc_lesion_bavaria_quebec_nnunet": {
        "url": [
            "https://github.com/ivadomed/model-seg-ms-axial-t2w/releases/download/r20241111/model_bavaria_quebec_axial_t2w_ms.zip"
        ],
        "description": "Intramedullary MS lesion and spinal cord segmentation in Axial T2w MRI",
        "contrasts": ["t2"],
        "thr": None,  # Images are already binarized when splitting into sc-seg + lesion-seg
        "default": False,
    },
    "model_seg_ms_lesion": {
         "url": [
             "https://github.com/ivadomed/ms-lesion-agnostic/releases/download/r20241101/model_seg_ms_lesion_unet3d.zip"
         ],
         "description": "Segmentation of spinal cord MS lesions",
         "contrasts": ["any"],
         "thr": None,  # Images are already binarized
         "default": False,
     },
    "model_seg_canal_t2w": {
        "url": [
            "https://github.com/ivadomed/model-canal-seg/releases/download/r20241126/model-canal-seg_r20241126.zip"
        ],
        "description": "Segmentation of spinal canal on T2w contrast",
        "contrasts": ["t2"],
        "thr": None,  # Images are already binarized
        "default": False,
    },
    "totalspineseg": {
         # NB: Rather than hardcoding the URLs ourselves, use the URLs from the totalspineseg package.
         # This means that when the totalspineseg package is updated, the URLs will be too, thus triggering
         # a re-installation of the model URLs
         "url": dict([meta.split(', ') for meta in metadata('totalspineseg').get_all('Project-URL')
                      if meta.startswith('Dataset')]),
         "description": "Instance segmentation of vertebrae, intervertebral discs (IVDs), spinal cord, and spinal canal on multi-contrasts MRI scans.",
         "contrasts": ["any"],
         "thr": None,  # Images are already binarized
         "default": False,
     },
}


# List of task. The convention for task names is: action_(animal)_region_(contrast)
# Regions could be: sc, gm, lesion, tumor
CROP_MESSAGE = (
    'To crop the data you can first segment the spinal cord using the contrast agnostic model. This could be '
    'done using: "sct_deepseg spinalcord -i IMAGE -o IMAGE_sc", then crop the '
    'image with 30 mm of dilation on axial orientation around the spinal cord. This could be done using: '
    '"sct_crop_image -i IMAGE -m IMAGE_sc -dilate 30x30x5". Note that 30 is only for 1mm isotropic '
    'resolution, for images with another resolution divide 30/your_axial_resolution.'
)
TASKS = {
    'sc_t2star':
        {'description': 'Cord segmentation on T2*-weighted contrast',
         'long_description': 'This segmentation model for T2*w spinal cords uses the UNet architecture, and was '
                             'created with the `ivadomed` package. A subset of a private dataset (sct_testing_large) '
                             'was used, and consists of 236 subjects across 9 different sessions. A total of 388 pairs '
                             'of T2* images were used (anatomical image + manual cord segmentation). The image '
                             'properties include various orientations (superior, inferior) and crops (C1-C3, C4-C7, '
                             'etc.). The dataset was comprised of both non-pathological (healthy) and pathological (MS '
                             'lesion) adult patients.',
         'url': 'https://github.com/ivadomed/t2star_sc',
         'models': ['t2star_sc'],
         'citation': None
         },
    'sc_mouse_t1':
        {'description': 'Cord segmentation on mouse MRI',
         'long_description': 'This segmentation model for T1w mouse spinal cord segmentation uses the UNet '
                             'architecture, and was created with the `ivadomed` package. Training data was provided by '
                             'Dr. A. Althobathi of the University of Queensland, with the files consisting of T1w '
                             'scans (along with manual spinal cord + gray matter segmentations) from 10 mice in total. '
                             'The dataset was comprised of both non-pathological (healthy) and pathological (diseased) '
                             'mice.',
         'url': 'https://github.com/ivadomed/mice_uqueensland_sc/',
         'models': ['mice_uqueensland_sc'],
         'citation': None,
         },
    'gm_mouse_t1':
        {'description': 'Gray matter segmentation on mouse MRI',
         'long_description': 'This segmentation model for T1w mouse spinal gray matter segmentation uses the UNet '
                             'architecture, and was created with the `ivadomed` package. Training data was provided by '
                             'Dr. A. Althobathi of the University of Queensland, with the files consisting of T1w '
                             'scans (along with manual spinal cord + gray matter segmentations) from 10 mice in total. '
                             'The dataset was comprised of both non-pathological (healthy) and pathological (diseased) '
                             'mice.',
         'url': 'https://github.com/ivadomed/mice_uqueensland_gm/',
         'models': ['mice_uqueensland_gm'],
         'citation': None,
         },
    'tumor_t2':
        {'description': 'Cord tumor segmentation on T2-weighted contrast',
         'long_description': 'This segmentation model for T2w spinal tumor segmentation uses the UNet '
                             'architecture, and was created with the `ivadomed` package. Training data consisted of '
                             '380 pathological subjects in total: 120 with tumors of type Astrocytoma, 129 with '
                             'Ependymoma, and 131 with Hemangioblastoma. This model is used in tandem with another '
                             'model for specialized cord localisation of spinal cords with tumors '
                             '(https://github.com/ivadomed/findcord_tumor).',
         'url': 'https://github.com/sct-pipeline/tumor-segmentation',
         'models': ['findcord_tumor', 't2_tumor'],
         'citation': None,
         },
    'tumor_edema_cavity_t1_t2':
        {'description': 'Multiclass cord tumor/edema/cavity segmentation',
         'long_description': 'This segmentation model for T1w and T2w spinal tumor, edema, and cavity segmentation '
                             'uses a 3D UNet architecture, and was created with the `ivadomed` package. Training data '
                             'consisted of a subset of the dataset used for the model `tumor_t2`, with 243 '
                             'subjects in total: 49 with tumors of type Astrocytoma, 83 with Ependymoma, and 111 with '
                             'Hemangioblastoma. For each subject, the requisite parts of the affected region (tumor, '
                             'edema, cavity) were segmented individually for training purposes. This model is used in '
                             'tandem with another model for specialized cord localisation of spinal cords with tumors '
                             '(https://github.com/ivadomed/findcord_tumor).',
         'url': 'https://github.com/ivadomed/model_seg_sctumor-edema-cavity_t2-t1_unet3d-multichannel',
         'models': ['findcord_tumor', 'model_seg_sctumor-edema-cavity_t2-t1_unet3d-multichannel'],
         'citation': textwrap.dedent("""
             ```bibtex
             @article{LEMAY2021102766,
                      title={Automatic multiclass intramedullary spinal cord tumor segmentation on MRI with deep learning},
                      journal={NeuroImage: Clinical},
                      volume={31},
                      pages={102766},
                      year-2021},
                      issn-2213-1582},
                      doi-https://doi.org/10.1016/j.nicl.2021.102766},
                      url-https://www.sciencedirect.com/science/article/pii/S2213158221002102},
                      author-Andreanne Lemay and Charley Gros and Zhizheng Zhuo and Jie Zhang and Yunyun Duan and Julien Cohen-Adad and Yaou Liu},
                      keywords-Deep learning, Automatic segmentation, Spinal cord tumor, MRI, Multiclass, CNN}
             }
             ```
         """),
         },
    'gm_wm_exvivo_t2':
        {'description': 'Grey/white matter seg on exvivo human T2w',
         'long_description': 'This segmentation model for T2w human spinal gray and white matter uses a 2D Unet '
                             'architecture, and was created with the `ivadomed` package. Training data consisted '
                             'of 149 2D slices taken from the scan of an ex vivo spinal cord of a single subject, with '
                             'the gray and white matter from each slice manually segmented for training purposes. The '
                             'data was provided by the University of Queenland, and through this collaboration, the '
                             'model was subsequently applied to the development of an ex vivo spinal cord template '
                             '(https://archive.ismrm.org/2020/1171.html).',
         'url': 'https://github.com/ivadomed/model_seg_exvivo_gm-wm_t2_unet2d-multichannel-softseg',
         'models': ['model_seg_exvivo_gm-wm_t2_unet2d-multichannel-softseg'],
         'citation': None,
         },
    'gm_sc_7t_t2star':
        {'description': 'SC/GM seg on T2*-weighted contrast at 7T',
         'long_description': 'This multiclass model (SC/GM) was developed by N.J. Laines Medina, V. Callot and A. Le '
                             'Troter at the Center for Magnetic Resonance in Biology and Medicine (CRMBM-CEMEREM, UMR '
                             '7339, CNRS, Aix-Marseille University, France). Training data consisted of T2*w scans '
                             'acquired at 7T from 72 subjects: 34 healthy controls, 25 patients with ALS, 13 patients '
                             'with MS. The model was validated by comparing with single-class models using 9-fold '
                             'Cross-Validation. It was enriched by integrating a hybrid data augmentation (composed of '
                             'classical geometric transformations, MRI artifacts, and real GM/WM contrasts distorted '
                             'with anatomically constrained deformation fields). Finally, it was tested with an '
                             'external multicentric database. For more information, see the following URL.',
         'url': 'https://github.com/ivadomed/model_seg_gm-wm_t2star_7t_unet3d-multiclass',
         'models': ['model_7t_multiclass_gm_sc_unet2d'],
         'citation': textwrap.dedent("""
             ```bibtex
             @misc{medina20212d,
                   title={2D Multi-Class Model for Gray and White Matter Segmentation of the Cervical Spinal Cord at 7T},
                   author={Nilser J. Laines Medina and Charley Gros and Julien Cohen-Adad and Virginie Callot and Arnaud Le Troter},
                   year={2021},
                   eprint={2110.06516},
                   archivePrefix={arXiv},
                   primaryClass={eess.IV}
             }
             ```
         """),
         },
    'sc_lumbar_t2':
        {'description': 'Lumbar cord segmentation with 3D UNet',
         'long_description': 'This segmentation model for T2w spinal cord segmentation uses a 3D UNet architecture, '
                             'and was created with the ivadomed package. Training data was provided by Nawal Kinany '
                             'and Dimitry Van De Ville of EPFL, with the files consisting of lumbar T2w scans (and '
                             'manual spinal cord segmentations) of 11 healthy (non-pathological) patients.',
         'url': 'https://github.com/ivadomed/lumbar_seg_EPFL',
         'models': ['model_seg_epfl_t2w_lumbar_sc'],
         'citation': None,
         },
    'spinalcord':
        {'description': 'Spinal cord segmentation agnostic to MRI contrasts',
         'long_description': 'The contrast agnostic spinal cord segmentation uses a 3D CNN model based on the nnUNet '
                             'framework. Training data consists of healthy controls from the open-source Spine Generic '
                             'Multi Subject database and pathologies from private datasets including DCM, MS, '
                             'SCI (Acute, Intermediate and Chronic; Pre/Post-operative) patients. Segmentations have been '
                             'tested with the following contrasts: '
                             '[T1w, T2w, T2star, MTon_MTS, GRE_T1w, DWI, mp2rage_UNIT1, PSIR, STIR, EPI], but '
                             'other contrasts that are close visual matches may also work well with this model.',
         'url': 'https://github.com/sct-pipeline/contrast-agnostic-softseg-spinalcord/',
<<<<<<< HEAD
         'models': ['model_seg_sc_contrast_agnostic_softseg_monai'],
         'citation': textwrap.dedent("""
             ```bibtex
             @misc{bédard2024contrastagnosticsoftsegmentationspinal,
                   title={Towards contrast-agnostic soft segmentation of the spinal cord},
                   author={Sandrine Bédard and Enamundram Naga Karthik and Charidimos Tsagkas and Emanuele Pravatà and Cristina Granziera and Andrew Smith and Kenneth Arnold Weber II au2 and Julien Cohen-Adad},
                   year={2024},
                   eprint={2310.15402},
                   archivePrefix={arXiv},
                   primaryClass={eess.IV},
                   url={https://arxiv.org/abs/2310.15402},
             }
             ```
         """),  # noqa E501 (line too long)
         },
    'lesion_sci_t2':
=======
         'models': ['model_seg_sc_contrast_agnostic_softseg_nnunet']},
    'seg_sc_lesion_t2w_sci':
>>>>>>> d1c1cb24
        {'description': 'Intramedullary SCI lesion and cord segmentation in T2w MRI',
         'long_description': 'This segmentation model for spinal cord injury segmentation uses a 3D U-Net '
                             'architecture, and was trained with the nnUNetV2 framework. It is a multiclass model, '
                             'outputting segmentations for both the hyperintense SCI lesions and spinal cord. Training '
                             'data consisted of T2w images from 7 sites with traumatic (acute pre-operative, intermediate, '
                             'chronic), non-traumatic (DCM) and ischemic SCI lesions spanning numerous resolutions, '
                             'orientations, as well as multiple scanner manufacturers and field strengths.',
         'url': 'https://github.com/ivadomed/model_seg_sci',
         'models': ['model_seg_sci_multiclass_sc_lesion_nnunet'],
         'citation': textwrap.dedent("""
             ```bibtex
             @InProceedings{10.1007/978-3-031-82007-6_19,
                            author="Karthik, Enamundram Naga and Valo{\v{s}}ek, Jan and Farner, Lynn and Pfyffer, Dario and Schading-Sassenhausen, Simon and Lebret, Anna and David, Gergely and Smith, Andrew C. and Weber II, Kenneth A. and Seif, Maryam and Freund, Patrick and Cohen-Adad, Julien",
                            editor="Wu, Shandong and Shabestari, Behrouz and Xing, Lei",
                            title="SCIsegV2: A Universal Tool for Segmentation of Intramedullary Lesions in Spinal Cord Injury",
                            booktitle="Applications of Medical Artificial Intelligence",
                            year="2025",
                            publisher="Springer Nature Switzerland",
                            address="Cham",
                            pages="198--209",
                            abstract="Spinal cord injury (SCI) is a devastating incidence leading to permanent paralysis and loss of sensory-motor functions potentially resulting in the formation of lesions within the spinal cord. Imaging biomarkers obtained from magnetic resonance imaging (MRI) scans can predict the functional recovery of individuals with SCI and help choose the optimal treatment strategy. Currently, most studies employ manual quantification of these MRI-derived biomarkers, which is a subjective and tedious task. In this work, we propose (i) a universal tool for the automatic segmentation of intramedullary SCI lesions, dubbed SCIsegV2, and (ii) a method to automatically compute the width of the tissue bridges from the segmented lesion. Tissue bridges represent the spared spinal tissue adjacent to the lesion, which is associated with functional recovery in SCI patients. The tool was trained and validated on a heterogeneous dataset from 7 sites comprising patients from different SCI phases (acute, sub-acute, and chronic) and etiologies (traumatic SCI, ischemic SCI, and degenerative cervical myelopathy). Tissue bridges quantified automatically did not significantly differ from those computed manually, suggesting that the proposed automatic tool can be used to derive relevant MRI biomarkers. SCIsegV2 and the automatic tissue bridges computation are open-source and available in Spinal Cord Toolbox (v6.4 and above) via the sct{\_}deepseg -task seg{\_}sc{\_}lesion{\_}t2w{\_}sci and sct{\_}analyze{\_}lesion functions, respectively.",
                            isbn="978-3-031-82007-6"
            }
             ```
         """),  # noqa E501 (line too long)
         },
    'rootlets_t2':
        {'description': 'Segmentation of spinal nerve rootlets for T2w contrast',
         'long_description': 'This segmentation model for spinal nerve rootlets segmentation uses a 3D U-Net '
                             'architecture, and was trained with the nnUNetV2 framework. It is a multiclass model, '
                             'outputting a single segmentation image containing 8 classes representing the C2-C8 '
                             'dorsal spinal cord nerve rootlets. Training data consisted of 31 isotropic T2w images '
                             'from healthy subjects from two different open-access datasets.',
         'url': 'https://github.com/ivadomed/model-spinal-rootlets',
         'models': ['model_seg_spinal_rootlets_nnunet'],
         'citation': None,
         },
    'gm_wm_mouse_t1':
        {'description': 'Exvivo mouse GM/WM segmentation for T1w contrast',
         'long_description': 'This segmentation model for gray and white matter segmentation of exvivo mice spinal '
                             'cords uses an NNunet architecture, and was created with the nnUNetV2 package. It is a '
                             'multiclass model, outputting segmentations for both the grey matter and white matter.'
                             'Training data consisted of 22 mice with different numbers of chunks, for a total of 72 '
                             'MRI 3D images. Each training image was T2-weighted, had a size of 200x200x500, and had '
                             'a resolution of 0.05mm isotropic. Training data was provided by the Balgrist Center at'
                             'the University of Zurich.',
         'url': 'https://github.com/ivadomed/model_seg_mouse-sc_wm-gm_t1',
         'models': ['model_seg_gm_wm_mouse_nnunet'],
         'citation': textwrap.dedent("""
             ```bibtex
             @software{cohen_adad_2024_10819207,
                       author={Cohen-Adad, Julien},
                       title={{Segmentation model of ex vivo mouse spinal cord white and gray matter}},
                       month=mar,
                       year=2024,
                       publisher={Zenodo},
                       version={v0.5},
                       doi={10.5281/zenodo.10819207},
                       url={https://doi.org/10.5281/zenodo.10819207}
             }
             ```
         """),
         },
    'sc_epi':
        {'description': 'Spinal cord segmentation for EPI-BOLD fMRI data',
         'long_description': 'This segmentation model for spinal cord on EPI data (single 3D volume) uses a 3D UNet model built from '
                             'the nnUNetv2 framework. The training data consists of 3D images (n=192) spanning numerous resolutions '
                             'from multiple sites like Max Planck Institute for Human Cognitive and Brain Sciences - Leipzig, '
                             'University of Geneva, Stanford University, Kings College London, Universitätsklinikum Hamburg. The '
                             'dataset has healthy control subjects. The model has been trained in a human-in-the-loop active learning fashion.',
         'url': 'https://github.com/sct-pipeline/fmri-segmentation',
         'models': ['model_seg_sc_epi_nnunet'],
         'citation': textwrap.dedent("""
             ```
             @article{Banerjee2025.01.07.631402,
                      author={Banerjee, Rohan and Kaptan, Merve and Tinnermann, Alexandra and Khatibi, Ali and Dabbagh, Alice and B{\"u}chel, Christian and K{\"u}ndig, Christian W. and Law, Christine S.W. and Pfyffer, Dario and Lythgoe, David J. and Tsivaka, Dimitra and Van De Ville, Dimitri and Eippert, Falk and Muhammad, Fauziyya and Glover, Gary H. and David, Gergely and Haynes, Grace and Haaker, Jan and Brooks, Jonathan C. W. and Finsterbusch, J{\"u}rgen and Martucci, Katherine T. and Hemmerling, Kimberly J. and Mobarak-Abadi, Mahdi and Hoggarth, Mark A. and Howard, Matthew A. and Bright, Molly G. and Kinany, Nawal and Kowalczyk, Olivia S. and Freund, Patrick and Barry, Robert L. and Mackey, Sean and Vahdat, Shahabeddin and Schading, Simon and McMahon, Stephen B. and Parish, Todd and Marchand-Pauvert, V{\'e}ronique and Chen, Yufen and Smith, Zachary A. and Weber, Kenneth A. and De Leener, Benjamin and Cohen-Adad, Julien},
                      title={EPISeg: Automated segmentation of the spinal cord on echo planar images using open-access multi-center data},
                      elocation-id{2025.01.07.631402},
                      year{2025},
                      doi{10.1101/2025.01.07.631402},
                      publisher{Cold Spring Harbor Laboratory},
                      abstract{Functional magnetic resonance imaging (fMRI) of the spinal cord is relevant for studying sensation, movement, and autonomic function. Preprocessing of spinal cord fMRI data involves segmentation of the spinal cord on gradient-echo echo planar imaging (EPI) images. Current automated segmentation methods do not work well on these data, due to the low spatial resolution, susceptibility artifacts causing distortions and signal drop-out, ghosting, and motion-related artifacts. Consequently, this segmentation task demands a considerable amount of manual effort which takes time and is prone to user bias. In this work, we (i) gathered a multi-center dataset of spinal cord gradient-echo EPI with ground-truth segmentations and shared it on OpenNeuro https://openneuro.org/datasets/ds005143/versions/1.3.0, and (ii) developed a deep learning-based model, EPISeg, for the automatic segmentation of the spinal cord on gradient-echo EPI data. We observe a significant improvement in terms of segmentation quality compared to other available spinal cord segmentation models. Our model is resilient to different acquisition protocols as well as commonly observed artifacts in fMRI data. The training code is available at https://github.com/sct-pipeline/fmri-segmentation/, and the model has been integrated into the Spinal Cord Toolbox as a command-line tool.Competing Interest StatementSince January 2024, Dr. Barry has been employed by the National Institute of Biomedical Imaging and Bioengineering at the National Institutes of Health. This work was co-authored by Robert Barry in his personal capacity. The opinions expressed in this study are his own and do not necessarily reflect the views of the National Institutes of Health, the Department of Health and Human Services, or the United States government. The other authors declared no potential conflicts of interest with respect to the research, authorship, and/or publication of this article.},
                      URL{https://www.biorxiv.org/content/early/2025/01/27/2025.01.07.631402},
                      eprint{https://www.biorxiv.org/content/early/2025/01/27/2025.01.07.631402.full.pdf},
                      journal{bioRxiv}
             }
             ```
         """),  # noqa E501 (line too long)
         },
    'lesion_ms_mp2rage':
        {'description': 'MS lesion segmentation on cropped MP2RAGE data',
         'long_description': f'This segmentation model for multiple sclerosis lesion segmentation on cropped MP2RAGE-UNIT1 spinal cord data. '
                             f'Uses a 3D U-Net, trained with the nnUNetV2 framework. It is a single-class model outputting binary MS lesions '
                             f'segmentations. Training consisted of MP2RAGE data on UNIT1 contrast at 1.0 mm3 isotropic (322 subjects from '
                             f'3 sites: National Institutes of Health, Bethesda, USA, University Hospital Basel and University of Basel, Basel, '
                             f'Switzerland and Center for Magnetic Resonance in Biology and Medicine, CRMBM-CEMEREM, UMR 7339, CNRS,  '
                             f'Aix-Marseille University, Marseille, France). {CROP_MESSAGE}',
         'url': 'https://github.com/ivadomed/model_seg_ms_mp2rage',
         'models': ['model_seg_ms_lesion_mp2rage'],
         'citation': textwrap.dedent("""
             ```bibtex
             @article{10.1162/imag_a_00218,
                      author{Valošek, Jan and Mathieu, Theo and Schlienger, Raphaëlle and Kowalczyk, Olivia S. and Cohen-Adad, Julien},
                      title"{Automatic Segmentation of the Spinal Cord Nerve Rootlets}",
                      journal{Imaging Neuroscience},
                      year{2024},
                      month{06},
                      issn{2837-6056},
                      doi{10.1162/imag_a_00218},
                      url{https://doi.org/10.1162/imag_a_00218},
             }
             ```
         """),
         },
    'lesion_ms':
        {'description': 'MS lesion segmentation on spinal cord MRI images',
         'long_description': 'This segmentation model for spinal cord MS lesion segmentation uses a 3D U-Net architecture. It outputs a binary '
                             'segmentation of MS lesions. The model was trained and tested on datasets including 25 sites, 1611 patients and 2988 '
                             'volumes. The datasets, mostly coming from “real world” clinical scans at 1.5T and 3T (on GE, Siemens and Philips), '
                             'included: T1w (n=52), PDw (n=33), T2w (n=1806), T2*w (n=474), PSIR (n=286), STIR (n=72), MP2RAGE-UNI (n=265). '
                             'The field-of-view coverage varied across sites (some included the brain and the upper cord, while others only '
                             'included the spinal cord), and acquisitions were either 2D (axial: 1708, sagittal: 976) or 3D (n=304), with voxel '
                             'dimensions ranging from 0.2mm to 9.5mm (including inter-slice gap).',
         'url': 'https://github.com/ivadomed/ms-lesion-agnostic',
         'models': ['model_seg_ms_lesion'],
         'citation': None,
         },
    'sc_canal_t2':
        {'description': 'Segmentation of spinal canal on T2w contrast',
         'long_description': 'This model segments the spinal canal, or in an anatomic definition the dural sac, on T2w contrast. '
                             'Uses a 3D U-Net, trained with the nnUNetV2 framework. It is a single-class model outputting the binary canal segmentation. '
                             'Training consisted of an active learning procedure, correcting segmentations with ITK Snap. Last training '
                             'procedure can be found here : https://github.com/ivadomed/model-canal-seg/issues/20 '
                             'Images used present different resolutions, FOV, and pathologies. A script is added as post-processing to '
                             'keep the largest connected component of the segmentation, since spinal canal is connected, to avoid '
                             'false positives segmentations of other anatomical structures.',
         'url': 'https://github.com/ivadomed/model-canal-seg',
         'models': ['model_seg_canal_t2w'],
         'citation': None,
         },
    'totalspineseg':
        {'description': 'Intervertebral discs labeling and vertebrae segmentation',
         'long_description': 'TotalSpineSeg is a tool for automatic instance segmentation of all vertebrae, intervertebral discs (IVDs), '
                             'spinal cord, and spinal canal in MRI images. It is robust to various MRI contrasts, acquisition orientations, '
                             'and resolutions. The model used in TotalSpineSeg is based on nnU-Net as the backbone for training and inference.',
         'url': 'https://github.com/neuropoly/totalspineseg',
         'models': ['totalspineseg'],
         'citation': None,
         },
    'lesion_ms_axial_t2':
        {'description': 'Intramedullary MS lesion and spinal cord segmentation in Axial T2w MRI',
         'long_description': 'This MS lesion segmentation uses a 2D U-Net '
                             'architecture, and was trained with the nnUNetV2 framework. The model outputs '
                             'lesion mask along with the spinal cord segmentation mask. Training and evaluation'
                             'data consisting of highly-anisotropic axial T2w chunks was gathered from 4 sites: Klinikum Rechts der Isar, '
                             'Technical University of Munich, Germany, NYU Langone Medical Center, NY, USA, '
                             'Zuckerberg SF General Hospital, UCSF, CA, USA, and Brigham and Womens Hospital, '
                             'Harvard Medical School, Boston, USA . Unlike typical MS lesion segmentation models, this models works equally well on '
                             'cervical, thoracic and lumbar spinal cord regions.',
         'url': 'https://github.com/ivadomed/model-seg-ms-axial-t2w',
         'models': ['model_seg_ms_sc_lesion_bavaria_quebec_nnunet'],
         'citation': None,
         },
}


def get_required_contrasts(task):
    """
    Get required contrasts according to models in tasks.

    :return: list: List of required contrasts
    """
    contrasts_required = set()
    for model in TASKS[task]['models']:
        for contrast in MODELS[model]['contrasts']:
            contrasts_required.add(contrast)

    return list(contrasts_required)


def folder(name_model):
    """
    Return absolute path of deep learning models.

    :param name: str: Name of model.
    :return: str: Folder to model
    """
    return os.path.join(__deepseg_dir__, name_model)


def install_model(name_model, custom_url=None):
    """
    Download and install specified model under SCT installation dir.

    :param name: str: Name of model.
    :return: None
    """
    logger.info("\nINSTALLING MODEL: {}".format(name_model))
    url_field = MODELS[name_model]['url'] if not custom_url else [custom_url]  # [] -> mimic a list of mirror URLs
    # List of mirror URLs corresponding to a single model
    if isinstance(url_field, list):
        model_urls = url_field
        # Make sure to preserve the internal folder structure for nnUNet-based models (to allow re-use with 3D Slicer)
        urls_used = download.install_data(model_urls, folder(name_model), dirs_to_preserve=("nnUNetTrainer",))
    # Dict of lists, with each list corresponding to a different model seed for ensembling
    else:
        if not isinstance(url_field, dict):
            raise ValueError("Invalid url field in MODELS")
        # totalspineseg handles data downloading itself, so just pass the urls along
        if name_model == 'totalspineseg':
            tss_init.init_inference(data_path=Path(folder(name_model)), quiet=False, dict_urls=url_field,
                                    store_export=False)  # Avoid having duplicate .zip files stored on disk
            urls_used = url_field
        else:
            urls_used = {}
            for seed_name, model_urls in url_field.items():
                logger.info(f"\nInstalling '{seed_name}'...")
                urls_used[seed_name] = download.install_data(model_urls,
                                                             folder(os.path.join(name_model, seed_name)), keep=True)
    # Write `source.json` (for model provenance / updating)
    source_dict = {
        'model_name': name_model,
        'model_urls': urls_used,
        # NB: If a custom URL is used, then it would just get overwritten as "out of date" when running the task
        #     So, we add a flag to tell `sct_deepseg` *not* to reinstall the model if a custom URL was used.
        'custom': bool(custom_url)
    }
    with open(os.path.join(folder(name_model), "source.json"), "w") as fp:
        json.dump(source_dict, fp, indent=4)


def install_default_models():
    """
    Download all default models and install them under SCT installation dir.

    :return: None
    """
    for name_model, value in MODELS.items():
        if value['default']:
            install_model(name_model)


def is_up_to_date(path_model):
    """
    Determine whether an on-disk model is up-to-date by comparing
    the URL used to download the model with the latest mirrors.

    :return: bool: whether the model is up-to-date
    """
    source_path = os.path.join(path_model, "source.json")
    if not os.path.isfile(source_path):
        logger.warning("Provenance file 'source.json' missing!")
        return False  # NB: This will force a reinstall
    with open(source_path, "r") as fp:
        source_dict = json.load(fp)
    model_name = source_dict["model_name"]
    if model_name not in MODELS:
        logger.warning(f"Model name '{model_name}' from source.json does not match model names in SCT source code.")
        return False

    expected_model_urls = MODELS[model_name]['url'].copy()
    actual_model_urls = source_dict["model_urls"]

    if "custom" in source_dict and source_dict["custom"] is True:
        logger.warning(f"Using custom model from URL '{actual_model_urls}'.")
        return True  # Don't reinstall the model if the 'custom' flag is set (since custom URLs would fail comparison)

    # Single-seed models
    if isinstance(expected_model_urls, list) and isinstance(actual_model_urls, str):
        if actual_model_urls not in expected_model_urls:
            return False
    # Multi-seed, ensemble models
    elif isinstance(expected_model_urls, dict) and isinstance(actual_model_urls, dict):
        for seed, url in actual_model_urls.items():
            if seed not in expected_model_urls:
                logger.warning(f"unexpected seed: {seed}")
                return False
            if url not in expected_model_urls.pop(seed):
                logger.warning(f"wrong version for {seed}: {url}")
                return False
        if expected_model_urls:
            logger.warning(f"missing seeds: {list(expected_model_urls.keys())}")
            return False
    else:
        logger.warning("Mismatch between 'source.json' URL format and SCT source code URLs")
        return False
    logger.info(f"Model '{model_name}' is up to date (Source: {actual_model_urls})")
    return True


def is_valid(path_models):
    """
    Check if model paths have the necessary files and follow naming conventions:
    - Folder should have the same name as the enclosed files.

    :param path_models: str or list: Absolute path(s) to folder(s) that enclose the model files.
    """
    def _is_valid(path_model):
        return has_ivadomed_files(path_model) or has_ckpt_files(path_model) or has_pth_files(path_model)
    # Adapt the function so that it can be used on single paths (str) or lists of paths
    if not isinstance(path_models, list):
        path_models = [path_models]
    return all(_is_valid(path) for path in path_models)


def has_ivadomed_files(path_model):
    """
    Check if model path contains A) a named .pt/.onnx model file and B) a named ivadomed json configuration file
    """
    name_model = Path(path_model).name
    path_pt = os.path.join(path_model, name_model + '.pt')
    path_onnx = os.path.join(path_model, name_model + '.onnx')
    path_json = os.path.join(path_model, name_model + '.json')
    return (os.path.exists(path_pt) or os.path.exists(path_onnx)) and os.path.exists(path_json)


def has_ckpt_files(path_model):
    """
    Check if model path contains any checkpoint files (used by non-ivadomed MONAI models)
    """
    return bool(glob.glob(os.path.join(path_model, '**', '*.ckpt'), recursive=True))


def has_pth_files(path_model):
    """
    Check if model path contains any serialized PyTorch state dictionary files (used by non-ivadomed nnUNet models)
    """
    return bool(glob.glob(os.path.join(path_model, '**', '*.pth'), recursive=True))


def check_model_software_type(path_model):
    """
    Determine the software used to train the model based on the types of files in the model folder
    """
    if has_ivadomed_files(path_model):
        return 'ivadomed'
    elif has_ckpt_files(path_model):
        return 'monai'
    elif has_pth_files(path_model):
        return 'nnunet'
    else:
        raise ValueError("Model type cannot be determined.")


def list_tasks():
    """
    Display available tasks with description.
    :return: dict: Tasks that are installed
    """
    return {name: value for name, value in TASKS.items()}


def list_tasks_string():
    tasks = list_tasks()
    # Display coloured output
    color = {True: 'LightGreen', False: 'LightRed'}
    table = f"{'TASK':<30s}{'DESCRIPTION':<50s}\n"
    table += f"{'-' * 80}\n"
    for name_task, value in tasks.items():
        path_models = [folder(name_model) for name_model in value['models']]
        path_models = [find_model_folder_paths(path) for path in path_models]
        are_models_valid = [is_valid(path_model) for path_model in path_models]
        task_status = stylize(name_task.ljust(30),
                              color[all(are_models_valid)])
        description_status = stylize(value['description'].ljust(50),
                                     color[all(are_models_valid)])

        table += "{}{}".format(task_status, description_status) + "\n"

    table += '\nLegend: {} | {}\n\n'.format(
            stylize("installed", color[True]),
            stylize("not installed", color[False]))

    table += 'To read in-depth descriptions of the training data, model architecture, '
    table += 'etc. used for these tasks, type the following command:\n\n'
    table += '    {}'.format(stylize('sct_deepseg -list-tasks', ['LightBlue', 'Bold']))
    return table


def display_list_tasks():
    for name_task, value in list_tasks().items():
        indent_len = len("LONG_DESCRIPTION: ")
        print("{}{}".format("TASK:".ljust(indent_len), stylize(name_task, 'Bold')))

        input_contrasts = str(', '.join(model_name for model_name in
                                        get_required_contrasts(name_task))).ljust(15)
        print("{}{}".format("CONTRAST:".ljust(indent_len), input_contrasts))

        path_models = [folder(name_model) for name_model in value['models']]
        path_models = [find_model_folder_paths(path) for path in path_models]
        are_models_valid = [is_valid(path_model) for path_model in path_models]
        models_status = ', '.join([model_name
                                   for model_name, validity in zip(value['models'], are_models_valid)])
        print("{}{}".format("MODELS:".ljust(indent_len), models_status))
        print('\n'.join(textwrap.wrap(value['long_description'],
                        width=shutil.get_terminal_size()[0]-1,
                        initial_indent="LONG_DESCRIPTION: ",
                        subsequent_indent=' '*indent_len)))

        print("{}{}".format("URL:".ljust(indent_len), stylize(value['url'], 'Cyan')))
        if all(are_models_valid):
            installed = stylize("Yes", 'LightGreen')
        else:
            installed = stylize("No", 'LightRed')
        print("{}{}\n".format("INSTALLED:".ljust(indent_len), installed))
    exit(0)


def get_metadata(folder_model):
    """
    Get metadata from json file located in folder_model

    :param path_model: str: Model folder
    :return: dict
    """
    fname_metadata = os.path.join(folder_model, os.path.basename(folder_model) + '.json')
    with open(fname_metadata, "r") as fhandle:
        metadata = json.load(fhandle)
    return metadata


def find_model_folder_paths(path_model):
    """
    Search for the presence of model subfolders within the main model folder. If they exist,
    then the model folder is actually an ensemble of models, so return a list of folders.
    If they don't exist, then return the original `path_model` (but as a list, to ensure code compatibility).

    :param path_model: Absolute path to folder that encloses the model files.
    :return: list: Either a list of ensemble subfolders, or a list containing the original model folder path.
    """
    name_model = path_model.rstrip(os.sep).split(os.sep)[-1]
    # Check to see if model folder contains subfolders with the model name (i.e. ensembling)
    model_subfolders = [folder[0] for folder in os.walk(path_model)  # NB: `[0]` == folder name for os.walk
                        if folder[0].endswith(name_model) and folder[0] != path_model]
    # If it does, then these are the "true" model subfolders. Otherwise, return the original path as a list.
    return model_subfolders if model_subfolders else [path_model]<|MERGE_RESOLUTION|>--- conflicted
+++ resolved
@@ -356,8 +356,7 @@
                              '[T1w, T2w, T2star, MTon_MTS, GRE_T1w, DWI, mp2rage_UNIT1, PSIR, STIR, EPI], but '
                              'other contrasts that are close visual matches may also work well with this model.',
          'url': 'https://github.com/sct-pipeline/contrast-agnostic-softseg-spinalcord/',
-<<<<<<< HEAD
-         'models': ['model_seg_sc_contrast_agnostic_softseg_monai'],
+         'models': ['model_seg_sc_contrast_agnostic_softseg_nnunet'],
          'citation': textwrap.dedent("""
              ```bibtex
              @misc{bédard2024contrastagnosticsoftsegmentationspinal,
@@ -373,10 +372,6 @@
          """),  # noqa E501 (line too long)
          },
     'lesion_sci_t2':
-=======
-         'models': ['model_seg_sc_contrast_agnostic_softseg_nnunet']},
-    'seg_sc_lesion_t2w_sci':
->>>>>>> d1c1cb24
         {'description': 'Intramedullary SCI lesion and cord segmentation in T2w MRI',
          'long_description': 'This segmentation model for spinal cord injury segmentation uses a 3D U-Net '
                              'architecture, and was trained with the nnUNetV2 framework. It is a multiclass model, '

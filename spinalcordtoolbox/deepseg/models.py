"""
Deals with models for deepseg module. Available models are listed under MODELS.
Important: model names (onnx or pt files) should have the same name as the enclosing folder.

Copyright (c) 2020 Polytechnique Montreal <www.neuro.polymtl.ca>
License: see the file LICENSE
"""


import os
import json
import logging
import textwrap
import shutil
import glob
from pathlib import Path

from spinalcordtoolbox import download
from spinalcordtoolbox.utils.sys import stylize, __deepseg_dir__, LazyLoader

tss_init = LazyLoader("tss_init", globals(), 'totalspineseg.init_inference')

logger = logging.getLogger(__name__)

# List of models. The convention for model names is: (species)_(university)_(contrast)_region
# Regions could be: sc, gm, lesion, tumor
# NB: The 'url' field should either be:
#     1) A <mirror URL list> containing different mirror URLs for the model
#     2) A dict of <mirror URL lists>, where each list corresponds to a different seed (for model ensembling), and
#        each dictionary key corresponds to the seed's name (seed names are used to create subfolders per-seed)
MODELS = {
    "t2star_sc": {
        "url": [
            "https://github.com/ivadomed/t2star_sc/releases/download/r20231004/r20231004_t2star_sc.zip",
            "https://osf.io/8nk5w/download",
        ],
        "description": "Cord segmentation model on T2*-weighted contrast.",
        "contrasts": ["t2star"],
        "default": True,
    },
    "mice_uqueensland_sc": {
        "url": [
            "https://github.com/ivadomed/mice_uqueensland_sc/releases/download/r20200622/r20200622_mice_uqueensland_sc.zip",
            "https://osf.io/nu3ma/download?version=6",
        ],
        "description": "Cord segmentation model on mouse MRI. Data from University of Queensland.",
        "contrasts": ["t1"],
        "default": False,
    },
    "mice_uqueensland_gm": {
        "url": [
            "https://github.com/ivadomed/mice_uqueensland_gm/releases/download/r20200622/r20200622_mice_uqueensland_gm.zip",
            "https://osf.io/mfxwg/download?version=6",
        ],
        "description": "Gray matter segmentation model on mouse MRI. Data from University of Queensland.",
        "contrasts": ["t1"],
        "default": False,
    },
    "t2_tumor": {
        "url": [
            "https://github.com/ivadomed/t2_tumor/archive/r20201215.zip"
        ],
        "description": "Cord tumor segmentation model, trained on T2-weighted contrast.",
        "contrasts": ["t2"],
        "default": False,
    },
    "findcord_tumor": {
        "url": [
            "https://github.com/ivadomed/findcord_tumor/archive/r20201215.zip"
        ],
        "description": "Cord localisation model, trained on T2-weighted images with tumor.",
        "contrasts": ["t2"],
        "default": False,
    },
    "model_seg_sctumor-edema-cavity_t2-t1_unet3d-multichannel": {
        "url": [
            "https://github.com/ivadomed/model_seg_sctumor-edema-cavity_t2-t1_unet3d-multichannel/archive/r20201215.zip"
        ],
        "description": "Multiclass cord tumor segmentation model.",
        "contrasts": ["t2", "t1"],
        "default": False,
    },
    "model_seg_exvivo_gm-wm_t2_unet2d-multichannel-softseg": {
        "url": [
            "https://github.com/ivadomed/model_seg_exvivo_gm-wm_t2_unet2d-multichannel-softseg/archive/r20210401_v2.zip"
        ],
        "description": "Grey/white matter seg on exvivo human T2w.",
        "contrasts": ["t2"],
        "default": False,
    },
    "model_seg_ms_sc_mp2rage": {
        "url": [
            "https://github.com/ivadomed/model_seg_ms_mp2rage/releases/download/r20211223/model_seg_ms_sc_mp2rage.zip"
        ],
        "description": "Segmentation of spinal cord on MP2RAGE data from MS participants.",
        "contrasts": ["mp2rage"],
        "default": False,
    },
    "model_7t_multiclass_gm_sc_unet2d": {
        "url": [
            "https://github.com/ivadomed/model_seg_gm-wm_t2star_7t_unet3d-multiclass/archive/refs/tags/r20211012.zip"
        ],
        "description": "SC/GM multiclass segmentation on T2*-w contrast at 7T. The model was created by N.J. Laines Medina, "
                       "V. Callot and A. Le Troter at CRMBM-CEMEREM Aix-Marseille University, France",
        "contrasts": ["t2star"],
        "default": False,
    },
    "model_seg_epfl_t2w_lumbar_sc": {
        "url": [
            "https://github.com/ivadomed/lumbar_seg_EPFL/releases/download/r20231004/model_seg_epfl_t2w_lumbar_sc.zip"
        ],
        "description": "Lumbar SC segmentation on T2w contrast with 3D UNet",
        "contrasts": ["t2"],
        "default": False,
    },
    # NB: Handling image binarization threshold for ivadomed vs. non-ivadomed models:
    #   - ivadomed models (above):
    #       - Threshold value is stored in the ivadomed-specific `.json` sidecar file
    #       - Binarization is applied within the ivadomed package
    #   - non-ivadomed models (below)
    #       - Models do not have a `.json` sidecar file, since they were not developed with ivadomed
    #       - So, threshold value is stored here, within the model dict
    #       - Binarization is applied within SCT code
    "model_seg_sc_contrast_agnostic_softseg_monai": {
        "url": [
            "https://github.com/sct-pipeline/contrast-agnostic-softseg-spinalcord/releases/download/v2.5/model_contrast-agnostic_20240930-1002.zip"
        ],
        "description": "Spinal cord segmentation agnostic to MRI contrasts using MONAI-based nnUNet model",
        "contrasts": ["any"],
        "thr": 0.5,  # Softseg model -> threshold at 0.5
        "default": False,
    },
    "model_seg_sci_multiclass_sc_lesion_nnunet": {
        "url": [
            "https://github.com/ivadomed/model_seg_sci/releases/download/r20240729/model_SCIsegV2_r20240729.zip"
        ],
        "description": "Intramedullary SCI lesion and cord segmentation in T2w MRI",
        "contrasts": ["t2"],
        "thr": None,  # Images are already binarized when splitting into sc-seg + lesion-seg
        "default": False,
    },
    "model_seg_spinal_rootlets_nnunet": {
        "url": [
            "https://github.com/ivadomed/model-spinal-rootlets/releases/download/r20240730/model-spinal-rootlets_M5_r20240129-2.zip"
        ],
        "description": "Segmentation of spinal nerve rootlets for T2w images using nnUNet",
        "contrasts": ["t2"],
        "thr": None,  # Multiclass rootlets model (1.0, 2.0, 3.0...) -> no thresholding
        "default": False,
    },
    "model_seg_gm_wm_mouse_nnunet": {
         "url": [
             "https://github.com/ivadomed/model_seg_mouse-sc_wm-gm_t1/releases/download/v0.4/model.zip"
         ],
         "description": "White and grey matter segmentation on T1-weighted exvivo mouse spinal cord using nnUNet",
         "contrasts": ["t1"],
         "thr": None,  # Images are already binarized when splitting into gm-seg and wm-seg
         "default": False,
     },
    "model_seg_sc_lesion_canproco_nnunet": {
         "url": [
             "https://github.com/ivadomed/canproco/releases/download/r20240125/model_ms_seg_sc-lesion_regionBased_2d.zip"
         ],
         "description": "MS lesion/SC seg for STIR/PSIR contrasts",
         "contrasts": ["stir", "psir"],
         "thr": None,  # Images are already binarized when splitting into spinal cord and lesion
         "default": False,
    },
    "model_seg_sc_epi_nnunet": {
         "url": [
             "https://github.com/sct-pipeline/fmri-segmentation/releases/download/v0.2/model-fmri-segmentation-v0.2_nnUNetTrainer.zip"
         ],
         "description": "Spinal cord segmentation for EPI data (single 3D volume)",
         "contrasts": ["bold"],
         "thr": None,  # Images are already binarized
         "default": False,
     },
    "model_seg_ms_lesion_mp2rage": {
         "url": [
             "https://github.com/ivadomed/model_seg_ms_mp2rage/releases/download/r20240610/nnUNetTrainer_seg_ms_lesion_mp2rage__nnUNetPlans__3d_fullres.zip"
         ],
         "description": "Segmentation of spinal cord MS lesions on MP2RAGE UNIT1 contrast",
         "contrasts": ["UNIT1"],
         "thr": None,  # Images are already binarized
         "default": False,
     },
    "model_seg_ms_lesion": {
         "url": [
             "https://github.com/ivadomed/ms-lesion-agnostic/releases/download/r20241101/model_seg_ms_lesion_unet3d.zip"
         ],
         "description": "Segmentation of spinal cord MS lesions",
         "contrasts": ["any"],
         "thr": None,  # Images are already binarized
         "default": False,
     },
<<<<<<< HEAD
    "totalspineseg": {
         # NB: Rather than hardcoding the URLs ourselves, use the URLs from the totalspineseg package.
         # This means that when the totalspineseg package is updated, the URLs will be too, thus triggering
         # a re-installation of the model URLs
         "url": tss_init.ZIP_URLS,
         "description": "Instance segmentation of vertebrae, intervertebral discs (IVDs), spinal cord, and spinal canal on multi-contrasts MRI scans.",
         "contrasts": ["any"],
         "thr": None,  # Images are already binarized
         "default": False,
     },
=======
    "model_seg_canal_t2w": {
        "url": [
            "https://github.com/ivadomed/model-canal-seg/releases/download/r20241031/model-canal-seg_r20241030.zip"
        ],
        "description": "Segmentation of spinal canal on T2w contrast",
        "contrasts": ["t2"],
        "thr": None,  # Images are already binarized
        "default": False,
    },
>>>>>>> 72f07255
}


# List of task. The convention for task names is: action_(animal)_region_(contrast)
# Regions could be: sc, gm, lesion, tumor
CROP_MESSAGE = (
    'To crop the data you can first segment the spinal cord using the contrast agnostic model. This could be '
    'done using: "sct_deepseg -i IMAGE -task seg_sc_contrast_agnostic -o IMAGE_sc", then crop the '
    'image with 30 mm of dilation on axial orientation around the spinal cord. This could be done using: '
    '"sct_crop_image -i IMAGE -m IMAGE_sc -dilate 30x30x5". Note that 30 is only for 1mm isotropic '
    'resolution, for images with another resolution divide 30/your_axial_resolution.'
)
TASKS = {
    'seg_sc_t2star':
        {'description': 'Cord segmentation on T2*-weighted contrast',
         'long_description': 'This segmentation model for T2*w spinal cords uses the UNet architecture, and was '
                             'created with the `ivadomed` package. A subset of a private dataset (sct_testing_large) '
                             'was used, and consists of 236 subjects across 9 different sessions. A total of 388 pairs '
                             'of T2* images were used (anatomical image + manual cord segmentation). The image '
                             'properties include various orientations (superior, inferior) and crops (C1-C3, C4-C7, '
                             'etc.). The dataset was comprised of both non-pathological (healthy) and pathological (MS '
                             'lesion) adult patients.',
         'url': 'https://github.com/ivadomed/t2star_sc',
         'models': ['t2star_sc']},
    'seg_mice_sc':
        {'description': 'Cord segmentation on mouse MRI',
         'long_description': 'This segmentation model for T1w mouse spinal cord segmentation uses the UNet '
                             'architecture, and was created with the `ivadomed` package. Training data was provided by '
                             'Dr. A. Althobathi of the University of Queensland, with the files consisting of T1w '
                             'scans (along with manual spinal cord + gray matter segmentations) from 10 mice in total. '
                             'The dataset was comprised of both non-pathological (healthy) and pathological (diseased) '
                             'mice.',
         'url': 'https://github.com/ivadomed/mice_uqueensland_sc/',
         'models': ['mice_uqueensland_sc']},
    'seg_mice_gm':
        {'description': 'Gray matter segmentation on mouse MRI',
         'long_description': 'This segmentation model for T1w mouse spinal gray matter segmentation uses the UNet '
                             'architecture, and was created with the `ivadomed` package. Training data was provided by '
                             'Dr. A. Althobathi of the University of Queensland, with the files consisting of T1w '
                             'scans (along with manual spinal cord + gray matter segmentations) from 10 mice in total. '
                             'The dataset was comprised of both non-pathological (healthy) and pathological (diseased) '
                             'mice.',
         'url': 'https://github.com/ivadomed/mice_uqueensland_gm/',
         'models': ['mice_uqueensland_gm']},
    'seg_tumor_t2':
        {'description': 'Cord tumor segmentation on T2-weighted contrast',
         'long_description': 'This segmentation model for T2w spinal tumor segmentation uses the UNet '
                             'architecture, and was created with the `ivadomed` package. Training data consisted of '
                             '380 pathological subjects in total: 120 with tumors of type Astrocytoma, 129 with '
                             'Ependymoma, and 131 with Hemangioblastoma. This model is used in tandem with another '
                             'model for specialized cord localisation of spinal cords with tumors '
                             '(https://github.com/ivadomed/findcord_tumor).',
         'url': 'https://github.com/sct-pipeline/tumor-segmentation',
         'models': ['findcord_tumor', 't2_tumor']},
    'seg_ms_sc_mp2rage':
        {'description': 'Cord segmentation on MP2RAGE in MS patients',
         'long_description': 'This segmentation model for MP2RAGE spinal cord segmentation uses a Modified3DUNet '
                             'architecture, and was created with the `ivadomed` package. Training data consisted of '
                             'scans from 30 multiple sclerosis (MS) patients, and the dataset included manual '
                             'segmentations of MS lesions. This dataset was provided by the University of Basel.',
         'url': 'https://github.com/ivadomed/model_seg_ms_mp2rage',
         'models': ['model_seg_ms_sc_mp2rage']},
    'seg_tumor-edema-cavity_t1-t2':
        {'description': 'Multiclass cord tumor/edema/cavity segmentation',
         'long_description': 'This segmentation model for T1w and T2w spinal tumor, edema, and cavity segmentation '
                             'uses a 3D UNet architecture, and was created with the `ivadomed` package. Training data '
                             'consisted of a subset of the dataset used for the model `seg_tumor_t2`, with 243 '
                             'subjects in total: 49 with tumors of type Astrocytoma, 83 with Ependymoma, and 111 with '
                             'Hemangioblastoma. For each subject, the requisite parts of the affected region (tumor, '
                             'edema, cavity) were segmented individually for training purposes. This model is used in '
                             'tandem with another model for specialized cord localisation of spinal cords with tumors '
                             '(https://github.com/ivadomed/findcord_tumor).',
         'url': 'https://github.com/ivadomed/model_seg_sctumor-edema-cavity_t2-t1_unet3d-multichannel',
         'models': ['findcord_tumor', 'model_seg_sctumor-edema-cavity_t2-t1_unet3d-multichannel']},
    'seg_exvivo_gm-wm_t2':
        {'description': 'Grey/white matter seg on exvivo human T2w',
         'long_description': 'This segmentation model for T2w human spinal gray and white matter uses a 2D Unet '
                             'architecture, and was created with the `ivadomed` package. Training data consisted '
                             'of 149 2D slices taken from the scan of an ex vivo spinal cord of a single subject, with '
                             'the gray and white matter from each slice manually segmented for training purposes. The '
                             'data was provided by the University of Queenland, and through this collaboration, the '
                             'model was subsequently applied to the development of an ex vivo spinal cord template '
                             '(https://archive.ismrm.org/2020/1171.html).',
         'url': 'https://github.com/ivadomed/model_seg_exvivo_gm-wm_t2_unet2d-multichannel-softseg',
         'models': ['model_seg_exvivo_gm-wm_t2_unet2d-multichannel-softseg']},
    'seg_gm_sc_7t_t2star':
        {'description': 'SC/GM seg on T2*-weighted contrast at 7T',
         'long_description': 'This multiclass model (SC/GM) was developed by N.J. Laines Medina, V. Callot and A. Le '
                             'Troter at the Center for Magnetic Resonance in Biology and Medicine (CRMBM-CEMEREM, UMR '
                             '7339, CNRS, Aix-Marseille University, France). Training data consisted of T2*w scans '
                             'acquired at 7T from 72 subjects: 34 healthy controls, 25 patients with ALS, 13 patients '
                             'with MS. The model was validated by comparing with single-class models using 9-fold '
                             'Cross-Validation. It was enriched by integrating a hybrid data augmentation (composed of '
                             'classical geometric transformations, MRI artifacts, and real GM/WM contrasts distorted '
                             'with anatomically constrained deformation fields). Finally, it was tested with an '
                             'external multicentric database. For more information, see the following URL.',
         'url': 'https://github.com/ivadomed/model_seg_gm-wm_t2star_7t_unet3d-multiclass',
         'models': ['model_7t_multiclass_gm_sc_unet2d']},
    'seg_lumbar_sc_t2w':
        {'description': 'Lumbar cord segmentation with 3D UNet',
         'long_description': 'This segmentation model for T2w spinal cord segmentation uses a 3D UNet architecture, '
                             'and was created with the ivadomed package. Training data was provided by Nawal Kinany '
                             'and Dimitry Van De Ville of EPFL, with the files consisting of lumbar T2w scans (and '
                             'manual spinal cord segmentations) of 11 healthy (non-pathological) patients.',
         'url': 'https://github.com/ivadomed/lumbar_seg_EPFL',
         'models': ['model_seg_epfl_t2w_lumbar_sc']},
    'seg_sc_contrast_agnostic':
        {'description': 'Spinal cord segmentation agnostic to MRI contrasts',
         'long_description': 'This model for contrast agnostic spinal cord segmentation uses an nnUNet '
                             'architecture, and was created with the MONAI package. Training data consists of healthy '
                             'controls from the open-source Spine Generic Multi Subject database and pathologies from '
                             'private datasets including DCM and MS patients. Segmentation has been tested with the '
                             'following contrasts: [T1w, T2w, T2star, MTon_MTS, GRE_T1w, DWI, mp2rage_UNIT1], but '
                             'other contrasts that are close visual matches may also work well with this model.',
         'url': 'https://github.com/sct-pipeline/contrast-agnostic-softseg-spinalcord/',
         'models': ['model_seg_sc_contrast_agnostic_softseg_monai']},
    'seg_sc_lesion_t2w_sci':
        {'description': 'Intramedullary SCI lesion and cord segmentation in T2w MRI',
         'long_description': 'This segmentation model for spinal cord injury segmentation uses a 3D U-Net '
                             'architecture, and was trained with the nnUNetV2 framework. It is a multiclass model, '
                             'outputting segmentations for both the hyperintense SCI lesions and spinal cord. Training '
                             'data consisted of T2w images from 7 sites with traumatic (acute pre-operative, intermediate, '
                             'chronic), non-traumatic (DCM) and ischemic SCI lesions spanning numerous resolutions, '
                             'orientations, as well as multiple scanner manufacturers and field strengths.',
         'url': 'https://github.com/ivadomed/model_seg_sci',
         'models': ['model_seg_sci_multiclass_sc_lesion_nnunet']},
    'seg_spinal_rootlets_t2w':
        {'description': 'Segmentation of spinal nerve rootlets for T2w contrast',
         'long_description': 'This segmentation model for spinal nerve rootlets segmentation uses a 3D U-Net '
                             'architecture, and was trained with the nnUNetV2 framework. It is a multiclass model, '
                             'outputting a single segmentation image containing 8 classes representing the C2-C8 '
                             'dorsal spinal cord nerve rootlets. Training data consisted of 31 isotropic T2w images '
                             'from healthy subjects from two different open-access datasets.',
         'url': 'https://github.com/ivadomed/model-spinal-rootlets',
         'models': ['model_seg_spinal_rootlets_nnunet']},
    'seg_mouse_gm_wm_t1w':
        {'description': 'Exvivo mouse GM/WM segmentation for T1w contrast',
         'long_description': 'This segmentation model for gray and white matter segmentation of exvivo mice spinal '
                             'cords uses an NNunet architecture, and was created with the nnUNetV2 package. It is a '
                             'multiclass model, outputting segmentations for both the grey matter and white matter.'
                             'Training data consisted of 22 mice with different numbers of chunks, for a total of 72 '
                             'MRI 3D images. Each training image was T2-weighted, had a size of 200x200x500, and had '
                             'a resolution of 0.05mm isotropic. Training data was provided by the Balgrist Center at'
                             'the University of Zurich.',
         'url': 'https://github.com/ivadomed/model_seg_mouse-sc_wm-gm_t1',
         'models': ['model_seg_gm_wm_mouse_nnunet']},
    'seg_sc_ms_lesion_stir_psir':
        {'description': 'Segmentation of spinal cord and MS lesions for STIR and PSIR contrasts',
         'long_description': 'This segmentation model for MS lesion segmentation uses a 2D U-Net architecture, and was '
                             'trained with the nnUNetV2 framework. It is a region-based model, outputting a single '
                             'segmentation image containing 2 classes representing the spinal cord and MS lesions. '
                             'Training data consisted of sagittal PSIR 0.7×0.7×3 mm3 (4 sites, 333 participants) multiplied '
                             'by -1 and sagittal STIR 0.7×0.7×3 mm3 (1 site, 92 participants) images of the cervical SC from '
                             'the Canadian Prospective Cohort Study (CanProCo).',
         'url': 'https://github.com/ivadomed/canproco',
         'models': ['model_seg_sc_lesion_canproco_nnunet']},
    'seg_sc_epi':
        {'description': 'Spinal cord segmentation for EPI-BOLD fMRI data',
         'long_description': 'This segmentation model for spinal cord on EPI data (single 3D volume) uses a 3D UNet model built from '
                             'the nnUNetv2 framework. The training data consists of 3D images (n=192) spanning numerous resolutions '
                             'from multiple sites like Max Planck Institute for Human Cognitive and Brain Sciences - Leipzig, '
                             'University of Geneva, Stanford University, Kings College London, Universitätsklinikum Hamburg. The '
                             'dataset has healthy control subjects. The model has been trained in a human-in-the-loop active learning fashion.',
         'url': 'https://github.com/sct-pipeline/fmri-segmentation',
         'models': ['model_seg_sc_epi_nnunet']},
    'seg_ms_lesion_mp2rage':
        {'description': 'MS lesion segmentation on cropped MP2RAGE data',
         'long_description': f'This segmentation model for multiple sclerosis lesion segmentation on cropped MP2RAGE-UNIT1 spinal cord data. '
                             f'Uses a 3D U-Net, trained with the nnUNetV2 framework. It is a single-class model outputting binary MS lesions '
                             f'segmentations. Training consisted of MP2RAGE data on UNIT1 contrast at 1.0 mm3 isotropic (322 subjects from '
                             f'3 sites: National Institutes of Health, Bethesda, USA, University Hospital Basel and University of Basel, Basel, '
                             f'Switzerland and Center for Magnetic Resonance in Biology and Medicine, CRMBM-CEMEREM, UMR 7339, CNRS,  '
                             f'Aix-Marseille University, Marseille, France). {CROP_MESSAGE}',
         'url': 'https://github.com/ivadomed/model_seg_ms_mp2rage',
         'models': ['model_seg_ms_lesion_mp2rage']},
    'seg_ms_lesion':
        {'description': 'MS lesion segmentation on spinal cord MRI images',
         'long_description': 'This segmentation model for spinal cord MS lesion segmentation uses a 3D U-Net architecture. It outputs a binary '
                             'segmentation of MS lesions. The model was trained and tested on datasets including 25 sites, 1611 patients and 2988 '
                             'volumes. The datasets, mostly coming from “real world” clinical scans at 1.5T and 3T (on GE, Siemens and Philips), '
                             'included: T1w (n=52), PDw (n=33), T2w (n=1806), T2*w (n=474), PSIR (n=286), STIR (n=72), MP2RAGE-UNI (n=265). '
                             'The field-of-view coverage varied across sites (some included the brain and the upper cord, while others only '
                             'included the spinal cord), and acquisitions were either 2D (axial: 1708, sagittal: 976) or 3D (n=304), with voxel '
                             'dimensions ranging from 0.2mm to 9.5mm (including inter-slice gap).',
         'url': 'https://github.com/ivadomed/ms-lesion-agnostic',
         'models': ['model_seg_ms_lesion']},
<<<<<<< HEAD
    'totalspineseg':
        {'description': 'Intervertebral discs labeling and vertebrae segmentation',
         'long_description': 'TotalSpineSeg is a tool for automatic instance segmentation of all vertebrae, intervertebral discs (IVDs), '
                             'spinal cord, and spinal canal in MRI images. It is robust to various MRI contrasts, acquisition orientations, '
                             'and resolutions. The model used in TotalSpineSeg is based on nnU-Net as the backbone for training and inference.',
         'url': 'https://github.com/neuropoly/totalspineseg',
         'models': ['totalspineseg']},
=======
    'canal_t2w':
        {'description': 'Segmentation of spinal canal on T2w contrast',
         'long_description': 'This model segments the spinal canal, or in an anatomic definition the dural sac, on T2w contrast. '
                             'Uses a 3D U-Net, trained with the nnUNetV2 framework. It is a single-class model outputting the binary canal segmentation. '
                             'Training consisted of an active learning procedure, correcting segmentations with ITK Snap. Last training '
                             'procedure can be found here : https://github.com/ivadomed/model-canal-seg/issues/14 '
                             'Images used present different resolutions, FOV, and pathologies. A script is added as post-processing to '
                             'keep the largest connected component of the segmentation, since spinal canal is connected, to avoid '
                             'false positives segmentations of other anatomical structures.',
         'url': 'https://github.com/ivadomed/model-canal-seg',
         'models': ['model_seg_canal_t2w']},
>>>>>>> 72f07255
}


def get_required_contrasts(task):
    """
    Get required contrasts according to models in tasks.

    :return: list: List of required contrasts
    """
    contrasts_required = set()
    for model in TASKS[task]['models']:
        for contrast in MODELS[model]['contrasts']:
            contrasts_required.add(contrast)

    return list(contrasts_required)


def folder(name_model):
    """
    Return absolute path of deep learning models.

    :param name: str: Name of model.
    :return: str: Folder to model
    """
    return os.path.join(__deepseg_dir__, name_model)


def install_model(name_model, custom_url=None):
    """
    Download and install specified model under SCT installation dir.

    :param name: str: Name of model.
    :return: None
    """
    logger.info("\nINSTALLING MODEL: {}".format(name_model))
    url_field = MODELS[name_model]['url'] if not custom_url else [custom_url]  # [] -> mimic a list of mirror URLs
    # List of mirror URLs corresponding to a single model
    if isinstance(url_field, list):
        model_urls = url_field
        # Make sure to preserve the internal folder structure for nnUNet-based models (to allow re-use with 3D Slicer)
        urls_used = download.install_data(model_urls, folder(name_model), dirs_to_preserve=("nnUNetTrainer",))
    # Dict of lists, with each list corresponding to a different model seed for ensembling
    else:
        if not isinstance(url_field, dict):
            raise ValueError("Invalid url field in MODELS")
        # totalspineseg handles data downloading itself, so just pass the urls along
        if name_model == 'totalspineseg':
            tss_init.init_inference(data_path=Path(folder(name_model)), quiet=False, dict_urls=url_field)
            urls_used = url_field
        else:
            urls_used = {}
            for seed_name, model_urls in url_field.items():
                logger.info(f"\nInstalling '{seed_name}'...")
                urls_used[seed_name] = download.install_data(model_urls,
                                                             folder(os.path.join(name_model, seed_name)), keep=True)
    # Write `source.json` (for model provenance / updating)
    source_dict = {
        'model_name': name_model,
        'model_urls': urls_used,
        # NB: If a custom URL is used, then it would just get overwritten as "out of date" when running the task
        #     So, we add a flag to tell `sct_deepseg` *not* to reinstall the model if a custom URL was used.
        'custom': bool(custom_url)
    }
    with open(os.path.join(folder(name_model), "source.json"), "w") as fp:
        json.dump(source_dict, fp, indent=4)


def install_default_models():
    """
    Download all default models and install them under SCT installation dir.

    :return: None
    """
    for name_model, value in MODELS.items():
        if value['default']:
            install_model(name_model)


def is_up_to_date(path_model):
    """
    Determine whether an on-disk model is up-to-date by comparing
    the URL used to download the model with the latest mirrors.

    :return: bool: whether the model is up-to-date
    """
    source_path = os.path.join(path_model, "source.json")
    if not os.path.isfile(source_path):
        logger.warning("Provenance file 'source.json' missing!")
        return False  # NB: This will force a reinstall
    with open(source_path, "r") as fp:
        source_dict = json.load(fp)
    model_name = source_dict["model_name"]
    if model_name not in MODELS:
        logger.warning(f"Model name '{model_name}' from source.json does not match model names in SCT source code.")
        return False

    expected_model_urls = MODELS[model_name]['url'].copy()
    actual_model_urls = source_dict["model_urls"]

    if "custom" in source_dict and source_dict["custom"] is True:
        logger.warning(f"Using custom model from URL '{actual_model_urls}'.")
        return True  # Don't reinstall the model if the 'custom' flag is set (since custom URLs would fail comparison)

    # Single-seed models
    if isinstance(expected_model_urls, list) and isinstance(actual_model_urls, str):
        if actual_model_urls not in expected_model_urls:
            return False
    # Multi-seed, ensemble models
    elif isinstance(expected_model_urls, dict) and isinstance(actual_model_urls, dict):
        for seed, url in actual_model_urls.items():
            if seed not in expected_model_urls:
                logger.warning(f"unexpected seed: {seed}")
                return False
            if url not in expected_model_urls.pop(seed):
                logger.warning(f"wrong version for {seed}: {url}")
                return False
        if expected_model_urls:
            logger.warning(f"missing seeds: {list(expected_model_urls.keys())}")
            return False
    else:
        logger.warning("Mismatch between 'source.json' URL format and SCT source code URLs")
        return False
    logger.info(f"Model '{model_name}' is up to date (Source: {actual_model_urls})")
    return True


def is_valid(path_models):
    """
    Check if model paths have the necessary files and follow naming conventions:
    - Folder should have the same name as the enclosed files.

    :param path_models: str or list: Absolute path(s) to folder(s) that enclose the model files.
    """
    def _is_valid(path_model):
        return has_ivadomed_files(path_model) or has_ckpt_files(path_model) or has_pth_files(path_model)
    # Adapt the function so that it can be used on single paths (str) or lists of paths
    if not isinstance(path_models, list):
        path_models = [path_models]
    return all(_is_valid(path) for path in path_models)


def has_ivadomed_files(path_model):
    """
    Check if model path contains A) a named .pt/.onnx model file and B) a named ivadomed json configuration file
    """
    name_model = Path(path_model).name
    path_pt = os.path.join(path_model, name_model + '.pt')
    path_onnx = os.path.join(path_model, name_model + '.onnx')
    path_json = os.path.join(path_model, name_model + '.json')
    return (os.path.exists(path_pt) or os.path.exists(path_onnx)) and os.path.exists(path_json)


def has_ckpt_files(path_model):
    """
    Check if model path contains any checkpoint files (used by non-ivadomed MONAI models)
    """
    return bool(glob.glob(os.path.join(path_model, '**', '*.ckpt'), recursive=True))


def has_pth_files(path_model):
    """
    Check if model path contains any serialized PyTorch state dictionary files (used by non-ivadomed nnUNet models)
    """
    return bool(glob.glob(os.path.join(path_model, '**', '*.pth'), recursive=True))


def check_model_software_type(path_model):
    """
    Determine the software used to train the model based on the types of files in the model folder
    """
    if has_ivadomed_files(path_model):
        return 'ivadomed'
    elif has_ckpt_files(path_model):
        return 'monai'
    elif has_pth_files(path_model):
        return 'nnunet'
    else:
        raise ValueError("Model type cannot be determined.")


def list_tasks():
    """
    Display available tasks with description.
    :return: dict: Tasks that are installed
    """
    return {name: value for name, value in TASKS.items()}


def list_tasks_string():
    tasks = list_tasks()
    # Display coloured output
    color = {True: 'LightGreen', False: 'LightRed'}
    table = f"{'TASK':<30s}{'DESCRIPTION':<50s}\n"
    table += f"{'-' * 80}\n"
    for name_task, value in tasks.items():
        path_models = [folder(name_model) for name_model in value['models']]
        path_models = [find_model_folder_paths(path) for path in path_models]
        are_models_valid = [is_valid(path_model) for path_model in path_models]
        task_status = stylize(name_task.ljust(30),
                              color[all(are_models_valid)])
        description_status = stylize(value['description'].ljust(50),
                                     color[all(are_models_valid)])

        table += "{}{}".format(task_status, description_status) + "\n"

    table += '\nLegend: {} | {}\n\n'.format(
            stylize("installed", color[True]),
            stylize("not installed", color[False]))

    table += 'To read in-depth descriptions of the training data, model architecture, '
    table += 'etc. used for these tasks, type the following command:\n\n'
    table += '    {}'.format(stylize('sct_deepseg -list-tasks', ['LightBlue', 'Bold']))
    return table


def display_list_tasks():
    for name_task, value in list_tasks().items():
        indent_len = len("LONG_DESCRIPTION: ")
        print("{}{}".format("TASK:".ljust(indent_len), stylize(name_task, 'Bold')))

        input_contrasts = str(', '.join(model_name for model_name in
                                        get_required_contrasts(name_task))).ljust(15)
        print("{}{}".format("CONTRAST:".ljust(indent_len), input_contrasts))

        path_models = [folder(name_model) for name_model in value['models']]
        path_models = [find_model_folder_paths(path) for path in path_models]
        are_models_valid = [is_valid(path_model) for path_model in path_models]
        models_status = ', '.join([model_name
                                   for model_name, validity in zip(value['models'], are_models_valid)])
        print("{}{}".format("MODELS:".ljust(indent_len), models_status))
        print('\n'.join(textwrap.wrap(value['long_description'],
                        width=shutil.get_terminal_size()[0]-1,
                        initial_indent="LONG_DESCRIPTION: ",
                        subsequent_indent=' '*indent_len)))

        print("{}{}".format("URL:".ljust(indent_len), stylize(value['url'], 'Cyan')))
        if all(are_models_valid):
            installed = stylize("Yes", 'LightGreen')
        else:
            installed = stylize("No", 'LightRed')
        print("{}{}\n".format("INSTALLED:".ljust(indent_len), installed))
    exit(0)


def get_metadata(folder_model):
    """
    Get metadata from json file located in folder_model

    :param path_model: str: Model folder
    :return: dict
    """
    fname_metadata = os.path.join(folder_model, os.path.basename(folder_model) + '.json')
    with open(fname_metadata, "r") as fhandle:
        metadata = json.load(fhandle)
    return metadata


def find_model_folder_paths(path_model):
    """
    Search for the presence of model subfolders within the main model folder. If they exist,
    then the model folder is actually an ensemble of models, so return a list of folders.
    If they don't exist, then return the original `path_model` (but as a list, to ensure code compatibility).

    :param path_model: Absolute path to folder that encloses the model files.
    :return: list: Either a list of ensemble subfolders, or a list containing the original model folder path.
    """
    name_model = path_model.rstrip(os.sep).split(os.sep)[-1]
    # Check to see if model folder contains subfolders with the model name (i.e. ensembling)
    model_subfolders = [folder[0] for folder in os.walk(path_model)  # NB: `[0]` == folder name for os.walk
                        if folder[0].endswith(name_model) and folder[0] != path_model]
    # If it does, then these are the "true" model subfolders. Otherwise, return the original path as a list.
    return model_subfolders if model_subfolders else [path_model]<|MERGE_RESOLUTION|>--- conflicted
+++ resolved
@@ -193,7 +193,15 @@
          "thr": None,  # Images are already binarized
          "default": False,
      },
-<<<<<<< HEAD
+    "model_seg_canal_t2w": {
+        "url": [
+            "https://github.com/ivadomed/model-canal-seg/releases/download/r20241031/model-canal-seg_r20241030.zip"
+        ],
+        "description": "Segmentation of spinal canal on T2w contrast",
+        "contrasts": ["t2"],
+        "thr": None,  # Images are already binarized
+        "default": False,
+    },
     "totalspineseg": {
          # NB: Rather than hardcoding the URLs ourselves, use the URLs from the totalspineseg package.
          # This means that when the totalspineseg package is updated, the URLs will be too, thus triggering
@@ -204,17 +212,6 @@
          "thr": None,  # Images are already binarized
          "default": False,
      },
-=======
-    "model_seg_canal_t2w": {
-        "url": [
-            "https://github.com/ivadomed/model-canal-seg/releases/download/r20241031/model-canal-seg_r20241030.zip"
-        ],
-        "description": "Segmentation of spinal canal on T2w contrast",
-        "contrasts": ["t2"],
-        "thr": None,  # Images are already binarized
-        "default": False,
-    },
->>>>>>> 72f07255
 }
 
 
@@ -401,15 +398,6 @@
                              'dimensions ranging from 0.2mm to 9.5mm (including inter-slice gap).',
          'url': 'https://github.com/ivadomed/ms-lesion-agnostic',
          'models': ['model_seg_ms_lesion']},
-<<<<<<< HEAD
-    'totalspineseg':
-        {'description': 'Intervertebral discs labeling and vertebrae segmentation',
-         'long_description': 'TotalSpineSeg is a tool for automatic instance segmentation of all vertebrae, intervertebral discs (IVDs), '
-                             'spinal cord, and spinal canal in MRI images. It is robust to various MRI contrasts, acquisition orientations, '
-                             'and resolutions. The model used in TotalSpineSeg is based on nnU-Net as the backbone for training and inference.',
-         'url': 'https://github.com/neuropoly/totalspineseg',
-         'models': ['totalspineseg']},
-=======
     'canal_t2w':
         {'description': 'Segmentation of spinal canal on T2w contrast',
          'long_description': 'This model segments the spinal canal, or in an anatomic definition the dural sac, on T2w contrast. '
@@ -421,7 +409,13 @@
                              'false positives segmentations of other anatomical structures.',
          'url': 'https://github.com/ivadomed/model-canal-seg',
          'models': ['model_seg_canal_t2w']},
->>>>>>> 72f07255
+    'totalspineseg':
+        {'description': 'Intervertebral discs labeling and vertebrae segmentation',
+         'long_description': 'TotalSpineSeg is a tool for automatic instance segmentation of all vertebrae, intervertebral discs (IVDs), '
+                             'spinal cord, and spinal canal in MRI images. It is robust to various MRI contrasts, acquisition orientations, '
+                             'and resolutions. The model used in TotalSpineSeg is based on nnU-Net as the backbone for training and inference.',
+         'url': 'https://github.com/neuropoly/totalspineseg',
+         'models': ['totalspineseg']},
 }
 
 

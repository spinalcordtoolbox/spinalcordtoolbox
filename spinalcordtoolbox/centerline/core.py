# Core functions dealing with centerline extraction from 3D data.

import os
import logging
import numpy as np

from spinalcordtoolbox.image import Image, zeros_like, add_suffix
from spinalcordtoolbox.centerline import curve_fitting
from spinalcordtoolbox.utils.fs import tmp_create

logger = logging.getLogger(__name__)


class ParamCenterline:
    """Default parameters for centerline fitting"""
    def __init__(self, algo_fitting='bspline', degree=5, smooth=20, contrast=None, minmax=True):
        """

        :param algo_fitting: str:
          polyfit: Polynomial fitting\
          bspline: b-spline fitting\
          linear: linear interpolation followed by smoothing with Hanning window\
          nurbs: Non-Uniform Rational Basis Splines. See [De Leener et al., MIA, 2016]\
          optic: Automatic segmentation using SVM and HOG. See [Gros et al., MIA 2018].\
        :param degree: Degree of polynomial function. Only for polyfit.
        :param smooth: Degree of smoothness. Only for bspline and linear. When using algo_fitting=linear, it corresponds
        :param contrast: Contrast type for algo_fitting=optic.
        :param minmax: Crop output centerline where the segmentation starts/end. If False, centerline will span all\
          slices to the size of a Hanning window (in mm).
        """
        self.algo_fitting = algo_fitting
        self.contrast = contrast
        self.degree = degree
        self.smooth = smooth
        self.minmax = minmax


class FitResults:
    """
    Collection of metrics to assess fitting performance
    """
    def __init__(self):

        class Data:
            """Raw and fitted data"""
            def __init__(self):
                self.xmean = None
                self.xfit = None
                self.ymean = None
                self.yfit = None
                self.zmean = None
                self.zref = None

        self.rmse = None  # RMSE
        self.laplacian_max = None  # Maximum of 2nd derivatives
        self.data = Data()  # Raw and fitted data (for plotting in QC report)
        self.param = None  # ParamCenterline()


def find_and_sort_coord(img):
    """
    Find x,y,z coordinate of centerline and output an array which is sorted along SI direction. Removes any duplicate
    along the SI direction by averaging across the same ind_SI.

    :param img: Image(): Input image. Could be any orientation.
    :return: nx3 numpy array with X, Y, Z coordinates of center of mass
    """
    # TODO: deal with nan, etc.
    # Get indices of non-null values
    arr = np.array(np.where(img.data))
    # Sort indices according to SI axis
    dim_si = [img.orientation.find(x) for x in ['I', 'S'] if img.orientation.find(x) != -1][0]
    # Loop across SI axis and average coordinates within duplicate SI values
    arr_sorted_avg = [np.array([])] * 3
    for i_si in sorted(set(arr[dim_si])):
        # Get indices corresponding to i_si
        ind_si_all = np.where(arr[dim_si] == i_si)
        if len(ind_si_all[0]):
            # loop across dimensions and average all existing coordinates (equivalent to center of mass)
            for i_dim in range(3):
                arr_sorted_avg[i_dim] = np.append(arr_sorted_avg[i_dim], arr[i_dim][ind_si_all].mean())
    return np.array(arr_sorted_avg)


def get_centerline(im_seg, param=ParamCenterline(), verbose=1, remove_temp_files=1):
    """
    Extract centerline from an image (using optic) or from a binary or weighted segmentation (using the center of mass).

    :param im_seg: Image(): Input segmentation or series of points along the centerline.
    :param param: ParamCenterline() class:
    :param verbose: int: verbose level
    :param remove_temp_files: int: Whether to remove temporary files. 0 = no, 1 = yes.
    :return: im_centerline: Image: Centerline in discrete coordinate (int)
    :return: arr_centerline: 3x1 array: Centerline in continuous coordinate (float) for each slice in RPI orientation.
    :return: arr_centerline_deriv: 3x1 array: Derivatives of x and y centerline wrt. z for each slice in RPI orient.
    :return: fit_results: FitResults class
    """
    if not isinstance(im_seg, Image):
        raise ValueError("Expecting an image")

    # Open image and change to RPI orientation
    native_orientation = im_seg.orientation
    im_seg.change_orientation('RPI')

    # The 'optic' method is particular compared to the other methods, as here we estimate the centerline based on the
    # image itself (not the segmentation). This means we do not apply the same fitting procedure and centerline
    # creation that is used for the other methods.
    if param.algo_fitting == 'optic':
        from spinalcordtoolbox.centerline import optic
        assert param.contrast is not None
        im_centerline = optic.detect_centerline(im_seg, param.contrast, remove_temp_files)
        x_centerline_fit, y_centerline_fit, z_centerline = find_and_sort_coord(im_centerline)
        # Compute derivatives using polynomial fit
        # TODO: Fix below with reorientation of axes
        _, x_centerline_deriv = curve_fitting.polyfit_1d(z_centerline, x_centerline_fit, z_centerline, deg=param.degree)
        _, y_centerline_deriv = curve_fitting.polyfit_1d(z_centerline, y_centerline_fit, z_centerline, deg=param.degree)
        # reorient centerline to native orientation
        im_centerline.change_orientation(native_orientation)
        # rename 'z' variable to match the name used the 'non-optic' methods
        z_ref = z_centerline
        # Fit metrics aren't computed for 'optic`, so return 'None'
        fit_results = None

    # All other 'non-optic' methods involve segmentation-based curve fitting, which involves a number of pre- and
    # post-processing steps that are separate from the 'optic' method.
    else:
        # get pixdim (i.e. voxel sizes) along x/y/z axes (used in some centerline methods, and to estimate fit metrics)
        px, py, pz = im_seg.dim[4:7]
        # Take the center of mass at each slice to avoid: https://stackoverflow.com/q/2009379
        x_mean, y_mean, z_mean = find_and_sort_coord(im_seg)
        # Crop output centerline to where the segmentation starts/end
        if param.minmax:
            z_ref = np.array(range(z_mean.min().astype(int), z_mean.max().astype(int) + 1))
        else:
            z_ref = np.array(range(im_seg.dim[2]))
        index_mean = np.array([list(z_ref).index(i) for i in z_mean])

        # Choose a non-optic method
        if param.algo_fitting == 'polyfit':
            x_centerline_fit, x_centerline_deriv = curve_fitting.polyfit_1d(z_mean, x_mean, z_ref, deg=param.degree)
            y_centerline_fit, y_centerline_deriv = curve_fitting.polyfit_1d(z_mean, y_mean, z_ref, deg=param.degree)
            fig_title = 'Algo={}, Deg={}'.format(param.algo_fitting, param.degree)

        elif param.algo_fitting == 'bspline':
            x_centerline_fit, x_centerline_deriv = curve_fitting.bspline(z_mean, x_mean, z_ref, param.smooth, pz=pz)
            y_centerline_fit, y_centerline_deriv = curve_fitting.bspline(z_mean, y_mean, z_ref, param.smooth, pz=pz)
            fig_title = 'Algo={}, Smooth={}'.format(param.algo_fitting, param.smooth)

        elif param.algo_fitting == 'linear':
            # Simple linear interpolation
            x_centerline_fit, x_centerline_deriv = curve_fitting.linear(z_mean, x_mean, z_ref, param.smooth, pz=pz)
            y_centerline_fit, y_centerline_deriv = curve_fitting.linear(z_mean, y_mean, z_ref, param.smooth, pz=pz)
            fig_title = 'Algo={}, Smooth={}'.format(param.algo_fitting, param.smooth)

        elif param.algo_fitting == 'nurbs':
            from spinalcordtoolbox.centerline.nurbs import b_spline_nurbs
            point_number = 3000
            # Interpolate such that the output centerline has the same length as z_ref
            x_mean_interp, _ = curve_fitting.linear(z_mean, x_mean, z_ref, 0)
            y_mean_interp, _ = curve_fitting.linear(z_mean, y_mean, z_ref, 0)
            x_centerline_fit, y_centerline_fit, z_centerline_fit, x_centerline_deriv, y_centerline_deriv, \
                z_centerline_deriv, error = b_spline_nurbs(x_mean_interp, y_mean_interp, z_ref, nbControl=None,
                                                           point_number=point_number, all_slices=True)
            # Normalize derivatives to z_deriv
            x_centerline_deriv = x_centerline_deriv / z_centerline_deriv
            y_centerline_deriv = y_centerline_deriv / z_centerline_deriv
            fig_title = 'Algo={}, NumberPoints={}'.format(param.algo_fitting, point_number)

        else:
            logger.error('algo_fitting "' + param.algo_fitting + '" does not exist.')
            raise ValueError

        # Create an image with the centerline
        im_centerline = im_seg.copy()
        im_centerline.data = np.zeros(im_centerline.data.shape)
        # Assign value=1 to centerline. Make sure to clip to avoid array overflow.
        # TODO: check this round and clip-- suspicious
        im_centerline.data[round_and_clip(x_centerline_fit, clip=[0, im_centerline.data.shape[0]]),
                           round_and_clip(y_centerline_fit, clip=[0, im_centerline.data.shape[1]]),
                           z_ref] = 1
        # reorient centerline to native orientation
        im_centerline.change_orientation(native_orientation)
        im_seg.change_orientation(native_orientation)

        # Compute fitting metrics
        fit_results = FitResults()
        fit_results.rmse = np.sqrt(np.mean((x_mean - x_centerline_fit[index_mean]) ** 2) * px +
                                   np.mean((y_mean - y_centerline_fit[index_mean]) ** 2) * py)
        fit_results.laplacian_max = np.max([
            np.absolute(np.gradient(np.array(x_centerline_deriv * px))).max(),
            np.absolute(np.gradient(np.array(y_centerline_deriv * py))).max()])
        fit_results.data.zmean = z_mean
        fit_results.data.zref = z_ref
        fit_results.data.xmean = x_mean
        fit_results.data.xfit = x_centerline_fit
        fit_results.data.ymean = y_mean
        fit_results.data.yfit = y_centerline_fit
        fit_results.param = param

        # Display fig of fitted curves
        if verbose == 2:
            from datetime import datetime
            import matplotlib.pyplot as plt
            plt.figure(figsize=(16, 10))
            plt.subplot(3, 1, 1)
            plt.title(fig_title + '\nRMSE[mm]={:0.2f}, LaplacianMax={:0.2f}'.format(fit_results.rmse, fit_results.laplacian_max))
            plt.plot(z_mean * pz, x_mean * px, 'ro')
            plt.plot(z_ref * pz, x_centerline_fit * px, 'k')
            plt.plot(z_ref * pz, x_centerline_fit * px, 'k.')
            plt.ylabel("X [mm]")
            plt.legend(['Reference', 'Fitting', 'Fitting points'])

            plt.subplot(3, 1, 2)
            plt.plot(z_mean * pz, y_mean * py, 'ro')
            plt.plot(z_ref * pz, y_centerline_fit * py, 'b')
            plt.plot(z_ref * pz, y_centerline_fit * py, 'b.')
            plt.xlabel("Z [mm]")
            plt.ylabel("Y [mm]")
            plt.legend(['Reference', 'Fitting', 'Fitting points'])

            plt.subplot(3, 1, 3)
            plt.plot(z_ref * pz, x_centerline_deriv * px, 'k.')
            plt.plot(z_ref * pz, y_centerline_deriv * py, 'b.')
            plt.grid(axis='y', color='grey', linestyle=':', linewidth=1)
            plt.axhline(color='grey', linestyle='-', linewidth=1)
            # plt.plot(z_ref * pz, z_centerline_deriv * pz, 'r.')
            plt.ylabel("dX/dZ, dY/dZ")
            plt.xlabel("Z [mm]")
            plt.legend(['X-deriv', 'Y-deriv'])

            plt.savefig('fig_centerline_' + datetime.now().strftime("%y%m%d-%H%M%S%f") + '_' + param.algo_fitting + '.png')
            plt.close()

    # Save centerline image to tmp_folder (but only if user hasn't opted to `remove_temp_files`)
    if not remove_temp_files:
<<<<<<< HEAD
        tmp_folder = tmp_create(basename="get-centerline")
        im_centerline.save(os.path.join(tmp_folder, add_suffix(im_seg.absolutepath, "_ctr")), mutable=True)
=======
        tmp_folder = tmp_create("centerline")
        fname_ctr = (add_suffix(os.path.basename(im_seg.absolutepath), "_ctr") if im_seg.absolutepath
                     else "centerline.nii.gz")
        im_centerline.save(os.path.join(tmp_folder, fname_ctr), mutable=True)
>>>>>>> fed2d721

    return (im_centerline,
            np.array([x_centerline_fit, y_centerline_fit, z_ref]),
            np.array([x_centerline_deriv, y_centerline_deriv, np.ones_like(z_ref)]),
            fit_results)


def round_and_clip(arr, clip=None):
    """
    FIXME doc
    Round to closest int, convert to dtype=int and clip to min/max values allowed by the list length

    :param arr:
    :param clip: [min, max]: Clip values in arr to min and max
    :return:
    """
    if clip:
        return np.clip(arr.round().astype(int), clip[0], clip[1]-1)
    else:
        return arr.round().astype(int)


def _call_viewer_centerline(im_data, interslice_gap=20.0):
    # TODO: _call_viewer_centerline should not be "internal" anymore, i.e., remove the "_"
    """
    FIXME doc
    Call Qt viewer for manually selecting labels.

    :param im_data:
    :param interslice_gap:
    :return: Image() of labels.
    """
    from spinalcordtoolbox.gui.base import AnatomicalParams
    from spinalcordtoolbox.gui.centerline import launch_centerline_dialog

    if not isinstance(im_data, Image):
        raise ValueError("Expecting an image")

    # Get the number of slice along the (IS) axis
    im_tmp = im_data.copy().change_orientation('RPI')
    _, _, nz, _, _, _, pz, _ = im_tmp.dim
    del im_tmp

    params = AnatomicalParams()
    # setting maximum number of points to a reasonable value
    params.num_points = np.ceil(nz * pz / interslice_gap) + 2
    params.interval_in_mm = interslice_gap
    # Starting at the top slice minus 1 in cases where the first slice is almost zero, due to gradient
    # non-linearity correction:
    # https://forum.spinalcordmri.org/t/centerline-viewer-enhancements-sct-v5-0-1/605/4?u=jcohenadad
    params.starting_slice = 'top_minus_one'

    im_mask_viewer = zeros_like(im_data)
    launch_centerline_dialog(im_data, im_mask_viewer, params)

    return im_mask_viewer<|MERGE_RESOLUTION|>--- conflicted
+++ resolved
@@ -233,15 +233,10 @@
 
     # Save centerline image to tmp_folder (but only if user hasn't opted to `remove_temp_files`)
     if not remove_temp_files:
-<<<<<<< HEAD
         tmp_folder = tmp_create(basename="get-centerline")
-        im_centerline.save(os.path.join(tmp_folder, add_suffix(im_seg.absolutepath, "_ctr")), mutable=True)
-=======
-        tmp_folder = tmp_create("centerline")
         fname_ctr = (add_suffix(os.path.basename(im_seg.absolutepath), "_ctr") if im_seg.absolutepath
                      else "centerline.nii.gz")
         im_centerline.save(os.path.join(tmp_folder, fname_ctr), mutable=True)
->>>>>>> fed2d721
 
     return (im_centerline,
             np.array([x_centerline_fit, y_centerline_fit, z_ref]),

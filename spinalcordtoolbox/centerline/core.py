--- conflicted
+++ resolved
@@ -175,12 +175,11 @@
         # Create an image with the centerline
         im_centerline = im_seg.copy()
         im_centerline.data = np.zeros(im_centerline.data.shape)
-<<<<<<< HEAD
         # Binarized
         if param.soft == 0:
             # Assign value=1 to centerline. Make sure to clip to avoid array overflow.
-            im_centerline.data[round_and_clip(x_centerline_fit, clip=[0, im_centerline.data.shape[0]]),
-                               round_and_clip(y_centerline_fit, clip=[0, im_centerline.data.shape[1]]),
+            im_centerline.data[np.clip(x_centerline_fit.round().astype(int), 0, im_centerline.data.shape[0] - 1),
+                               np.clip(y_centerline_fit.round().astype(int), 0, im_centerline.data.shape[1] - 1),
                                z_ref] = 1
         # Soft (accounting for partial volume effect)
         else:
@@ -207,12 +206,6 @@
             # You can check if the sum of the voxels is equal to 1 with:
             # np.apply_over_axes(np.sum, im_centerline.data, [0, 1]).flatten()
 
-=======
-        # Assign value=1 to centerline. Make sure to clip to avoid array overflow.
-        im_centerline.data[np.clip(x_centerline_fit.round().astype(int), 0, im_centerline.data.shape[0] - 1),
-                           np.clip(y_centerline_fit.round().astype(int), 0, im_centerline.data.shape[1] - 1),
-                           z_ref] = 1
->>>>>>> 3963e406
         # reorient centerline to native orientation
         im_centerline.change_orientation(native_orientation)
         im_seg.change_orientation(native_orientation)

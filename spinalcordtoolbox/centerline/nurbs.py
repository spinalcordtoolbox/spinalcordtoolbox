--- conflicted
+++ resolved
@@ -43,15 +43,10 @@
 import numpy as np
 import logging
 
-<<<<<<< HEAD
 from spinalcordtoolbox.image import Image
+from spinalcordtoolbox.types import Centerline
 
 logger = logging.getLogger(__name__)
-=======
-from spinalcordtoolbox.types import Centerline
-
-import sct_utils as sct
->>>>>>> 3a69f834
 
 
 class ReconstructionError(RuntimeError):

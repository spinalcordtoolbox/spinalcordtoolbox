#!/usr/bin/env python
# -*- coding: utf-8
# Core functions dealing with vertebral labeling

# TODO: remove i/o as much as possible

import os
import logging

import numpy as np
import scipy.ndimage.measurements
from scipy.ndimage.filters import gaussian_filter
<<<<<<< HEAD
import sct_utils as sct
import spinalcordtoolbox as sct_root
from ivadomed import preprocessing as imed_preprocessing
import nibabel as nib

import logging
import spinalcordtoolbox.deepseg.core as sct_deepseg
from scipy.signal import gaussian

logging.getLogger('matplotlib.font_manager').disabled = True

=======
from scipy.signal import gaussian
>>>>>>> 56471671

from spinalcordtoolbox.image import Image, add_suffix
from spinalcordtoolbox.metadata import get_file_label
from spinalcordtoolbox.math import dilate, mutual_information

logger = logging.getLogger(__name__)

def label_vert(fname_seg, fname_label, verbose=1):
    """
    Label segmentation using vertebral labeling information. No orientation expected.

    :param fname_seg: file name of segmentation.
    :param fname_label: file name for a labelled segmentation that will be used to label the input segmentation
    :param fname_out: file name of the output labeled segmentation. If empty, will add suffix "_labeled" to fname_seg
    :param verbose:
    :return:
    """
    # Open labels
    im_disc = Image(fname_label).change_orientation("RPI")
    # retrieve all labels
    coord_label = im_disc.getNonZeroCoordinates()
    # compute list_disc_z and list_disc_value
    list_disc_z = []
    list_disc_value = []
    for i in range(len(coord_label)):
        list_disc_z.insert(0, coord_label[i].z)
        # '-1' to use the convention "disc labelvalue=3 ==> disc C2/C3"
        list_disc_value.insert(0, coord_label[i].value - 1)

    list_disc_value = [x for (y, x) in sorted(zip(list_disc_z, list_disc_value), reverse=True)]
    list_disc_z = [y for (y, x) in sorted(zip(list_disc_z, list_disc_value), reverse=True)]
    # label segmentation
    label_segmentation(fname_seg, list_disc_z, list_disc_value, verbose=verbose)


def vertebral_detection(fname, fname_seg, contrast, param, init_disc, verbose=1, path_template='', path_output='../',
                        scale_dist=1.):
    """
    Find intervertebral discs in straightened image using template matching

    :param fname: file name of straigthened spinal cord
    :param fname_seg: file name of straigthened spinal cord segmentation
    :param contrast: t1 or t2
    :param param:  advanced parameters
    :param init_disc: reference coordinates and value for a disc. c2/c3 is often used and
    automatically detected with sct_label_vertebrae
    :param verbose:
    :param path_template: path to the used template. Template should be a straighten image with sing-voxel labels
    on the posterior tip of each disc
    :param path_output: output path for verbose=2 pictures
    :param scale_dist: float: Scaling factor to adjust average distance between two adjacent intervertebral discs
    :return:
    """
    logger.info('Look for template...')
    logger.info('Path template: %s', path_template)

    # adjust file names if MNI-Poly-AMU template is used (by default: PAM50)
    fname_template = get_file_label(os.path.join(path_template, 'template'), id_label=11,
                                    output='filewithpath')  # label = intevertebral dic label template (PAM50)

    # Open template and vertebral levels
    logger.info('Open template and vertebral levels...')
    data_template = Image(fname_template).data

    # open anatomical volume
    im_input = Image(fname)
    data = im_input.data

    # smooth data
    data = gaussian_filter(data, param.smooth_factor, output=None, mode="reflect")

    # get dimension of src
    nx, ny, nz = data.shape
    # define xc and yc (centered in the field of view)
    xc = int(np.round(nx / 2))  # direction RL
    yc = int(np.round(ny / 2))  # direction AP
    # get dimension of template
    nxt, nyt, nzt = data_template.shape
    # define xc and yc (centered in the field of view)
    xct = int(np.round(nxt / 2))  # direction RL
    yct = int(np.round(nyt / 2))  # direction AP

    # define mean distance (in voxel) between adjacent discs: [C1/C2 -> C2/C3], [C2/C3 -> C4/C5], ..., [L1/L2 -> L2/L3]
    # attribute value to each disc. Starts from max level, then decrease.
    min_level = data_template[data_template.nonzero()].min()
    max_level = data_template[data_template.nonzero()].max()
    list_disc_value_template = list(range(min_level, max_level))
    # add disc above top one
    list_disc_value_template.insert(int(0), min_level - 1)
<<<<<<< HEAD
    sct.printv('\nDisc values from template: ' + str(list_disc_value_template), verbose)
=======
    logger.info('Disc values from template: %s', list_disc_value_template)
    # get diff to find transitions (i.e., discs)
    diff_centerline_level = np.diff(centerline_level)
>>>>>>> 56471671
    # get disc z-values
    list_disc_z_template = data_template.nonzero()[2].tolist()
    list_disc_z_template.sort()
    list_disc_z_template.reverse()
    logger.info('Z-values for each disc: %s', list_disc_z_template)
    list_distance_template = (
            np.diff(list_disc_z_template) * (-1)).tolist()  # multiplies by -1 to get positive distances
    # Update distance with scaling factor
    list_distance_template = [i * scale_dist for i in list_distance_template]
    logger.info('Distances between discs (in voxel): %s', list_distance_template)

    # display init disc
    if verbose == 2:
        from matplotlib.backends.backend_agg import FigureCanvasAgg as FigureCanvas
        from matplotlib.figure import Figure
        fig_disc = Figure()
        FigureCanvas(fig_disc)
        ax_disc = fig_disc.add_subplot(111)
        # ax_disc = fig_disc.add_axes((0, 0, 1, 1))
        # get percentile for automatic contrast adjustment
        data_display = np.mean(data[xc - param.size_RL:xc + param.size_RL, :, :], axis=0).transpose()
        percmin = np.percentile(data_display, 10)
        percmax = np.percentile(data_display, 90)
        # display image
        ax_disc.matshow(data_display, cmap='gray', clim=[percmin, percmax], origin='lower')
        ax_disc.set_title('Anatomical image')
        # ax.autoscale(enable=False)  # to prevent autoscale of axis when displaying plot
        ax_disc.scatter(yc + param.shift_AP_visu, init_disc[0], c='yellow', s=10)
        ax_disc.text(yc + param.shift_AP_visu + 4, init_disc[0], str(init_disc[1]) + '/' + str(init_disc[1] + 1),
                     verticalalignment='center', horizontalalignment='left', color='pink', fontsize=7)

    # FIND DISCS
    # ===========================================================================
    logger.info('Detect intervertebral discs...')
    # assign initial z and disc
    current_z = init_disc[0]
    current_disc = init_disc[1]
    # create list for z and disc
    list_disc_z = []
    list_disc_value = []
    zrange = list(range(-10, 10))
    direction = 'superior'
    search_next_disc = True
    # image is straighten and oriented according to RPI convention before.
    mid_index = int(np.round(nib.load(fname).header.get_data_shape()[0]/2.0))
    image_mid = imed_preprocessing.get_midslice_average(fname, mid_index)
    nib.save(image_mid, "input_image.nii.gz")
    if contrast == "t2":
        fname_hm = sct_deepseg.segment_nifti("input_image.nii.gz", os.path.join(sct_root.__deepseg_dir__,
                                                                 'model_find_disc_t2'),
                                             post=False)
    elif contrast == "t1":
        fname_hm = sct_deepseg.segment_nifti("input_image.nii.gz", os.path.join(sct_root.__deepseg_dir__,
                                                                 'model_find_disc_t1'),
                                             post=False)

    sct.run('sct_resample -i %s  -mm 0.5x0.5x0.5 -x linear -o hm_tmp_r.nii.gz' % (fname_hm))
    sct.run('sct_resample -i %s -mm 0.5 -x nn -o %s' % (fname_seg, fname_seg))
    im_hm = Image('hm_tmp_r.nii.gz')
    data_hm = im_hm.data
    while search_next_disc:
<<<<<<< HEAD
        sct.printv('Current disc: ' + str(current_disc) + ' (z=' + str(current_z) + '). Direction: ' + direction,
                   verbose)
=======
        logger.info('Current disc: %s (z=%s). Direction: %s', current_disc, current_z, direction)
>>>>>>> 56471671
        try:
            # get z corresponding to current disc on template
            current_z_template = list_disc_z_template[current_disc]
        except:
            # in case reached the bottom (see issue #849)
            logger.warning('Reached the bottom of the template. Stop searching.')
            break
        # find next disc
        # N.B. Do not search for C1/C2 disc (because poorly visible), use template distance instead
        if current_disc != 1:
            current_z = compute_corr_3d(data_hm, data_template, x=xc, xshift=0, xsize=param.size_RL,
                                        y=yc, yshift=param.shift_AP, ysize=param.size_AP,
                                        z=current_z, zshift=0, zsize=param.size_IS,
                                        xtarget=xct, ytarget=yct, ztarget=current_z_template,
                                        zrange=zrange, verbose=verbose, save_suffix='_disc' + str(current_disc),
                                        gaussian_std=999, path_output=path_output)

        # display new disc
        if verbose == 2:
            ax_disc.scatter(yc + param.shift_AP_visu, current_z, c='yellow', s=10)
            ax_disc.text(yc + param.shift_AP_visu + 4, current_z, str(current_disc) + '/' + str(current_disc + 1),
                         verticalalignment='center', horizontalalignment='left', color='yellow', fontsize=7)

        # append to main list
        if direction == 'superior':
            # append at the beginning
            list_disc_z.insert(0, current_z)
            list_disc_value.insert(0, current_disc)
        elif direction == 'inferior':
            # append at the end
            list_disc_z.append(current_z)
            list_disc_value.append(current_disc)

        # adjust correcting factor based on already-identified discs
        if len(list_disc_z) > 1:
            # compute distance between already-identified discs
            list_distance_current = (np.diff(list_disc_z) * (-1)).tolist()
            # retrieve the template distance corresponding to the already-identified discs
            index_disc_identified = [i for i, j in enumerate(list_disc_value_template) if j in list_disc_value[:-1]]
            list_distance_template_identified = [list_distance_template[i] for i in index_disc_identified]
            # divide subject and template distances for the identified discs
            list_subject_to_template_distance = [float(list_distance_current[i]) / list_distance_template_identified[i]
                                                 for i in range(len(list_distance_current))]
            # average across identified discs to obtain an average correcting factor
            correcting_factor = np.mean(list_subject_to_template_distance)
            logger.info('.. correcting factor: %s', correcting_factor)
        else:
            correcting_factor = 1
        # update list_distance specific for the subject
        list_distance = [int(np.round(list_distance_template[i] * correcting_factor)) for i in
                         range(len(list_distance_template))]

        # assign new current_z and disc value
        if direction == 'superior':
            try:
                approx_distance_to_next_disc = list_distance[list_disc_value_template.index(current_disc - 1)]
<<<<<<< HEAD
            except ValueError:
                sct.printv('WARNING: Disc value not included in template. Using previously-calculated distance: ' + str(
                    approx_distance_to_next_disc))

=======
            except IndexError:
                logger.warning('Disc value not included in template. Using previously-calculated distance: %s', approx_distance_to_next_disc)
>>>>>>> 56471671
            # assign new current_z and disc value
            current_z = current_z + approx_distance_to_next_disc
            current_disc = current_disc - 1
        elif direction == 'inferior':
            try:
                approx_distance_to_next_disc = list_distance[list_disc_value_template.index(current_disc)]
<<<<<<< HEAD
            except:
                sct.printv('WARNING: Disc value not included in template. Using previously-calculated distance: ' + str(
                    approx_distance_to_next_disc))

=======
            except IndexError:
                logger.warning('Disc value not included in template. Using previously-calculated distance: %s', approx_distance_to_next_disc)
>>>>>>> 56471671
            # assign new current_z and disc value
            current_z = current_z - approx_distance_to_next_disc
            current_disc = current_disc + 1

        # if current_z is larger than searching zone, switch direction (and start from initial z minus approximate
        # distance from updated template distance)
        if current_z >= nz or current_disc == 0:
            logger.info('.. Switching to inferior direction.')
            direction = 'inferior'
            current_disc = init_disc[1] + 1
            current_z = init_disc[0] - list_distance[list_disc_value_template.index(current_disc)]
        # if current_z is lower than searching zone, stop searching
        if current_z <= 0:
            search_next_disc = False

    if verbose == 2:
        fig_disc.savefig('fig_label_discs.png')

    # if upper disc is not 1, add disc above top disc based on mean_distance_adjusted
    upper_disc = min(list_disc_value)
    # if not upper_disc == 1:
    logger.info('Adding top disc based on adjusted template distance: #%s', upper_disc - 1)
    approx_distance_to_next_disc = list_distance[list_disc_value_template.index(upper_disc - 1)]
    next_z = max(list_disc_z) + approx_distance_to_next_disc
    logger.info('.. approximate distance: %s', approx_distance_to_next_disc)
    # make sure next disc does not go beyond FOV in superior direction
    if next_z > nz:
        list_disc_z.insert(0, nz)
    else:
        list_disc_z.insert(0, next_z)
    # assign disc value
    list_disc_value.insert(0, upper_disc - 1)

    # Label segmentation
    label_segmentation(fname_seg, list_disc_z, list_disc_value, verbose=verbose)
    label_disc_posterior(list_disc_z, list_disc_value, 'hm_tmp_r.nii.gz', fname_seg)


def center_of_mass(x):
    """
    :return: array center of mass
    """
    if (x == 0).all():
        raise ValueError("Array has no mass")
    return scipy.ndimage.measurements.center_of_mass(x)


def create_label_z(fname_seg, z, value, fname_labelz='labelz.nii.gz'):
    """
    Create a label at coordinates x_center, y_center, z

    :param fname_seg: segmentation
    :param z: int
    :param fname_labelz: string file name of output label
    :return: fname_labelz
    """
    nii = Image(fname_seg)
    orientation_origin = nii.orientation
    nii = nii.change_orientation("RPI")
    nx, ny, nz, nt, px, py, pz, pt = nii.dim  # Get dimensions
    # find x and y coordinates of the centerline at z using center of mass
    x, y = center_of_mass(np.array(nii.data[:, :, z]))
    x, y = int(np.round(x)), int(np.round(y))
    nii.data[:, :, :] = 0
    nii.data[x, y, z] = value
    # dilate label to prevent it from disappearing due to nearestneighbor interpolation
    nii.data = dilate(nii.data, 3, 'ball')
    nii.change_orientation(orientation_origin)  # put back in original orientation
    nii.save(fname_labelz)
    return fname_labelz


def get_z_and_disc_values_from_label(fname_label):
    """
    Find z-value and label-value based on labeled image in RPI orientation

    :param fname_label: image in RPI orientation that contains label
    :return: [z_label, value_label] int list
    """
    nii = Image(fname_label)
    # get center of mass of label
    x_label, y_label, z_label = center_of_mass(nii.data)
    x_label, y_label, z_label = int(np.round(x_label)), int(np.round(y_label)), int(np.round(z_label))
    # get label value
    value_label = int(nii.data[x_label, y_label, z_label])
    return [z_label, value_label]


def clean_labeled_segmentation(fname_labeled_seg, fname_seg, fname_labeled_seg_new):
    """
    FIXME doc
    Clean labeled segmentation by:\
      (i)  removing voxels in segmentation_labeled that are not in segmentation and\
      (ii) adding voxels in segmentation that are not in segmentation_labeled

    :param fname_labeled_seg:
    :param fname_seg:
    :param fname_labeled_seg_new: output
    :return: none
    """
    # remove voxels in segmentation_labeled that are not in segmentation
    img_labeled_seg = Image(fname_labeled_seg)
    img_seg = Image(fname_seg)
    data_labeled_seg_mul = img_labeled_seg.data * img_seg.data
    # dilate to add voxels in segmentation that are not in segmentation_labeled
    data_labeled_seg_dil = dilate(img_labeled_seg.data, 2, 'ball')
    data_labeled_seg_mul_bin = data_labeled_seg_mul > 0
    data_diff = img_seg.data - data_labeled_seg_mul_bin
    ind_nonzero = np.where(data_diff)
    img_labeled_seg_corr = img_labeled_seg.copy()
    img_labeled_seg_corr.data = data_labeled_seg_mul
    for i_vox in range(len(ind_nonzero[0])):
        # assign closest label value for this voxel
        ix, iy, iz = ind_nonzero[0][i_vox], ind_nonzero[1][i_vox], ind_nonzero[2][i_vox]
        img_labeled_seg_corr.data[ix, iy, iz] = data_labeled_seg_dil[ix, iy, iz]
    # save new label file (overwrite)
    img_labeled_seg_corr.absolutepath = fname_labeled_seg_new
    img_labeled_seg_corr.save()


def compute_corr_3d(src, target, x, xshift, xsize, y, yshift, ysize, z, zshift, zsize, xtarget, ytarget, ztarget,
                    zrange, verbose, save_suffix, gaussian_std, path_output):
    """
    FIXME doc
    Find z that maximizes correlation between src and target 3d data.

    :param src: 3d source data
    :param target: 3d target data
    :param x:
    :param xshift:
    :param xsize:
    :param y:
    :param yshift:
    :param ysize:
    :param z:
    :param zshift:
    :param zsize:
    :param xtarget:
    :param ytarget:
    :param ztarget:
    :param zrange:
    :param verbose:
    :param save_suffix:
    :param gaussian_std:
    :return:
    """
    # parameters
    thr_corr = 0.2  # disc correlation threshold. Below this value, use template distance.
    src = src[:, :, :, 0]
    # get dimensions from src
    nx, ny, nz = src.shape
    # Get pattern from template
    pattern = target[xtarget - xsize:xtarget + xsize,
                     ytarget + yshift - ysize: ytarget + yshift + ysize + 1,
                     ztarget + zshift - zsize: ztarget + zshift + zsize + 1]
    pattern1d = np.sum(pattern, axis=(0, 1))
    # convolve pattern1d with gaussian to get similar curve as input
    a = gaussian(30, std=5)
    pattern1d = np.convolve(pattern1d, a, 'same')
    # initializations
    I_corr = np.zeros(len(zrange))
    allzeros = 0
    # current_z = 0
    ind_I = 0
    # loop across range of z defined by src
    for iz in zrange:
        # if pattern extends towards the top part of the image, then crop and pad with zeros
        if z + iz + zsize + 1 > nz:
            padding_size = z + iz + zsize + 1 - nz
            data_chunk3d = src[:,
                               y + yshift: y + yshift + ysize + 1,
                               z + iz - zsize: z + iz + zsize + 1 - padding_size]
            data_chunk3d = np.pad(data_chunk3d, ((0, 0), (0, 0), (0, padding_size)), 'constant',
                                  constant_values=0)
        # if pattern extends towards bottom part of the image, then crop and pad with zeros
        elif z + iz - zsize < 0:
            padding_size = abs(iz - zsize)
            data_chunk3d = src[:,
                               y + yshift - ysize: y + yshift + ysize + 1,
                               z + iz - zsize + padding_size: z + iz + zsize + 1]
            data_chunk3d = np.pad(data_chunk3d, ((0, 0), (0, 0), (padding_size, 0)), 'constant',
                                  constant_values=0)
        else:
            data_chunk3d = src[:,
                               :ytarget + ysize,
                               z + iz - zsize: z + iz + zsize + 1]

        # convert subject pattern to 1d profile
        data_chunk1d = np.sum(data_chunk3d, axis=(0, 1))
        # check if data_chunk1d contains at least one non-zero value
        if (data_chunk1d.size == pattern1d.size) and np.any(data_chunk1d) and np.any(pattern1d):
            # Normalize value before correlation (correlation tends to diminish otherwise since label value increases)
            pattern1d_norm = pattern1d / (max(pattern1d))
            data_chunk1d_norm = data_chunk1d / (max(data_chunk1d))
            a = np.correlate(data_chunk1d_norm, pattern1d_norm)
            I_corr[ind_I] = a
        else:
            allzeros = 1
        ind_I = ind_I + 1
    # ind_y = ind_y + 1
    if allzeros:
        logger.warning('Data contained zero. We probably hit the edge of the image.')

    # adjust correlation with Gaussian function centered at the right edge of the curve (most rostral point of FOV)
<<<<<<< HEAD

=======
>>>>>>> 56471671
    gaussian_window = gaussian(len(I_corr) * 2, std=len(I_corr) * gaussian_std)
    I_corr_gauss = np.multiply(I_corr, gaussian_window[0:len(I_corr)])

    # Find global maximum
    if np.any(I_corr_gauss):
        # if I_corr contains at least a non-zero value
<<<<<<< HEAD
        ind_peak = np.argmax(I_corr_gauss)  # index of max along z
        ind_dl = np.argmax(data_chunk1d)
        sct.printv('.. Peak found: z=' + str(zrange[ind_peak]) + ' (correlation = ' + str(I_corr_gauss[ind_peak]) + ')',
                   verbose)
=======
        ind_peak = [i for i in range(len(I_corr_gauss)) if I_corr_gauss[i] == max(I_corr_gauss)][0]  # index of max along z
        logger.info('.. Peak found: z=%s (correlation = %s)', zrange[ind_peak], I_corr_gauss[ind_peak])
>>>>>>> 56471671
        # check if correlation is high enough
        if I_corr_gauss[ind_peak] < thr_corr:
            logger.warning('Correlation is too low. Using adjusted template distance.')
            ind_peak = zrange.index(0)  # approx_distance_to_next_disc
            ind_dl = ind_peak
    else:
        # if I_corr contains only zeros
        logger.warning('Correlation vector only contains zeros. Using adjusted template distance.')
        ind_peak = zrange.index(0)  # approx_distance_to_next_disc
        ind_dl = ind_peak

    # display patterns and correlation
    if verbose == 2:
        from matplotlib.backends.backend_agg import FigureCanvasAgg as FigureCanvas
        from matplotlib.figure import Figure
        fig = Figure(figsize=(15, 7))
        FigureCanvas(fig)
        # display template pattern
        ax = fig.add_subplot(131)
        ax.plot(pattern1d)
        ax.set_title('Template pattern')
        # display subject pattern at best z
        ax = fig.add_subplot(132)
        iz = zrange[ind_peak]
        data_chunk3d = src[:,
                           y + yshift - ysize: y + yshift + ysize + 1,
                           z - iz - zsize: z + iz + zsize + 1]
        ax.plot(np.sum(data_chunk3d, axis=(0, 1)))
        ax.set_title('Subject accross all iz')
        # display correlation curve
        ax = fig.add_subplot(133)
        ax.plot(range(len(I_corr)), I_corr)
        ax.plot(range(len(I_corr)), I_corr_gauss, 'black', linestyle='dashed')
        ax.legend(['I_corr', 'I_corr_gauss'])
        ax.set_title('Mutual Info, gaussian_std=' + str(gaussian_std))
        ax.plot(ind_peak, I_corr_gauss[ind_peak], 'ro')
        ax.axvline(x=zrange.index(0), linewidth=1, color='black', linestyle='dashed')
        ax.axhline(y=thr_corr, linewidth=1, color='r', linestyle='dashed')
        ax.grid()
        # save figure
        fig.savefig('fig_pattern' + save_suffix + '.png')
        np.save('pattern' + save_suffix + '.npy', pattern1d)
        # show figure for each iz
        i = 1
        j = 1
        ind = 1
        fig = Figure(figsize=(15, 15))
        FigureCanvas(fig)
        for indic in zrange:
            ax = fig.add_subplot(4, 5, ind)
            data_chunk3d = src[:,
                               y + yshift - ysize: y + yshift + ysize + 1,
                               z + indic - zsize: z + indic + zsize + 1]
            ax.plot(np.sum(data_chunk3d, axis=(0, 1)))
            ax.set_title('Subject at iz' + str(indic))
            ind = ind + 1
        fig.savefig('alliz' + save_suffix + 'png')

    # return z-origin (z) + z-displacement minus zshift (to account for non-centered disc)
    return z + zrange[ind_peak] - zshift


def label_segmentation(fname_seg, list_disc_z, list_disc_value, verbose=1):
    """
    Label segmentation image

    :param fname_seg: fname of the segmentation, no orientation expected
    :param list_disc_z: list of z that correspond to a disc
    :param list_disc_value: list of associated disc values
    :param verbose:
    :return:
    """

    # open segmentation
    seg = Image(fname_seg)
    init_orientation = seg.orientation
    seg.change_orientation("RPI")

    dim = seg.dim
    ny = dim[1]
    nz = dim[2]
    # loop across z
    for iz in range(nz):
        # get index of the disc right above iz
        try:
            ind_above_iz = max([i for i in range(len(list_disc_z)) if list_disc_z[i] > iz])
        except ValueError:
            # if ind_above_iz is empty, attribute value 0
            vertebral_level = 0
        else:
            # assign vertebral level (add one because iz is BELOW the disk)
            vertebral_level = list_disc_value[ind_above_iz] + 1
        # get voxels in mask
        ind_nonzero = np.nonzero(seg.data[:, :, iz])
        seg.data[ind_nonzero[0], ind_nonzero[1], iz] = vertebral_level

    # write file
    seg.change_orientation(init_orientation).save(add_suffix(fname_seg, '_labeled'))


def label_discs(fname_seg_labeled, verbose=1):
    """
    Label discs from labeled_segmentation. The convention is C2/C3-->3, C3/C4-->4, etc.

    :param fname_seg_labeled: fname of the labeled segmentation
    :param verbose:
    :return:
    """
    # open labeled segmentation
    im_seg_labeled = Image(fname_seg_labeled)
    orientation_native = im_seg_labeled.orientation
    im_seg_labeled.change_orientation("RPI")
    nx, ny, nz = im_seg_labeled.dim[0], im_seg_labeled.dim[1], im_seg_labeled.dim[2]
    data_disc = np.zeros([nx, ny, nz])
    vertebral_level_previous = np.max(im_seg_labeled.data)  # initialize with the max label value
    # loop across z in the superior direction (i.e. starts with the bottom slice), and each time the i/i+1 interface
    # between two levels is found, create a label at the center of the cord with the value corresponding to the
    # vertebral level below the point. E.g., at interface C3/C4, the value would be 4.
    for iz in range(nz):
        # get 2d slice
        slice = im_seg_labeled.data[:, :, iz]
        # check if at least one voxel is non-zero
        if np.any(slice):
            slice_one = np.copy(slice)
            # set all non-zero values to 1 (to compute center of mass)
            # Note: the reason we do this is because if one slice includes part of vertebral level i and i+1, the
            # center of mass will be shifted towards the i+1 level.We don't want that here (i.e. the goal is to be at
            # the center of the cord)
            slice_one[slice.nonzero()] = 1
            # compute center of mass
            cx, cy = [int(x) for x in np.round(center_of_mass(slice_one)).tolist()]
            # retrieve vertebral level
            vertebral_level = slice[cx, cy]
            # if smaller than previous level, then labeled as a disc
            if vertebral_level < vertebral_level_previous:
                # label disc
                data_disc[cx, cy, iz] = vertebral_level + 1
            # update variable
            vertebral_level_previous = vertebral_level
    # save disc labeled file
    im_seg_labeled.data = data_disc
    im_seg_labeled.change_orientation(orientation_native).save(add_suffix(fname_seg_labeled, '_disc'))


def label_disc_posterior(list_disc_z, list_disc_value, fname_hm, fname_data):
    """
    Function used to put label on the posterior tip for each disc using the previously found cooordinates.
    This is done using the maximum value in the RL direction of the network prediction (heatmap)
    for the found IS coordinates.


    :param list_disc_z: list of position alongside the IS axis
    :param list_disc_value: list of label value (e.g., [1,2,3,4]). The index of the value correspond to the index
    of the position in list_disc_z
    :param fname_hm: path to the heatmap output by the network
    :param fname_data: Path to sgementation data with same resolution as the heatmap (fname_hm)
    :return:
    """
    im_hm = Image(fname_hm)
    image_out = Image(fname_data)
    nx, ny, nz = image_out.dim[0], image_out.dim[1], image_out.dim[2]
    data_disc = np.zeros([nx, ny, nz])
    AP_profile = np.sum(im_hm.data[:, :, :], axis=(0, 2))
    default = np.argmax(AP_profile)
    for iz in range(len(list_disc_z)):
        # some point are added to the list based on the template distance (might be out of bounds)
        if list_disc_z[iz] < nz:
            slice = im_hm.data[:, :, list_disc_z[iz] - 1]
            if np.any(slice) and list_disc_value[iz] > 2:
                pos = np.where(slice == np.max(slice))
                if len(pos[1]) > 1:
                    ap_pos = pos[1][0]
                else:
                    ap_pos = pos[1]
                if abs(ap_pos - default) < 20:
                    data_disc[int(np.round(nx / 2.0)), ap_pos, list_disc_z[iz] - 1] = list_disc_value[iz] + 1
                else:
                    data_disc[int(np.round(nx / 2)), default, list_disc_z[iz] - 1] = list_disc_value[iz] + 1
            else:
                # Since the image is supposedly straighten, we can assume that most of the disc are aligned
                # therefore if the heatmap missed one, we can just use the a default, aligned with the other
                data_disc[int(np.round(nx/2.0)), default, list_disc_z[iz] - 1] = list_disc_value[iz] + 1
    image_out.data = data_disc
    image_out.save('disc_posterior_tmp.nii.gz')<|MERGE_RESOLUTION|>--- conflicted
+++ resolved
@@ -10,7 +10,6 @@
 import numpy as np
 import scipy.ndimage.measurements
 from scipy.ndimage.filters import gaussian_filter
-<<<<<<< HEAD
 import sct_utils as sct
 import spinalcordtoolbox as sct_root
 from ivadomed import preprocessing as imed_preprocessing
@@ -22,15 +21,12 @@
 
 logging.getLogger('matplotlib.font_manager').disabled = True
 
-=======
-from scipy.signal import gaussian
->>>>>>> 56471671
-
 from spinalcordtoolbox.image import Image, add_suffix
 from spinalcordtoolbox.metadata import get_file_label
 from spinalcordtoolbox.math import dilate, mutual_information
 
 logger = logging.getLogger(__name__)
+
 
 def label_vert(fname_seg, fname_label, verbose=1):
     """
@@ -114,13 +110,7 @@
     list_disc_value_template = list(range(min_level, max_level))
     # add disc above top one
     list_disc_value_template.insert(int(0), min_level - 1)
-<<<<<<< HEAD
     sct.printv('\nDisc values from template: ' + str(list_disc_value_template), verbose)
-=======
-    logger.info('Disc values from template: %s', list_disc_value_template)
-    # get diff to find transitions (i.e., discs)
-    diff_centerline_level = np.diff(centerline_level)
->>>>>>> 56471671
     # get disc z-values
     list_disc_z_template = data_template.nonzero()[2].tolist()
     list_disc_z_template.sort()
@@ -182,12 +172,9 @@
     im_hm = Image('hm_tmp_r.nii.gz')
     data_hm = im_hm.data
     while search_next_disc:
-<<<<<<< HEAD
         sct.printv('Current disc: ' + str(current_disc) + ' (z=' + str(current_z) + '). Direction: ' + direction,
                    verbose)
-=======
-        logger.info('Current disc: %s (z=%s). Direction: %s', current_disc, current_z, direction)
->>>>>>> 56471671
+
         try:
             # get z corresponding to current disc on template
             current_z_template = list_disc_z_template[current_disc]
@@ -244,30 +231,18 @@
         if direction == 'superior':
             try:
                 approx_distance_to_next_disc = list_distance[list_disc_value_template.index(current_disc - 1)]
-<<<<<<< HEAD
             except ValueError:
                 sct.printv('WARNING: Disc value not included in template. Using previously-calculated distance: ' + str(
                     approx_distance_to_next_disc))
-
-=======
-            except IndexError:
-                logger.warning('Disc value not included in template. Using previously-calculated distance: %s', approx_distance_to_next_disc)
->>>>>>> 56471671
             # assign new current_z and disc value
             current_z = current_z + approx_distance_to_next_disc
             current_disc = current_disc - 1
         elif direction == 'inferior':
             try:
                 approx_distance_to_next_disc = list_distance[list_disc_value_template.index(current_disc)]
-<<<<<<< HEAD
             except:
                 sct.printv('WARNING: Disc value not included in template. Using previously-calculated distance: ' + str(
                     approx_distance_to_next_disc))
-
-=======
-            except IndexError:
-                logger.warning('Disc value not included in template. Using previously-calculated distance: %s', approx_distance_to_next_disc)
->>>>>>> 56471671
             # assign new current_z and disc value
             current_z = current_z - approx_distance_to_next_disc
             current_disc = current_disc + 1
@@ -472,25 +447,16 @@
         logger.warning('Data contained zero. We probably hit the edge of the image.')
 
     # adjust correlation with Gaussian function centered at the right edge of the curve (most rostral point of FOV)
-<<<<<<< HEAD
-
-=======
->>>>>>> 56471671
     gaussian_window = gaussian(len(I_corr) * 2, std=len(I_corr) * gaussian_std)
     I_corr_gauss = np.multiply(I_corr, gaussian_window[0:len(I_corr)])
 
     # Find global maximum
     if np.any(I_corr_gauss):
         # if I_corr contains at least a non-zero value
-<<<<<<< HEAD
         ind_peak = np.argmax(I_corr_gauss)  # index of max along z
         ind_dl = np.argmax(data_chunk1d)
         sct.printv('.. Peak found: z=' + str(zrange[ind_peak]) + ' (correlation = ' + str(I_corr_gauss[ind_peak]) + ')',
                    verbose)
-=======
-        ind_peak = [i for i in range(len(I_corr_gauss)) if I_corr_gauss[i] == max(I_corr_gauss)][0]  # index of max along z
-        logger.info('.. Peak found: z=%s (correlation = %s)', zrange[ind_peak], I_corr_gauss[ind_peak])
->>>>>>> 56471671
         # check if correlation is high enough
         if I_corr_gauss[ind_peak] < thr_corr:
             logger.warning('Correlation is too low. Using adjusted template distance.')

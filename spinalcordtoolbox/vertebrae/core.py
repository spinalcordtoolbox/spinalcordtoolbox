--- conflicted
+++ resolved
@@ -228,26 +228,15 @@
             try:
                 approx_distance_to_next_disc = list_distance[list_disc_value_template.index(current_disc - 1)]
             except ValueError:
-<<<<<<< HEAD
-                sct.printv('WARNING: Disc value not included in template. Using previously-calculated distance: ' + str(
-                    approx_distance_to_next_disc))
-=======
                 logger.warning('Disc value not included in template. Using previously-calculated distance: %s', approx_distance_to_next_disc)
->>>>>>> e07cd93c
             # assign new current_z and disc value
             current_z = current_z + approx_distance_to_next_disc
             current_disc = current_disc - 1
         elif direction == 'inferior':
             try:
                 approx_distance_to_next_disc = list_distance[list_disc_value_template.index(current_disc)]
-<<<<<<< HEAD
-            except:
-                sct.printv('WARNING: Disc value not included in template. Using previously-calculated distance: ' + str(
-                    approx_distance_to_next_disc))
-=======
             except ValueError:
                 logger.warning('Disc value not included in template. Using previously-calculated distance: %s', approx_distance_to_next_disc)
->>>>>>> e07cd93c
             # assign new current_z and disc value
             current_z = current_z - approx_distance_to_next_disc
             current_disc = current_disc + 1

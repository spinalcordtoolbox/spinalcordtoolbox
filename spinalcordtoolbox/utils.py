#!/usr/bin/env python
# -*- coding: utf-8
# Collection of useful functions


import io
import os
import re
import tempfile
import datetime
import logging
import argparse
import subprocess
import shutil
from enum import Enum

logger = logging.getLogger(__name__)


# TODO: add test


class ActionCreateFolder(argparse.Action):
    """
    Custom action: creates a new folder if it does not exist. If the folder
    already exists, do nothing.

    The action will strip off trailing slashes from the folder's name.
    Source: https://argparse-actions.readthedocs.io/en/latest/
    """
    @staticmethod
    def create_folder(folder_name):
        """
        Create a new directory if not exist. The action might throw
        OSError, along with other kinds of exception
        """
        if not os.path.isdir(folder_name):
            os.mkdir(folder_name)

        folder_name = os.path.normpath(folder_name)
        return folder_name

    def __call__(self, parser, namespace, values, option_string=None):
        if type(values) == list:
            folders = list(map(self.create_folder, values))
        else:
            folders = self.create_folder(values)

        # Add the attribute
        setattr(namespace, self.dest, folders)


class Metavar(Enum):
    """
    This class is used to display intuitive input types via the metavar field of argparse
    """
    file = "<file>"
    str = "<str>"
    folder = "<folder>"
    int = "<int>"
    list = "<list>"
    float = "<float>"

    def __str__(self):
        return self.value


class SmartFormatter(argparse.HelpFormatter):
    """
    Custom formatter that inherits from HelpFormatter, which adjusts the default width to the current Terminal size,
    and that gives the possibility to bypass argparse's default formatting by adding "R|" at the beginning of the text.
    Inspired from: https://pythonhosted.org/skaff/_modules/skaff/cli.html
    """
    def __init__(self, *args, **kw):
        self._add_defaults = None
        super(SmartFormatter, self).__init__(*args, **kw)
        # Update _width to match Terminal width
        try:
            self._width = shutil.get_terminal_size()[0]
        except (KeyError, ValueError):
            logger.warning('Not able to fetch Terminal width. Using default: %s'.format(self._width))

    # this is the RawTextHelpFormatter._fill_text
    def _fill_text(self, text, width, indent):
        # print("splot",text)
        if text.startswith('R|'):
            paragraphs = text[2:].splitlines()
            rebroken = [argparse._textwrap.wrap(tpar, width) for tpar in paragraphs]
            rebrokenstr = []
            for tlinearr in rebroken:
                if (len(tlinearr) == 0):
                    rebrokenstr.append("")
                else:
                    for tlinepiece in tlinearr:
                        rebrokenstr.append(tlinepiece)
            return '\n'.join(rebrokenstr)  # (argparse._textwrap.wrap(text[2:], width))
        return argparse.RawDescriptionHelpFormatter._fill_text(self, text, width, indent)

    # this is the RawTextHelpFormatter._split_lines
    def _split_lines(self, text, width):
        if text.startswith('R|'):
            lines = text[2:].splitlines()
            offsets = [re.match("^[ \t]*", l).group(0) for l in lines]
            wrapped = []
            for i in range(len(lines)):
                li = lines[i]
                o = offsets[i]
                ol = len(o)
                init_wrap = argparse._textwrap.fill(li, width).splitlines()
                first = init_wrap[0]
                rest = "\n".join(init_wrap[1:])
                rest_wrap = argparse._textwrap.fill(rest, width - ol).splitlines()
                offset_lines = [o + wl for wl in rest_wrap]
                wrapped = wrapped + [first] + offset_lines
            return wrapped
        return argparse.HelpFormatter._split_lines(self, text, width)


def add_suffix(fname, suffix):
    """
    Add suffix between end of file name and extension.

    :param fname: absolute or relative file name. Example: t2.nii
    :param suffix: suffix. Example: _mean
    :return: file name with suffix. Example: t2_mean.nii

    Examples:

    - add_suffix(t2.nii, _mean) -> t2_mean.nii
    - add_suffix(t2.nii.gz, a) -> t2a.nii.gz
    """
<<<<<<< HEAD
    parent, stem, ext = extract_fname(fname)
    return os.path.join(parent, stem + suffix + ext)
=======
    stem, ext = splitext(fname)
    return os.path.join(stem + suffix + ext)
>>>>>>> f80551b6


def check_exe(name):
    """
    Ensure that a program exists
    :type name: string
    :param name: name or path to program
    :return: path of the program or None
    """
    def is_exe(fpath):
        return os.path.isfile(fpath) and os.access(fpath, os.X_OK)

    fpath, fname = os.path.split(name)
    if fpath and is_exe(name):
        return fpath
    else:
        for path in os.environ["PATH"].split(os.pathsep):
            path = path.strip('"')
            exe_file = os.path.join(path, name)
            if is_exe(exe_file):
                return exe_file

    return None


<<<<<<< HEAD
def extract_fname(fpath):
    """
    Split a full path into a parent folder component, filename stem and extension.

    Note: for .nii.gz the extension is understandably .nii.gz, not .gz
    (``os.path.splitext()`` would want to do the latter, hence the special case).
    """
    parent, filename = os.path.split(fpath)
    if filename.endswith(".nii.gz"):
        stem, ext = filename[:-7], ".nii.gz"
    else:
        stem, ext = os.path.splitext(filename)
    return parent, stem, ext


=======
>>>>>>> f80551b6
def parse_num_list(str_num):
    """
    Parse numbers in string based on delimiter: , or :
    Examples:
      '' -> []
      '1,2,3' -> [1, 2, 3]
      '1:3,4' -> [1, 2, 3, 4]
      '1,1:4' -> [1, 2, 3, 4]
    :param str_num: string
    :return: list of ints
    """
    list_num = list()

    if not str_num:
        return list_num

    elements = str_num.split(",")
    for element in elements:
        m = re.match(r"^\d+$", element)
        if m is not None:
            val = int(element)
            if val not in list_num:
                list_num.append(val)
            continue
        m = re.match(r"^(?P<first>\d+):(?P<last>\d+)$", element)
        if m is not None:
            a = int(m.group("first"))
            b = int(m.group("last"))
            list_num += [ x for x in range(a, b+1) if x not in list_num ]
            continue
        raise ValueError("unexpected group element {} group spec {}".format(element, str_num))

    return list_num


def parse_num_list_inv(list_int):
    """
    Take a list of numbers and output a string that reduce this list based on delimiter: ; or :
    Note: we use ; instead of , for compatibility with csv format.
    Examples:
      [] -> ''
      [1, 2, 3] --> '1:3'
      [1, 2, 3, 5] -> '1:3;5'
    :param list_int: list of ints
    :return: str_num: string
    """
    # deal with empty list
    if not list_int or list_int is None:
        return ''
    # Sort list in increasing number
    list_int = sorted(list_int)
    # initialize string
    str_num = str(list_int[0])
    colon_is_present = False
    # Loop across list elements and build string iteratively
    for i in range(1, len(list_int)):
        # if previous element is the previous integer: I(i-1) = I(i)-1
        if list_int[i] == list_int[i-1] + 1:
            # if ":" already there, update the last chars (based on the number of digits)
            if colon_is_present:
                str_num = str_num[:-len(str(list_int[i-1]))] + str(list_int[i])
            # if not, add it along with the new int value
            else:
                str_num += ':' + str(list_int[i])
                colon_is_present = True
        # I(i-1) != I(i)-1
        else:
            str_num += ';' + str(list_int[i])
            colon_is_present = False

    return str_num


<<<<<<< HEAD
=======
def splitext(fname):
    """
    Split a fname (folder/file + ext) into a folder/file and extension.

    Note: for .nii.gz the extension is understandably .nii.gz, not .gz
    (``os.path.splitext()`` would want to do the latter, hence the special case).
    """
    dir, filename = os.path.split(fname)
    for special_ext in ['.nii.gz', '.tar.gz']:
        if filename.endswith(special_ext):
            stem, ext = filename[:-len(special_ext)], special_ext
            return os.path.join(dir, stem), ext
    # If no special case, behaves like the regular splitext
    stem, ext = os.path.splitext(filename)
    return os.path.join(dir, stem), ext


>>>>>>> f80551b6
def tmp_create(basename=None):
    """Create temporary folder and return its path
    """
    prefix = "sct-%s-" % datetime.datetime.now().strftime("%Y%m%d%H%M%S.%f")
    if basename:
        prefix += "%s-" % basename
    tmpdir = tempfile.mkdtemp(prefix=prefix)
    logger.info("Creating temporary folder (%s)" % tmpdir)
    return tmpdir


def __get_branch():
    """
    Fallback if for some reason the value vas no set by sct_launcher
    :return:
    """

    p = subprocess.Popen(["git", "rev-parse", "--abbrev-ref", "HEAD"], stdout=subprocess.PIPE,
                         stderr=subprocess.PIPE, cwd=__sct_dir__)
    output, _ = p.communicate()
    status = p.returncode

    if status == 0:
        return output.decode().strip()


def __get_commit():
    """
    :return: git commit ID, with trailing '*' if modified
    """
    p = subprocess.Popen(["git", "rev-parse", "HEAD"], stdout=subprocess.PIPE, stderr=subprocess.PIPE,
                         cwd=__sct_dir__)
    output, _ = p.communicate()
    status = p.returncode
    if status == 0:
        commit = output.decode().strip()
    else:
        commit = "?!?"

    p = subprocess.Popen(["git", "status", "--porcelain"], stdout=subprocess.PIPE, stderr=subprocess.PIPE,
                         cwd=__sct_dir__)
    output, _ = p.communicate()
    status = p.returncode
    if status == 0:
        unclean = True
        for line in output.decode().strip().splitlines():
            line = line.rstrip()
            if line.startswith("??"): # ignore ignored files, they can't hurt
               continue
            break
        else:
            unclean = False
        if unclean:
            commit += "*"

    return commit


def _git_info(commit_env='SCT_COMMIT', branch_env='SCT_BRANCH'):

    sct_commit = os.getenv(commit_env, "unknown")
    sct_branch = os.getenv(branch_env, "unknown")
    if check_exe("git") and os.path.isdir(os.path.join(__sct_dir__, ".git")):
        sct_commit = __get_commit() or sct_commit
        sct_branch = __get_branch() or sct_branch

    if sct_commit is not 'unknown':
        install_type = 'git'
    else:
        install_type = 'package'

    with io.open(os.path.join(__sct_dir__, 'version.txt'), 'r') as f:
        version_sct = f.read().rstrip()

    return install_type, sct_commit, sct_branch, version_sct


def _version_string():
    install_type, sct_commit, sct_branch, version_sct = _git_info()
    if install_type == "package":
        return version_sct
    else:
        return "{install_type}-{sct_branch}-{sct_commit}".format(**locals())


__sct_dir__ = os.path.dirname(os.path.dirname(os.path.realpath(__file__)))
__version__ = _version_string()
<<<<<<< HEAD
__data_dir__ = os.path.join(__sct_dir__, 'data')
__models_dir__ = os.path.join(__sct_dir__, 'models')
=======
__data_dir__ = os.path.join(__sct_dir__, 'data')
>>>>>>> f80551b6
<|MERGE_RESOLUTION|>--- conflicted
+++ resolved
@@ -129,13 +129,8 @@
     - add_suffix(t2.nii, _mean) -> t2_mean.nii
     - add_suffix(t2.nii.gz, a) -> t2a.nii.gz
     """
-<<<<<<< HEAD
-    parent, stem, ext = extract_fname(fname)
-    return os.path.join(parent, stem + suffix + ext)
-=======
     stem, ext = splitext(fname)
     return os.path.join(stem + suffix + ext)
->>>>>>> f80551b6
 
 
 def check_exe(name):
@@ -161,24 +156,6 @@
     return None
 
 
-<<<<<<< HEAD
-def extract_fname(fpath):
-    """
-    Split a full path into a parent folder component, filename stem and extension.
-
-    Note: for .nii.gz the extension is understandably .nii.gz, not .gz
-    (``os.path.splitext()`` would want to do the latter, hence the special case).
-    """
-    parent, filename = os.path.split(fpath)
-    if filename.endswith(".nii.gz"):
-        stem, ext = filename[:-7], ".nii.gz"
-    else:
-        stem, ext = os.path.splitext(filename)
-    return parent, stem, ext
-
-
-=======
->>>>>>> f80551b6
 def parse_num_list(str_num):
     """
     Parse numbers in string based on delimiter: , or :
@@ -252,8 +229,6 @@
     return str_num
 
 
-<<<<<<< HEAD
-=======
 def splitext(fname):
     """
     Split a fname (folder/file + ext) into a folder/file and extension.
@@ -271,7 +246,6 @@
     return os.path.join(dir, stem), ext
 
 
->>>>>>> f80551b6
 def tmp_create(basename=None):
     """Create temporary folder and return its path
     """
@@ -359,9 +333,5 @@
 
 __sct_dir__ = os.path.dirname(os.path.dirname(os.path.realpath(__file__)))
 __version__ = _version_string()
-<<<<<<< HEAD
 __data_dir__ = os.path.join(__sct_dir__, 'data')
-__models_dir__ = os.path.join(__sct_dir__, 'models')
-=======
-__data_dir__ = os.path.join(__sct_dir__, 'data')
->>>>>>> f80551b6
+__models_dir__ = os.path.join(__sct_dir__, 'models')
--- conflicted
+++ resolved
@@ -1,37 +1,5 @@
 # White matter atlas
 # ID, name, file
-<<<<<<< HEAD
-0, left fasciculus gracilis, vol0000.nii.gz
-1, left fasciculus cuneatus, vol0001.nii.gz
-2, left lateral corticospinal tract, vol0002.nii.gz
-3, left ventral spinocerebellar tract, vol0003.nii.gz
-4, left rubrospinal tract, vol0004.nii.gz
-5, left lateral reticulospinal tract, vol0005.nii.gz
-6, left spinal lemniscus (spinothalamic and spinoreticular tracts), vol0006.nii.gz
-7, left spino-olivary tract, vol0007.nii.gz
-8, left ventrolateral reticulospinal tract, vol0008.nii.gz
-9, left lateral vestibulospinal tract, vol0009.nii.gz
-10, left ventral reticulospinal tract, vol0010.nii.gz
-11, left ventral corticospinal tract, vol0011.nii.gz
-12, left tectospinal tract, vol0012.nii.gz
-13, left medial reticulospinal tract, vol0013.nii.gz
-14, left medial longitudinal fasciculus, vol0014.nii.gz
-15, right fasciculus gracilis, vol0015.nii.gz
-16, right fasciculus cuneatus, vol0016.nii.gz
-17, right lateral corticospinal tract, vol0017.nii.gz
-18, right ventral spinocerebellar tract, vol0018.nii.gz
-19, right rubrospinal tract, vol0019.nii.gz
-20, right lateral reticulospinal tract, vol0020.nii.gz
-21, right spinal lemniscus (spinothalamic and spinoreticular tracts), vol0021.nii.gz
-22, right spino-olivary tract, vol0022.nii.gz
-23, right ventrolateral reticulospinal tract, vol0023.nii.gz
-24, right lateral vestibulospinal tract, vol0024.nii.gz
-25, right ventral reticulospinal tract, vol0025.nii.gz
-26, right ventral corticospinal tract, vol0026.nii.gz
-27, right tectospinal tract, vol0027.nii.gz
-28, right medial reticulospinal tract, vol0028.nii.gz
-29, right medial longitudinal fasciculus, vol0029.nii.gz
-=======
 0, left fasciculus gracilis, WMtract__00.nii.gz
 1, left fasciculus cuneatus, WMtract__01.nii.gz
 2, left lateral corticospinal tract, WMtract__02.nii.gz
@@ -61,5 +29,4 @@
 26, right ventral corticospinal tract, WMtract__26.nii.gz
 27, right tectospinal tract, WMtract__27.nii.gz
 28, right medial reticulospinal tract, WMtract__28.nii.gz
-29, right medial longitudinal fasciculus, WMtract__29.nii.gz
->>>>>>> b1b02975
+29, right medial longitudinal fasciculus, WMtract__29.nii.gz
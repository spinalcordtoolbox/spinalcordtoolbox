--- conflicted
+++ resolved
@@ -38,15 +38,11 @@
 # 1.7.0>onnxruntime>=1.5.1 required `brew install libomp` on macOS.
 # So, pin to >=1.7.0 to avoid having to ask users to install libomp.
 # Avoid version 1.16.0 due to: https://github.com/spinalcordtoolbox/spinalcordtoolbox/issues/4225
-<<<<<<< HEAD
 # 1.15.1 seems to include a special fix related to Windows DLL loading.
 onnxruntime>=1.7.0,!=1.16.0,==1.15.1
-=======
-onnxruntime>=1.7.0,!=1.16.0
 # onnx==[1.16.2,1.17.0,1.18.0] all cause errors for Python 3.9 + Windows (https://github.com/onnx/onnx/issues/6267#issuecomment-2877327002)
 # 1.17.0 can partially work as long as SCT doesn't import it, but this is flaky.
 onnx<1.16.2
->>>>>>> 84641b07
 pandas
 portalocker
 psutil

--- conflicted
+++ resolved
@@ -61,15 +61,6 @@
     os.unlink('straightening.cache')
 
 
-<<<<<<< HEAD
-@pytest.mark.sct_testing
-@pytest.mark.usefixtures("run_in_sct_testing_data_dir")
-def test_sct_label_vertebrae_initfile_qc_no_checks():
-    """Run the CLI script without checking results.
-    TODO: Check the results. (This test replaces the 'sct_testing' test, which did not implement any checks.)"""
-    sct_label_vertebrae.main(argv=['-i', 't2/t2.nii.gz', '-s', 't2/t2_seg-manual.nii.gz', '-c', 't2',
-                                   '-initfile', 't2/init_label_vertebrae.txt', '-t', 'template', '-qc', 'testing-qc'])
-=======
 def test_sct_label_vertebrae_disc_discontinuity_center_of_mass_error(tmp_path, caplog):
     # Generate a discontinuity next to an intervertebral disc
     t2_seg = Image('sct_testing_data/t2/t2_seg-manual.nii.gz')
@@ -81,4 +72,12 @@
     sct_label_vertebrae.main(['-i', 'sct_testing_data/t2/t2.nii.gz', '-s', path_out, '-c', 't2',
                               '-initfile', 'sct_testing_data/t2/init_label_vertebrae.txt'])
     assert "Using interpolated centerline" in caplog.text
->>>>>>> 1eee837b
+
+
+@pytest.mark.sct_testing
+@pytest.mark.usefixtures("run_in_sct_testing_data_dir")
+def test_sct_label_vertebrae_initfile_qc_no_checks():
+    """Run the CLI script without checking results.
+    TODO: Check the results. (This test replaces the 'sct_testing' test, which did not implement any checks.)"""
+    sct_label_vertebrae.main(argv=['-i', 't2/t2.nii.gz', '-s', 't2/t2_seg-manual.nii.gz', '-c', 't2',
+                                   '-initfile', 't2/init_label_vertebrae.txt', '-t', 'template', '-qc', 'testing-qc'])
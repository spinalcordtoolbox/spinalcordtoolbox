from pytest_console_scripts import script_runner
import pytest
import logging
<<<<<<< HEAD
import os
import subprocess
import numpy as np
from spinalcordtoolbox.image import Image

=======
import spinalcordtoolbox.scripts.sct_label_vertebrae as sct_label_vertebrae
>>>>>>> e07cd93c
logger = logging.getLogger(__name__)


@pytest.mark.script_launch_mode('subprocess')
def test_sct_label_vertebrae_backwards_compat(script_runner):
    ret = script_runner.run('sct_testing', '--function', 'sct_label_vertebrae')
    logger.debug(f"{ret.stdout}")
    logger.debug(f"{ret.stderr}")
    assert ret.success
    assert ret.stderr == ''


<<<<<<< HEAD
@pytest.mark.parametrize("contrast,is_coordinates_gt, pref", [("t2", [2, 17, 34, 48], "t2"),
                                                               ("t1", [2, 17, 35, 55, 68], "t1w")])
def test_sct_label_vertebrae_disc(tmp_path, is_coordinates_gt, contrast, pref):
    d = tmp_path / "sub"
    print(is_coordinates_gt)
    d.mkdir()
    subprocess.run("sct_label_vertebrae -i sct_testing_data/" + contrast+"/" + pref + ".nii.gz "
                   "-s sct_testing_data/" + contrast + "/" + pref + "_seg-manual.nii.gz "
                   "-initfile sct_testing_data/" + contrast + "/init_label_vertebrae.txt -c " + contrast +
                   " -ofolder " + str(d), shell=True)
    nifti_label = Image(str(d) + "/" + pref + "_labels-disc.nii.gz")
    nifti_label = nifti_label.change_orientation("RPI")
    image_label = np.array(nifti_label.data)
    IS_coordinates = np.nonzero(image_label)[2]  # image is AIL
    IS_coordinates.sort()
    print(IS_coordinates)
    assert np.allclose(is_coordinates_gt, IS_coordinates, atol=2)
    assert os.path.isfile(str(d) + "/warp_straight2curve.nii.gz")
    assert os.path.isfile(str(d) + "/warp_curve2straight.nii.gz")
    assert os.path.isfile(str(d) + "/straight_ref.nii.gz")
=======
def test_sct_label_vertebrae_initz_error():
    command = '-i sct_testing_data/t2/t2.nii.gz -s sct_testing_data/t2/t2_seg-manual.nii.gz -c t2 -initz 40'
    with pytest.raises(ValueError):
        sct_label_vertebrae.main(command.split())


def test_sct_label_vertebrae_high_value_warning(caplog):
    command = '-i sct_testing_data/t2/t2.nii.gz -s sct_testing_data/t2/t2_seg-manual.nii.gz -c t2 -initz 40,19'
    sct_label_vertebrae.main(command.split())
    assert 'Disc value not included in template.' in caplog.text

>>>>>>> e07cd93c
<|MERGE_RESOLUTION|>--- conflicted
+++ resolved
@@ -1,15 +1,11 @@
 from pytest_console_scripts import script_runner
 import pytest
 import logging
-<<<<<<< HEAD
 import os
 import subprocess
 import numpy as np
 from spinalcordtoolbox.image import Image
-
-=======
 import spinalcordtoolbox.scripts.sct_label_vertebrae as sct_label_vertebrae
->>>>>>> e07cd93c
 logger = logging.getLogger(__name__)
 
 
@@ -22,7 +18,6 @@
     assert ret.stderr == ''
 
 
-<<<<<<< HEAD
 @pytest.mark.parametrize("contrast,is_coordinates_gt, pref", [("t2", [2, 17, 34, 48], "t2"),
                                                                ("t1", [2, 17, 35, 55, 68], "t1w")])
 def test_sct_label_vertebrae_disc(tmp_path, is_coordinates_gt, contrast, pref):
@@ -43,7 +38,8 @@
     assert os.path.isfile(str(d) + "/warp_straight2curve.nii.gz")
     assert os.path.isfile(str(d) + "/warp_curve2straight.nii.gz")
     assert os.path.isfile(str(d) + "/straight_ref.nii.gz")
-=======
+
+
 def test_sct_label_vertebrae_initz_error():
     command = '-i sct_testing_data/t2/t2.nii.gz -s sct_testing_data/t2/t2_seg-manual.nii.gz -c t2 -initz 40'
     with pytest.raises(ValueError):
@@ -55,4 +51,3 @@
     sct_label_vertebrae.main(command.split())
     assert 'Disc value not included in template.' in caplog.text
 
->>>>>>> e07cd93c

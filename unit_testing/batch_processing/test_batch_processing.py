--- conflicted
+++ resolved
@@ -15,16 +15,6 @@
 OUTPUT_DIR = SCT_DIR / "sct_example_data"
 
 # TODO: We can and should be verifying more results produced by this pipeline, but which values?
-<<<<<<< HEAD
-@pytest.mark.parametrize("csv_filepath,row,pos",
-                         [("t2/csa_c2c3.csv", -1, 6),
-                          ("t2s/csa_gm.csv", -1, 6),
-                          ("t2s/csa_wm.csv", -1, 6),
-                          ("mt/mtr_in_wm.csv", -1, 8),
-                          ("dmri/fa_in_cst.csv", -1, 8),
-                          ("dmri/fa_in_cst.csv", -2, 8)])
-def test_batch_processing_results(csv_filepath, row, pos):
-=======
 TESTED_VALUES = [("t2/csa_c2c3.csv", 0, "MEAN(area)"),
                  ("t2s/csa_gm.csv", 3, "MEAN(area)"),
                  ("t2s/csa_wm.csv", 3, "MEAN(area)"),
@@ -43,7 +33,6 @@
 @pytest.mark.skipif(not os.getenv('TEST_BATCH_PROCESSING'), reason="Run only for batch processing CI job")
 @pytest.mark.parametrize("csv_filepath,row,column", TESTED_VALUES)
 def test_batch_processing_results(csv_filepath, row, column):
->>>>>>> 218189a9
     """Ensure that new batch_processing.sh results are approximately equal to the cached baseline results."""
     csv_output = OUTPUT_DIR / csv_filepath
     csv_cached = CACHE_DIR / csv_filepath

#!/usr/bin/env python
#########################################################################################
#
# Visualizer for MRI volumes
#
#
# ---------------------------------------------------------------------------------------
# Copyright (c) 2015 Polytechnique Montreal <www.neuro.polymtl.ca>
# Authors: Benjamin De Leener
# Created: 2015-01-30
#
# Notes on how to use classes in this script.
# If you are interested into selecting manually some points in an image, you can use the following code.

# from sct_viewer import ClickViewer
# from msct_image import Image
#
# im_input = Image('my_image.nii.gz')
#
# im_input_SAL = im_input.copy()
# # SAL orientation is mandatory
# im_input_SAL.change_orientation('SAL')
# # The viewer is composed by a primary plot and a secondary plot. The primary plot is the one you will click points in.
# # The secondary plot will help you go throughout slices in another dimensions to help manual selection.
# viewer = ClickViewer(im_input_SAL, orientation_subplot=['sag', 'ax'])
# viewer.number_of_slices = X  # Change X appropriately.
# viewer.gap_inter_slice = Y  # this number should reflect image spacing
# viewer.calculate_list_slices()
# # start the viewer that ask the user to enter a few points along the spinal cord
# mask_points = viewer.start()
# print mask_points

#
# About the license: see the file LICENSE.TXT
#########################################################################################

import sys
from msct_parser import Parser
from msct_image import Image
from bisect import bisect
from numpy import arange, max, pad, linspace, mean, median, std, percentile
import numpy as np
from msct_types import *

import matplotlib as mpl
import matplotlib.pyplot as plt
from matplotlib.lines import Line2D
from matplotlib import cm
import sct_utils as sct
from time import time
from copy import copy

from matplotlib.widgets import Slider, Button, RadioButtons

import webbrowser


class SinglePlot:
    """
        This class manages mouse events on one image.
    """
    def __init__(self, ax, images, viewer, view=2, display_cross='hv', im_params=None):
        self.axes = ax
        self.images = images  # this is a list of images
        self.viewer = viewer
        self.view = view
        self.display_cross = display_cross

        self.image_dim = self.images[0].data.shape
        self.figs = []

        self.cross_to_display = None
        self.aspect_ratio = None
        for i, image in enumerate(images):
            data_to_display = None
            if self.view == 1:
                self.cross_to_display = [[[self.viewer.current_point.y, self.viewer.current_point.y], [-10000, 10000]],
                                         [[-10000, 10000], [self.viewer.current_point.z, self.viewer.current_point.z]]]
                self.aspect_ratio = self.viewer.aspect_ratio[0]
                data_to_display = image.data[int(self.image_dim[0] / 2), :, :]

            elif self.view == 2:
                self.cross_to_display = [[[self.viewer.current_point.x, self.viewer.current_point.x], [-10000, 10000]],
                                         [[-10000, 10000], [self.viewer.current_point.z, self.viewer.current_point.z]]]
                self.aspect_ratio = self.viewer.aspect_ratio[1]
                data_to_display = image.data[:, int(self.image_dim[1] / 2), :]
            elif self.view == 3:
                self.cross_to_display = [[[self.viewer.current_point.x, self.viewer.current_point.x], [-10000, 10000]],
                                         [[-10000, 10000], [self.viewer.current_point.y, self.viewer.current_point.y]]]
                self.aspect_ratio = self.viewer.aspect_ratio[2]
                data_to_display = image.data[:, :, int(self.image_dim[2] / 2)]

            if str(i) in im_params.images_parameters:
                my_cmap = copy(cm.get_cmap(im_params.images_parameters[str(i)].cmap))
                my_interpolation = im_params.images_parameters[str(i)].interp
                my_alpha = float(im_params.images_parameters[str(i)].alpha)
            else:
                my_cmap = cm.get_cmap('gray')
                my_interpolation = 'nearest'
                my_alpha = 1.0

            my_cmap.set_under('b', alpha=0)
            self.figs.append(self.axes.imshow(data_to_display, aspect=self.aspect_ratio, alpha=my_alpha))
            self.figs[-1].set_cmap(my_cmap)
            self.figs[-1].set_interpolation(my_interpolation)

        self.axes.set_axis_bgcolor('black')
        self.axes.set_xticks([])
        self.axes.set_yticks([])

        self.line_horizontal = Line2D(self.cross_to_display[1][1], self.cross_to_display[1][0], color='white')
        self.line_vertical = Line2D(self.cross_to_display[0][1], self.cross_to_display[0][0], color='white')
        if 'h' in display_cross:
            self.axes.add_line(self.line_horizontal)
        if 'v' in display_cross:
            self.axes.add_line(self.line_vertical)

        self.zoom_factor = 1.0

    def connect(self):
        """
        connect to all the events we need
        :return:
        """
        self.cidpress_click = self.figs[0].figure.canvas.mpl_connect('button_press_event', self.on_press)
        self.cidscroll = self.figs[0].figure.canvas.mpl_connect('scroll_event', self.on_scroll)
        self.cidrelease = self.figs[0].figure.canvas.mpl_connect('button_release_event', self.on_release)
        self.cidmotion = self.figs[0].figure.canvas.mpl_connect('motion_notify_event', self.on_motion)

    def draw(self):
        self.figs[0].figure.canvas.draw()

    def update_slice(self, target, data_update=True):
        """
        This function change the viewer to update the current slice
        :param target: number of the slice to go on
        :param data_update: False if you don't want to update data
        :return:
        """
        if isinstance(target, list):
            target_slice = target[self.view - 1]
            list_remaining_views = list([0, 1, 2])
            list_remaining_views.remove(self.view - 1)
            self.cross_to_display[0][0] = [target[list_remaining_views[0]], target[list_remaining_views[0]]]
            self.cross_to_display[1][1] = [target[list_remaining_views[1]], target[list_remaining_views[1]]]
        else:
            target_slice = target

        if self.view == 1:
            if 0 <= target_slice < self.images[0].data.shape[0]:
                if data_update:
                    for i, image in enumerate(self.images):
                        self.figs[i].set_data(image.data[target_slice, :, :])
                if 'v' in self.display_cross:
                    self.line_vertical.set_ydata(self.cross_to_display[0][0])
                if 'h' in self.display_cross:
                    self.line_horizontal.set_xdata(self.cross_to_display[1][1])
        elif self.view == 2:
            if 0 <= target_slice < self.images[0].data.shape[1]:
                if data_update:
                    for i, image in enumerate(self.images):
                        self.figs[i].set_data(image.data[:, target_slice, :])
                if 'v' in self.display_cross:
                    self.line_vertical.set_ydata(self.cross_to_display[0][0])
                if 'h' in self.display_cross:
                    self.line_horizontal.set_xdata(self.cross_to_display[1][1])
        elif self.view == 3:
            if 0 <= target_slice < self.images[0].data.shape[2]:
                if data_update:
                    for i, image in enumerate(self.images):
                        self.figs[i].set_data(image.data[:, :, target_slice])
                if 'v' in self.display_cross:
                    self.line_vertical.set_ydata(self.cross_to_display[0][0])
                if 'h' in self.display_cross:
                    self.line_horizontal.set_xdata(self.cross_to_display[1][1])

        self.figs[0].figure.canvas.draw()

    def on_press(self, event):
        """
        when pressing on the screen, add point into a list, then change current slice
        if finished, close the window and send the result
        :param event:
        :return:
        """
        if event.button == 1 and event.inaxes == self.axes:
            self.viewer.on_press(event, self)

        return

    def change_intensity(self, min_intensity, max_intensity, id_image=0):
        self.figs[id_image].set_clim(min_intensity, max_intensity)
        self.figs[id_image].figure.canvas.draw()

    def on_motion(self, event):
        if event.button == 1 and event.inaxes == self.axes:
            return self.viewer.on_motion(event, self)

        elif event.button == 3 and event.inaxes == self.axes:
            return self.viewer.change_intensity(event, self)

        else:
            return

    def on_release(self, event):
        if event.button == 1:
            return self.viewer.on_release(event, self)

        elif event.button == 3:
            return self.viewer.change_intensity(event, self)

        else:
            return

    def update_xy_lim(self, x_center=None, y_center=None, x_scale_factor=1.0, y_scale_factor=1.0, zoom=True):
        # get the current x and y limits
        cur_xlim = self.axes.get_xlim()
        cur_ylim = self.axes.get_ylim()

        if x_center is None:
            x_center = (cur_xlim[1] - cur_xlim[0]) / 2.0
        if y_center is None:
            y_center = (cur_ylim[1] - cur_ylim[0]) / 2.0

        # Get distance from the cursor to the edge of the figure frame
        x_left = x_center - cur_xlim[0]
        x_right = cur_xlim[1] - x_center
        y_top = y_center - cur_ylim[0]
        y_bottom = cur_ylim[1] - y_center

        if zoom:
            scale_factor = (x_scale_factor + y_scale_factor) / 2.0
            if 0.005 < self.zoom_factor * scale_factor <= 3.0:
                self.zoom_factor *= scale_factor

                self.axes.set_xlim([x_center - x_left * x_scale_factor, x_center + x_right * x_scale_factor])
                self.axes.set_ylim([y_center - y_top * y_scale_factor, y_center + y_bottom * y_scale_factor])
                self.figs[0].figure.canvas.draw()
        else:
            self.axes.set_xlim([x_center - x_left * x_scale_factor, x_center + x_right * x_scale_factor])
            self.axes.set_ylim([y_center - y_top * y_scale_factor, y_center + y_bottom * y_scale_factor])
            self.figs[0].figure.canvas.draw()

    def on_scroll(self, event):
        """
        when scrooling with the wheel, image is zoomed toward position on the screen
        :param event:
        :return:
        """
        if event.inaxes == self.axes:
            base_scale = 0.5
            xdata, ydata = event.xdata, event.ydata

            if event.button == 'up':
                # deal with zoom in
                scale_factor = 1 / base_scale
            elif event.button == 'down':
                # deal with zoom out
                scale_factor = base_scale
            else:
                # deal with something that should never happen
                scale_factor = 1.0
                print event.button

            self.update_xy_lim(x_center=xdata, y_center=ydata,
                               x_scale_factor=scale_factor, y_scale_factor=scale_factor,
                               zoom=True)

        return


class Viewer(object):
    def __init__(self, list_images, visualization_parameters=None):
        self.images = []
        for im in list_images:
            if isinstance(im, Image):
                self.images.append(im)
            else:
                print "Error, one of the images is actually not an image..."

            # TODO: check same space
            # TODO: check if at least one image

        self.im_params = visualization_parameters

        # initialisation of plot
        self.fig = plt.figure(figsize=(8, 8))
        self.fig.subplots_adjust(bottom=0.1, left=0.1)
        self.fig.patch.set_facecolor('lightgrey')

        # pad the image so that it is square in axial view (useful for zooming)
        self.image_dim = self.images[0].data.shape
        nx, ny, nz, nt, px, py, pz, pt = self.images[0].dim
        self.im_spacing = [px, py, pz]
        self.aspect_ratio = [float(self.im_spacing[1]) / float(self.im_spacing[2]),
                             float(self.im_spacing[0]) / float(self.im_spacing[2]),
                             float(self.im_spacing[0]) / float(self.im_spacing[1])]
        self.offset = [0.0, 0.0, 0.0]
        self.current_point = Coordinate([int(nx / 2), int(ny / 2), int(nz / 2)])

        self.windows = []
        self.press = [0, 0]

        self.mean_intensity = []
        self.std_intensity = []

        self.last_update = time()
        self.update_freq = 1.0/15.0  # 10 Hz

    def compute_offset(self):
        array_dim = [self.image_dim[0]*self.im_spacing[0], self.image_dim[1]*self.im_spacing[1], self.image_dim[2]*self.im_spacing[2]]
        index_max = np.argmax(array_dim)
        max_size = array_dim[index_max]
        self.offset = [int(round((max_size - array_dim[0]) / self.im_spacing[0]) / 2),
                       int(round((max_size - array_dim[1]) / self.im_spacing[1]) / 2),
                       int(round((max_size - array_dim[2]) / self.im_spacing[2]) / 2)]

    def pad_data(self):
        for image in self.images:
            image.data = pad(image.data,
                             ((self.offset[0], self.offset[0]),
                              (self.offset[1], self.offset[1]),
                              (self.offset[2], self.offset[2])),
                             'constant',
                             constant_values=(0, 0))

    def setup_intensity(self):
        # TODO: change for segmentation images
        for i, image in enumerate(self.images):
            if str(i) in self.im_params.images_parameters:
                vmin = self.im_params.images_parameters[str(i)].vmin
                vmax = self.im_params.images_parameters[str(i)].vmax
                vmean = self.im_params.images_parameters[str(i)].vmean
                if self.im_params.images_parameters[str(i)].vmode == 'percentile':
                    flattened_volume = image.flatten()
                    first_percentile = percentile(flattened_volume[flattened_volume > 0], int(vmin))
                    last_percentile = percentile(flattened_volume[flattened_volume > 0], int(vmax))
                    mean_intensity = percentile(flattened_volume[flattened_volume > 0], int(vmean))
                    std_intensity = last_percentile - first_percentile
                elif self.im_params.images_parameters[str(i)].vmode == 'mean-std':
                    mean_intensity = (float(vmax) + float(vmin)) / 2.0
                    std_intensity = (float(vmax) - float(vmin)) / 2.0

            else:
                flattened_volume = image.flatten()
                first_percentile = percentile(flattened_volume[flattened_volume > 0], 0)
                last_percentile = percentile(flattened_volume[flattened_volume > 0], 99)
                mean_intensity = percentile(flattened_volume[flattened_volume > 0], 98)
                std_intensity = last_percentile - first_percentile

            self.mean_intensity.append(mean_intensity)
            self.std_intensity.append(std_intensity)

            min_intensity = mean_intensity - std_intensity
            max_intensity = mean_intensity + std_intensity

            for window in self.windows:
                window.figs[i].set_clim(min_intensity, max_intensity)

    def is_point_in_image(self, target_point):
        return 0 <= target_point.x < self.image_dim[0] and 0 <= target_point.y < self.image_dim[1] and 0 <= target_point.z < self.image_dim[2]

    def change_intensity(self, event, plot=None):
        if abs(event.xdata - self.press[0]) < 1 and abs(event.ydata - self.press[1]) < 1:
            self.press = event.xdata, event.ydata
            return

        if time() - self.last_update <= self.update_freq:
            return

        self.last_update = time()

        xlim, ylim = self.windows[0].axes.get_xlim(), self.windows[0].axes.get_ylim()
        mean_intensity_factor = (event.xdata - xlim[0]) / float(xlim[1] - xlim[0])
        std_intensity_factor = (event.ydata - ylim[1]) / float(ylim[0] - ylim[1])
        mean_factor = self.mean_intensity[0] - (mean_intensity_factor - 0.5) * self.mean_intensity[0] * 3.0
        std_factor = self.std_intensity[0] + (std_intensity_factor - 0.5) * self.std_intensity[0] * 2.0
        min_intensity = mean_factor - std_factor
        max_intensity = mean_factor + std_factor

        for window in self.windows:
            window.change_intensity(min_intensity, max_intensity)

    def get_event_coordinates(self, event, plot=None):
        point = None
        if plot.view == 1:
            point = Coordinate([self.current_point.x,
                                int(round(event.ydata)),
                                int(round(event.xdata)), 1])
        elif plot.view == 2:
            point = Coordinate([int(round(event.ydata)),
                                self.current_point.y,
                                int(round(event.xdata)), 1])
        elif plot.view == 3:
            point = Coordinate([int(round(event.ydata)),
                                int(round(event.xdata)),
                                self.current_point.z, 1])
        return point

    def draw(self):
        for window in self.windows:
            window.fig.figure.canvas.draw()

    def start(self):
        plt.show()


class ThreeViewer(Viewer):
    """
    This class is a visualizer for volumes (3D images) and ask user to click on axial slices.
    Assumes AIL orientation
    """
    def __init__(self, list_images, visualization_parameters=None):
        if isinstance(list_images, Image):
            list_images = [list_images]
        if not visualization_parameters:
            visualization_parameters = ParamMultiImageVisualization([ParamImageVisualization()])
        super(ThreeViewer, self).__init__(list_images, visualization_parameters)

        self.compute_offset()
        self.pad_data()

        self.current_point = Coordinate([int(self.images[0].data.shape[0] / 2), int(self.images[0].data.shape[1] / 2), int(self.images[0].data.shape[2] / 2)])

        ax = self.fig.add_subplot(222)
        self.windows.append(SinglePlot(ax=ax, images=self.images, viewer=self, view=1, im_params=visualization_parameters))  # SAL --> axial

        ax = self.fig.add_subplot(223)
        self.windows.append(SinglePlot(ax=ax, images=self.images, viewer=self, view=2, im_params=visualization_parameters))  # SAL --> frontal

        ax = self.fig.add_subplot(221)
        self.windows.append(SinglePlot(ax=ax, images=self.images, viewer=self, view=3, im_params=visualization_parameters))  # SAL --> sagittal

        for window in self.windows:
            window.connect()

        self.setup_intensity()

    def move(self, event, plot):
        is_in_axes = False
        for window in self.windows:
            if event.inaxes == window.axes:
                is_in_axes = True
        if not is_in_axes:
            return

        if event.xdata and abs(event.xdata - self.press[0]) < 0.5 and abs(event.ydata - self.press[1]) < 0.5:
            self.press = event.xdata, event.ydata
            return

        if time() - self.last_update <= self.update_freq:
            return

        self.last_update = time()
        self.current_point = self.get_event_coordinates(event, plot)
        point = [self.current_point.x, self.current_point.y, self.current_point.z]
        for window in self.windows:
            if window is plot:
                window.update_slice(point, data_update=False)
            else:
                window.update_slice(point, data_update=True)

        self.press = event.xdata, event.ydata
        return

    def on_press(self, event, plot=None):
        if event.button == 1:
            return self.move(event, plot)
        else:
            return

    def on_motion(self, event, plot=None):
        if event.button == 1:
            return self.move(event, plot)
        else:
            return

    def on_release(self, event, plot=None):
        if event.button == 1:
            return self.move(event, plot)
        else:
            return


class ClickViewer(Viewer):
    """
    This class is a visualizer for volumes (3D images) and ask user to click on axial slices.
    Assumes SAL orientation
    orientation_subplot: list of two views that will be plotted next to each other. The first view is the main one (right) and the second view is the smaller one (left). Orientations are: ax, sag, cor.
    """
    def __init__(self, list_images, visualization_parameters=None, orientation_subplot=['ax', 'sag']):
        self.orientation = {'ax': 1, 'cor': 2, 'sag': 3}
        if isinstance(list_images, Image):
            list_images = [list_images]
        if not visualization_parameters:
            visualization_parameters = ParamMultiImageVisualization([ParamImageVisualization()])
        super(ClickViewer, self).__init__(list_images, visualization_parameters)

        self.primary_subplot = orientation_subplot[0]
        self.secondary_subplot = orientation_subplot[1]

        self.current_slice = 0
        self.number_of_slices = 0
        self.gap_inter_slice = 0

        self.compute_offset()
        self.pad_data()

        self.current_point = Coordinate([int(self.images[0].data.shape[0] / 2), int(self.images[0].data.shape[1] / 2), int(self.images[0].data.shape[2] / 2)])

        # display axes, specific to viewer
        import matplotlib.gridspec as gridspec
        gs = gridspec.GridSpec(1, 3)

        # main plot on the right
        ax = self.fig.add_subplot(gs[0, 1:], axisbg='k')
        self.windows.append(SinglePlot(ax, self.images, self, view=self.orientation[self.primary_subplot], display_cross='', im_params=visualization_parameters))
        self.plot_points, = self.windows[0].axes.plot([], [], '.r', markersize=10)
        if self.primary_subplot == 'ax':
            self.windows[0].axes.set_xlim([0, self.images[0].data.shape[2]])
            self.windows[0].axes.set_ylim([self.images[0].data.shape[1], 0])
        elif self.primary_subplot == 'cor':
            self.windows[0].axes.set_xlim([0, self.images[0].data.shape[2]])
            self.windows[0].axes.set_ylim([self.images[0].data.shape[0], 0])
        elif self.primary_subplot == 'sag':
            self.windows[0].axes.set_xlim([0, self.images[0].data.shape[0]])
            self.windows[0].axes.set_ylim([self.images[0].data.shape[1], 0])

        # smaller plot on the left
        display_cross = ''
        if self.primary_subplot == 'ax':
            display_cross = 'v'
        elif self.primary_subplot == 'cor':
            display_cross = 'h'
        elif self.primary_subplot == 'sag':
            display_cross = 'h'
        ax = self.fig.add_subplot(gs[0, 0], axisbg='k')
        self.windows.append(SinglePlot(ax, self.images, self, view=self.orientation[self.secondary_subplot], display_cross=display_cross, im_params=visualization_parameters))

        for window in self.windows:
            window.connect()

        self.ax_help = plt.axes([0.81, 0.05, 0.1, 0.075])
        button_help = Button(self.ax_help, 'Help')
        self.fig.canvas.mpl_connect('button_press_event', self.help)
        self.help_url = 'https://sourceforge.net/p/spinalcordtoolbox/wiki/Home/'

        # specialized for Click viewer
        self.list_points = []
        self.list_points_useful_notation = ''

        # compute slices to display
        self.list_slices = []
        self.calculate_list_slices()

        # variable to check if all slices have been processed
        self.all_processed = False

        self.setup_intensity()

    def calculate_list_slices(self):
        if self.number_of_slices != 0 and self.gap_inter_slice != 0:  # mode multiple points with fixed gap
            central_slice = int(self.image_dim[self.orientation[self.primary_subplot]-1] / 2)
            first_slice = central_slice - (self.number_of_slices / 2) * self.gap_inter_slice
            last_slice = central_slice + (self.number_of_slices / 2) * self.gap_inter_slice
            if first_slice < 0:
                first_slice = 0
            if last_slice >= self.image_dim[self.orientation[self.primary_subplot]-1]:
                last_slice = self.image_dim[self.orientation[self.primary_subplot]-1] - 1
            self.list_slices = [int(item) for item in
                                linspace(first_slice, last_slice, self.number_of_slices, endpoint=True)]
        elif self.number_of_slices != 0:
            self.list_slices = [int(item) for item in
                                linspace(0, self.image_dim[self.orientation[self.primary_subplot]-1] - 1, self.number_of_slices, endpoint=True)]
            if self.list_slices[-1] != self.image_dim[self.orientation[self.primary_subplot]-1] - 1:
                self.list_slices.append(self.image_dim[self.orientation[self.primary_subplot]-1] - 1)
        elif self.gap_inter_slice != 0:
            self.list_slices = list(arange(0, self.image_dim[self.orientation[self.primary_subplot]-1], self.gap_inter_slice))
            if self.list_slices[-1] != self.image_dim[self.orientation[self.primary_subplot]-1] - 1:
                self.list_slices.append(self.image_dim[self.orientation[self.primary_subplot]-1] - 1)
        else:
            self.gap_inter_slice = int(max([round(self.image_dim[self.orientation[self.primary_subplot]-1] / 15.0), 1]))
            self.number_of_slices = int(round(self.image_dim[self.orientation[self.primary_subplot]-1] / self.gap_inter_slice))
            self.list_slices = [int(item) for item in
                                linspace(0, self.image_dim[self.orientation[self.primary_subplot]-1] - 1, self.number_of_slices, endpoint=True)]
            if self.list_slices[-1] != self.image_dim[self.orientation[self.primary_subplot]-1] - 1:
                self.list_slices.append(self.image_dim[self.orientation[self.primary_subplot]-1] - 1)

        point = [self.current_point.x, self.current_point.y, self.current_point.z]
        point[self.orientation[self.primary_subplot]-1] = self.list_slices[self.current_slice]
        for window in self.windows:
            if window.view == self.orientation[self.secondary_subplot]:
                window.update_slice(point, data_update=False)
            else:
                window.update_slice(point, data_update=True)

        self.windows[1].axes.set_title('Click and hold\nto move around')
        self.title = self.windows[0].axes.set_title('Please select a new point on slice ' + str(self.list_slices[self.current_slice]) + '/' + str(
                self.image_dim[self.orientation[self.primary_subplot]-1] - 1) + ' (' + str(self.current_slice + 1) + '/' + str(len(self.list_slices)) + ')')

    def compute_offset(self):
        if self.primary_subplot == 'ax':
            array_dim = [self.image_dim[1] * self.im_spacing[1], self.image_dim[2] * self.im_spacing[2]]
            index_max = np.argmax(array_dim)
            max_size = array_dim[index_max]
            self.offset = [0,
                           int(round((max_size - array_dim[0]) / self.im_spacing[1]) / 2),
                           int(round((max_size - array_dim[1]) / self.im_spacing[2]) / 2)]
        elif self.primary_subplot == 'cor':
            array_dim = [self.image_dim[0] * self.im_spacing[0], self.image_dim[2] * self.im_spacing[2]]
            index_max = np.argmax(array_dim)
            max_size = array_dim[index_max]
            self.offset = [int(round((max_size - array_dim[0]) / self.im_spacing[0]) / 2),
                           0,
                           int(round((max_size - array_dim[1]) / self.im_spacing[2]) / 2)]
        elif self.primary_subplot == 'sag':
            array_dim = [self.image_dim[0] * self.im_spacing[0], self.image_dim[1] * self.im_spacing[1]]
            index_max = np.argmax(array_dim)
            max_size = array_dim[index_max]
            self.offset = [int(round((max_size - array_dim[0]) / self.im_spacing[0]) / 2),
                           int(round((max_size - array_dim[1]) / self.im_spacing[1]) / 2),
                           0]

    def on_press(self, event, plot=None):
        # below is the subplot that refers to the label collection
        if event.inaxes and plot.view == self.orientation[self.primary_subplot]:
            if self.primary_subplot == 'ax':
                target_point = Coordinate([int(self.list_slices[self.current_slice]), int(event.ydata) - self.offset[1], int(event.xdata) - self.offset[2], 1])
            elif self.primary_subplot == 'cor':
                target_point = Coordinate([int(event.ydata) - self.offset[0], int(self.list_slices[self.current_slice]), int(event.xdata) - self.offset[2], 1])
            elif self.primary_subplot == 'sag':
                target_point = Coordinate([int(event.ydata) - self.offset[0], int(event.xdata) - self.offset[1], int(self.list_slices[self.current_slice]), 1])
            if self.is_point_in_image(target_point):
                self.list_points.append(target_point)

                self.current_slice += 1
                if self.current_slice < len(self.list_slices):
                    point = [self.current_point.x, self.current_point.y, self.current_point.z]
                    point[self.orientation[self.secondary_subplot]-1] = self.list_slices[self.current_slice]
                    self.current_point = Coordinate(point)
                    self.windows[0].update_slice(self.list_slices[self.current_slice])
                    title_obj = self.windows[0].axes.set_title('Please select a new point on slice ' +
                                                    str(self.list_slices[self.current_slice]) + '/' +
                                                    str(self.image_dim[self.orientation[self.primary_subplot]-1] - 1) + ' (' +
                                                    str(self.current_slice + 1) + '/' +
                                                    str(len(self.list_slices)) + ')')
                    plt.setp(title_obj, color='k')
                    plot.draw()

                    self.windows[1].update_slice(point, data_update=False)
                else:
                    for coord in self.list_points:
                        if self.list_points_useful_notation != '':
                            self.list_points_useful_notation += ':'
                        self.list_points_useful_notation = self.list_points_useful_notation + str(coord.x) + ',' + str(
                            coord.y) + ',' + str(coord.z) + ',' + str(coord.value)
                    self.all_processed = True
                    plt.close()
            else:
                title_obj = self.windows[0].axes.set_title('The point you selected in not in the image. Please try again.')
                plt.setp(title_obj, color='r')
                plot.draw()

        elif event.inaxes and plot.view == self.orientation[self.secondary_subplot]:
            is_in_axes = False
            for window in self.windows:
                if event.inaxes == window.axes:
                    is_in_axes = True
            if not is_in_axes:
                return

            self.last_update = time()
            self.current_point = self.get_event_coordinates(event, plot)
            point = [self.current_point.x, self.current_point.y, self.current_point.z]
            for window in self.windows:
                if window is plot:
                    window.update_slice(point, data_update=False)
                else:
                    self.draw_points(window, self.current_point.x)
                    window.update_slice(point, data_update=True)


    def draw_points(self, window, current_slice):
        if window.view == self.orientation[self.primary_subplot]:
            x_data, y_data = [], []
            for pt in self.list_points:
                if pt.x == current_slice:
                    x_data.append(pt.z + self.offset[2])
                    y_data.append(pt.y + self.offset[1])
            self.plot_points.set_xdata(x_data)
            self.plot_points.set_ydata(y_data)

    def on_release(self, event, plot=None):
        """
        This subplot refers to the secondary window. It captures event "release"
        :param event:
        :param plot:
        :return:
        """
        if event.button == 1 and event.inaxes and plot.view == self.orientation[self.secondary_subplot]:
            point = [self.current_point.x, self.current_point.y, self.current_point.z]
            point[self.orientation[self.primary_subplot]-1] = self.list_slices[self.current_slice]
            for window in self.windows:
                if window is plot:
                    window.update_slice(point, data_update=False)
                else:
                    self.draw_points(window, self.current_point.y)
                    window.update_slice(point, data_update=True)
        return

    def on_motion(self, event, plot=None):
        """
        This subplot refers to the secondary window. It captures event "motion"
        :param event:
        :param plot:
        :return:
        """
        if event.button == 1 and event.inaxes and plot.view == self.orientation[self.secondary_subplot] and time() - self.last_update > self.update_freq:
            is_in_axes = False
            for window in self.windows:
                if event.inaxes == window.axes:
                    is_in_axes = True
            if not is_in_axes:
                return

            self.last_update = time()
            self.current_point = self.get_event_coordinates(event, plot)
            point = [self.current_point.x, self.current_point.y, self.current_point.z]
            for window in self.windows:
                if window is plot:
                    window.update_slice(point, data_update=False)
                else:
                    self.draw_points(window, self.current_point.x)
                    window.update_slice(point, data_update=True)
        return

    def get_results(self):
        if self.list_points:
            return self.list_points
        else:
            return None

    def help(self, event):
        if event.inaxes == self.ax_help:
            webbrowser.open(self.help_url, new=0, autoraise=True)

    def start(self):
        super(ClickViewer, self).start()

        if self.all_processed:
            return self.list_points_useful_notation
        else:
            return None


def get_parser():
    parser = Parser(__file__)
    parser.usage.set_description('Volume Viewer')
    parser.add_option(name="-i",
                      type_value=[[','], 'file'],
                      description="Images to display.",
                      mandatory=True,
                      example="anat.nii.gz")

    parser.add_option(name='-mode',
                      type_value='multiple_choice',
                      description='Display mode.'
                                  '\nviewer: standard three-window viewer.'
                                  '\naxial: one-window viewer for manual centerline.\n',
                      mandatory=False,
                      default_value='viewer',
                      example=['viewer', 'axial'])

    parser.add_option(name='-param',
                      type_value=[[':'], 'str'],
                      description='Parameters for visualization. '
                                  'Separate images with \",\". Separate parameters with \":\".'
                                  '\nid: number of image in the "-i" list'
                                  '\ncmap: image colormap'
                                  '\ninterp: image interpolation. Accepts: [\'nearest\' | \'bilinear\' | \'bicubic\' | \'spline16\' | '
                                                                            '\'spline36\' | \'hanning\' | \'hamming\' | \'hermite\' | \'kaiser\' | '
                                                                            '\'quadric\' | \'catrom\' | \'gaussian\' | \'bessel\' | \'mitchell\' | '
                                                                            '\'sinc\' | \'lanczos\' | \'none\' |]'
                                  '\nvmin:'
                                  '\nvmax:'
                                  '\nvmean:'
                                  '\nperc: ',
                      mandatory=False,
                      example=['cmap=red:vmin=0:vmax=1', 'cmap=grey'])

    parser.add_option(name="-v",
                      type_value="multiple_choice",
                      description="""Verbose. 0: nothing. 1: basic. 2: extended.""",
                      mandatory=False,
                      default_value='0',
                      example=['0', '1', '2'])

    return parser


class ParamImageVisualization(object):
    def __init__(self, id='0', mode='image', cmap='gray', interp='nearest', vmin='0', vmax='99', vmean='98', vmode='percentile', alpha='1.0'):
        self.id = id
        self.mode = mode
        self.cmap = cmap
        self.interp = interp
        self.vmin = vmin
        self.vmax = vmax
        self.vmean = vmean
        self.vmode = vmode
        self.alpha = alpha

    def update(self, params):
        list_objects = params.split(',')
        for obj in list_objects:
            if len(obj) < 2:
                sct.printv('Please check parameter -param (usage changed from previous version)', 1, type='error')
            objs = obj.split('=')
            setattr(self, objs[0], objs[1])


class ParamMultiImageVisualization(object):
    """
    This class contains a dictionary with the params of multiple images visualization
    """
    def __init__(self, list_param):
        self.ids = []
        self.images_parameters = dict()
        for param_image in list_param:
            if isinstance(param_image, ParamImageVisualization):
                self.images_parameters[param_image.id] = param_image
            else:
                self.addImage(param_image)

    def addImage(self, param_image):
        param_im = ParamImageVisualization()
        param_im.update(param_image)
        if param_im.id != 0:
            if param_im.id in self.images_parameters:
                self.images_parameters[param_im.id].update(param_image)
            else:
                self.images_parameters[param_im.id] = param_im
        else:
            sct.printv("ERROR: parameters must contain 'id'", 1, 'error')

def prepare(list_images):
    fname_images, orientation_images = [], []
    for fname_im in list_images:
        from sct_image import orientation
        orientation_images.append(orientation(Image(fname_im), get=True, verbose=False))
        path_fname, file_fname, ext_fname = sct.extract_fname(fname_im)
        reoriented_image_filename = 'tmp.' + sct.add_suffix(file_fname + ext_fname, "_SAL")
        sct.run('sct_image -i ' + fname_im + ' -o ' + reoriented_image_filename + ' -setorient SAL -v 0', verbose=False)
        fname_images.append(reoriented_image_filename)
    return fname_images, orientation_images


def clean():
    sct.run('rm -rf ' + 'tmp.*', verbose=False)

#=======================================================================================================================
# Start program
#=======================================================================================================================
<<<<<<< HEAD
def main(args=None):

    if args is None:
        args = sys.argv[1:]

    parser = Parser(__file__)
    parser.usage.set_description('Volume Viewer')
    parser.add_option("-i", "file", "file", True)
    arguments = parser.parse(args)

    image = Image(arguments["-i"])
    viewer = ClickViewer(image)
    viewer.start()

if __name__ == "__main__":
    main()
=======
if __name__ == "__main__":
    parser = get_parser()

    arguments = parser.parse(sys.argv[1:])

    fname_images, orientation_images = prepare(arguments["-i"])
    list_images = [Image(fname) for fname in fname_images]

    mode = arguments['-mode']

    param_image1 = ParamImageVisualization()
    visualization_parameters = ParamMultiImageVisualization([param_image1])
    if "-param" in arguments:
        param_images = arguments['-param']
        # update registration parameters
        for param in param_images:
            visualization_parameters.addImage(param)

    if mode == 'viewer':
        # 3 views
        viewer = ThreeViewer(list_images, visualization_parameters)
        viewer.start()
    elif mode == 'axial':
        # only one axial view
        viewer = ClickViewer(list_images, visualization_parameters)
        viewer.start()
    clean()
>>>>>>> be04acd5
<|MERGE_RESOLUTION|>--- conflicted
+++ resolved
@@ -37,12 +37,10 @@
 import sys
 from msct_parser import Parser
 from msct_image import Image
-from bisect import bisect
-from numpy import arange, max, pad, linspace, mean, median, std, percentile
+from numpy import arange, max, pad, linspace, percentile
 import numpy as np
 from msct_types import *
 
-import matplotlib as mpl
 import matplotlib.pyplot as plt
 from matplotlib.lines import Line2D
 from matplotlib import cm
@@ -50,7 +48,7 @@
 from time import time
 from copy import copy
 
-from matplotlib.widgets import Slider, Button, RadioButtons
+from matplotlib.widgets import Button
 
 import webbrowser
 
@@ -488,7 +486,7 @@
     Assumes SAL orientation
     orientation_subplot: list of two views that will be plotted next to each other. The first view is the main one (right) and the second view is the smaller one (left). Orientations are: ax, sag, cor.
     """
-    def __init__(self, list_images, visualization_parameters=None, orientation_subplot=['ax', 'sag']):
+    def __init__(self, list_images, visualization_parameters=None, orientation_subplot=('ax', 'sag')):
         self.orientation = {'ax': 1, 'cor': 2, 'sag': 3}
         if isinstance(list_images, Image):
             list_images = [list_images]
@@ -861,28 +859,15 @@
 #=======================================================================================================================
 # Start program
 #=======================================================================================================================
-<<<<<<< HEAD
+
 def main(args=None):
 
     if args is None:
         args = sys.argv[1:]
 
-    parser = Parser(__file__)
-    parser.usage.set_description('Volume Viewer')
-    parser.add_option("-i", "file", "file", True)
+    parser = get_parser()
+
     arguments = parser.parse(args)
-
-    image = Image(arguments["-i"])
-    viewer = ClickViewer(image)
-    viewer.start()
-
-if __name__ == "__main__":
-    main()
-=======
-if __name__ == "__main__":
-    parser = get_parser()
-
-    arguments = parser.parse(sys.argv[1:])
 
     fname_images, orientation_images = prepare(arguments["-i"])
     list_images = [Image(fname) for fname in fname_images]
@@ -906,4 +891,6 @@
         viewer = ClickViewer(list_images, visualization_parameters)
         viewer.start()
     clean()
->>>>>>> be04acd5
+
+if __name__ == '__main__':
+    main()
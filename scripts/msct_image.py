--- conflicted
+++ resolved
@@ -1082,16 +1082,10 @@
             plt.savefig(fname_png, bbox_inches='tight')
             plt.close(fig)
 
-<<<<<<< HEAD
-        except RuntimeError, e:
+        except RuntimeError as e:
             sct.printv('WARNING: your device does not seem to have display feature', self.verbose, type='warning')
             sct.printv(str(e), self.verbose, type='warning')
-=======
-        except RuntimeError as e:
-            from sct_utils import printv
-            printv('WARNING: your device does not seem to have display feature', self.verbose, type='warning')
-            printv(str(e), self.verbose, type='warning')
->>>>>>> 407479b0
+
         return fname_png
 
     def save_quality_control(self, plane='sagittal', n_slices=1, seg=None, thr=0, cmap_col='red', format='.png', index_list=None, path_output='./', verbose=1):
@@ -1126,17 +1120,10 @@
             if seg is not None:
                 filename_gmseg_image_png = self.save_plane(plane=plane, suffix='_' + plane + '_plane_seg', index=index_list, seg=seg, thr=thr, cmap_col=cmap_col, format=format, path_output=path_output)
                 info_str += ' & ' + filename_gmseg_image_png
-<<<<<<< HEAD
             sct.printv(info_str, verbose, 'info')
-        except RuntimeError, e:
+        except RuntimeError as e:
             sct.printv('WARNING: your device does not seem to have display feature', self.verbose, type='warning')
             sct.printv(str(e), self.verbose, type='warning')
-=======
-            printv(info_str, verbose, 'info')
-        except RuntimeError as e:
-            printv('WARNING: your device does not seem to have display feature', self.verbose, type='warning')
-            printv(str(e), self.verbose, type='warning')
->>>>>>> 407479b0
 
         self.change_orientation(ori)
         if seg is not None:

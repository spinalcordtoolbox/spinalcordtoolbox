#!/usr/bin/env python
#########################################################################################
#
# Image class implementation
#
#
# ---------------------------------------------------------------------------------------
# Copyright (c) 2015 Polytechnique Montreal <www.neuro.polymtl.ca>
# Authors: Augustin Roux, Benjamin De Leener
# Modified: 2015-02-20
#
# About the license: see the file LICENSE.TXT
#########################################################################################

# TODO: update function to reflect the new get_dimension


import numpy as np
import sct_utils as sct
from scipy.ndimage import map_coordinates
import math
import sct_utils as sct


def striu2mat(striu):
    """
    Construct shear matrix from upper triangular vector
    Parameters
    ----------
    striu : array, shape (N,)
       vector giving triangle above diagonal of shear matrix.
    Returns
    -------
    SM : array, shape (N, N)
       shear matrix
    Notes
    -----
    Shear lengths are triangular numbers.
    See http://en.wikipedia.org/wiki/Triangular_number
    This function has been taken from https://github.com/matthew-brett/transforms3d/blob/39a1b01398f1d932630f722a540a5020c6c07422/transforms3d/affines.py
    """
    # Caching dictionary for common shear Ns, indices
    _shearers = {}
    for n in range(1, 11):
        x = (n ** 2 + n) / 2.0
        i = n + 1
        _shearers[x] = (i, np.triu(np.ones((i, i)), 1).astype(bool))

    n = len(striu)
    # cached case
    if n in _shearers:
        N, inds = _shearers[n]
    else:  # General case
        N = ((-1 + math.sqrt(8 * n + 1)) / 2.0) + 1  # n+1 th root
        if N != math.floor(N):
            raise ValueError('%d is a strange number of shear elements' %
                             n)
        inds = np.triu(np.ones((N, N)), 1).astype(bool)
    M = np.eye(N)
    M[inds] = striu
    return M


def compose(T, R, Z, S=None):
    """
    Compose translations, rotations, zooms, [shears]  to affine
    Parameters
    ----------
    T : array-like shape (N,)
        Translations, where N is usually 3 (3D case)
    R : array-like shape (N,N)
        Rotation matrix where N is usually 3 (3D case)
    Z : array-like shape (N,)
        Zooms, where N is usually 3 (3D case)
    S : array-like, shape (P,), optional
       Shear vector, such that shears fill upper triangle above
       diagonal to form shear matrix.  P is the (N-2)th Triangular
       number, which happens to be 3 for a 4x4 affine (3D case)
    Returns
    -------
    A : array, shape (N+1, N+1)
        Affine transformation matrix where N usually == 3
        (3D case)
    This function has been taken from https://github.com/matthew-brett/transforms3d/blob/39a1b01398f1d932630f722a540a5020c6c07422/transforms3d/affines.py
    """
    n = len(T)
    R = np.asarray(R)
    if R.shape != (n, n):
        raise ValueError('Expecting shape (%d,%d) for rotations' % (n, n))
    A = np.eye(n + 1)
    if S is not None:
        Smat = striu2mat(S)
        ZS = np.dot(np.diag(Z), Smat)
    else:
        ZS = np.diag(Z)
    A[:n, :n] = np.dot(R, ZS)
    A[:n, n] = T[:]
    return A


def decompose_affine_transform(A44):
    """
    Decompose 4x4 homogenous affine matrix into parts.
    The parts are translations, rotations, zooms, shears.
    This is the same as :func:`decompose` but specialized for 4x4 affines.
    Decomposes `A44` into ``T, R, Z, S``, such that::
       Smat = np.array([[1, S[0], S[1]],
                        [0,    1, S[2]],
                        [0,    0,    1]])
       RZS = np.dot(R, np.dot(np.diag(Z), Smat))
       A44 = np.eye(4)
       A44[:3,:3] = RZS
       A44[:-1,-1] = T
    The order of transformations is therefore shears, followed by
    zooms, followed by rotations, followed by translations.
    This routine only works for shape (4,4) matrices
    Parameters
    ----------
    A44 : array shape (4,4)
    Returns
    -------
    T : array, shape (3,)
       Translation vector
    R : array shape (3,3)
        rotation matrix
    Z : array, shape (3,)
       Zoom vector.  May have one negative zoom to prevent need for negative
       determinant R matrix above
    S : array, shape (3,)
       Shear vector, such that shears fill upper triangle above
       diagonal to form shear matrix (type ``striu``).
    Notes
    -----
    The implementation inspired by:
    *Decomposing a matrix into simple transformations* by Spencer
    W. Thomas, pp 320-323 in *Graphics Gems II*, James Arvo (editor),
    Academic Press, 1991, ISBN: 0120644819.
    The upper left 3x3 of the affine consists of a matrix we'll call
    RZS::
       RZS = R * Z *S
    where R is a rotation matrix, Z is a diagonal matrix of scalings::
       Z = diag([sx, sy, sz])
    and S is a shear matrix of form::
       S = [[1, sxy, sxz],
            [0,   1, syz],
            [0,   0,   1]])
    Running all this through sympy (see 'derivations' folder) gives
    ``RZS`` as ::
       [R00*sx, R01*sy + R00*sx*sxy, R02*sz + R00*sx*sxz + R01*sy*syz]
       [R10*sx, R11*sy + R10*sx*sxy, R12*sz + R10*sx*sxz + R11*sy*syz]
       [R20*sx, R21*sy + R20*sx*sxy, R22*sz + R20*sx*sxz + R21*sy*syz]
    ``R`` is defined as being a rotation matrix, so the dot products between
    the columns of ``R`` are zero, and the norm of each column is 1.  Thus
    the dot product::
       R[:,0].T * RZS[:,1]
    that results in::
       [R00*R01*sy + R10*R11*sy + R20*R21*sy + sx*sxy*R00**2 + sx*sxy*R10**2 + sx*sxy*R20**2]
    simplifies to ``sy*0 + sx*sxy*1`` == ``sx*sxy``.  Therefore::
       R[:,1] * sy = RZS[:,1] - R[:,0] * (R[:,0].T * RZS[:,1])
    allowing us to get ``sy`` with the norm, and sxy with ``R[:,0].T *
    RZS[:,1] / sx``.
    Similarly ``R[:,0].T * RZS[:,2]`` simplifies to ``sx*sxz``, and
    ``R[:,1].T * RZS[:,2]`` to ``sy*syz`` giving us the remaining
    unknowns.
    This function has been taken from https://github.com/matthew-brett/transforms3d/blob/39a1b01398f1d932630f722a540a5020c6c07422/transforms3d/affines.py
    """
    A44 = np.asarray(A44)
    T = A44[:-1, -1]
    RZS = A44[:-1, :-1]
    # compute scales and shears
    M0, M1, M2 = np.array(RZS).T
    # extract x scale and normalize
    sx = math.sqrt(np.sum(M0**2))
    M0 /= sx
    # orthogonalize M1 with respect to M0
    sx_sxy = np.dot(M0, M1)
    M1 -= sx_sxy * M0
    # extract y scale and normalize
    sy = math.sqrt(np.sum(M1**2))
    M1 /= sy
    sxy = sx_sxy / sx
    # orthogonalize M2 with respect to M0 and M1
    sx_sxz = np.dot(M0, M2)
    sy_syz = np.dot(M1, M2)
    M2 -= (sx_sxz * M0 + sy_syz * M1)
    # extract z scale and normalize
    sz = math.sqrt(np.sum(M2**2))
    M2 /= sz
    sxz = sx_sxz / sx
    syz = sy_syz / sy
    # Reconstruct rotation matrix, ensure positive determinant
    Rmat = np.array([M0, M1, M2]).T
    if np.linalg.det(Rmat) < 0:
        sx *= -1
        Rmat[:, 0] *= -1
    return T, Rmat, np.array([sx, sy, sz]), np.array([sxy, sxz, syz])


class Image(object):
    """

    """

    def __init__(self, param=None, hdr=None, orientation=None, absolutepath="", dim=None, verbose=1):
        from sct_utils import extract_fname
        from nibabel import Nifti1Header

        # initialization of all parameters
        self.im_file = None
        self.data = None
        self.orientation = None
        self.absolutepath = ""
        self.path = ""
        self.file_name = ""
        self.ext = ""
        self.dim = None

        if hdr is None:
            hdr = self.hdr = Nifti1Header()  # an empty header
        else:
            self.hdr = hdr

        self.verbose = verbose

        # load an image from file
        if type(param) is str:
            self.loadFromPath(param, verbose)
            self.compute_transform_matrix()
        # copy constructor
        elif isinstance(param, type(self)):
            self.copy(param)
        # create an empty image (full of zero) of dimension [dim]. dim must be [x,y,z] or (x,y,z). No header.
        elif type(param) is list:
            self.data = np.zeros(param)
            self.dim = param
            self.hdr = hdr
            self.orientation = orientation
            self.absolutepath = absolutepath
            self.path, self.file_name, self.ext = extract_fname(absolutepath)
        # create a copy of im_ref
        elif isinstance(param, (np.ndarray, np.generic)):
            self.data = param
            self.dim = dim
            self.hdr = hdr
            self.orientation = orientation
            self.absolutepath = absolutepath
            self.path, self.file_name, self.ext = extract_fname(absolutepath)
        else:
            raise TypeError('Image constructor takes at least one argument.')

    def __deepcopy__(self, memo):
        from copy import deepcopy
        return type(self)(deepcopy(self.data, memo), deepcopy(self.hdr, memo), deepcopy(self.orientation, memo), deepcopy(self.absolutepath, memo), deepcopy(self.dim, memo))

    def copy(self, image=None):
        from copy import deepcopy
        from sct_utils import extract_fname
        if image is not None:
            self.im_file = deepcopy(image.im_file)
            self.data = deepcopy(image.data)
            self.dim = deepcopy(image.dim)
            self.hdr = deepcopy(image.hdr)
            self.orientation = deepcopy(image.orientation)
            self.absolutepath = deepcopy(image.absolutepath)
            self.path, self.file_name, self.ext = extract_fname(self.absolutepath)
        else:
            return deepcopy(self)

    def loadFromPath(self, path, verbose):
        """
        This function load an image from an absolute path using nibabel library
        :param path: path of the file from which the image will be loaded
        :return:
        """
        from nibabel import load, spatialimages
        from sct_utils import check_file_exist, printv, extract_fname, run
        from sct_image import get_orientation

        # check_file_exist(path, verbose=verbose)
        try:
            self.im_file = load(path)
        except spatialimages.ImageFileError:
            printv('Error: make sure ' + path + ' is an image.', 1, 'error')
        self.data = self.im_file.get_data()
        self.hdr = self.im_file.get_header()
        self.orientation = get_orientation(self)
        self.absolutepath = path
        self.path, self.file_name, self.ext = extract_fname(path)
        self.dim = get_dimension(self.im_file)
        # nx, ny, nz, nt, px, py, pz, pt = get_dimension(path)
        # self.dim = [nx, ny, nz]

    def setFileName(self, filename):
        """
        :param filename: file name with extension
        :return:
        """
        from sct_utils import extract_fname
        self.absolutepath = filename
        self.path, self.file_name, self.ext = extract_fname(filename)

    def changeType(self, type=''):
        """
        Change the voxel type of the image
        :param type:    if not set, the image is saved in standard type
                        if 'minimize', image space is minimize
                        if 'minimize_int', image space is minimize and values are approximated to integers
                        (2, 'uint8', np.uint8, "NIFTI_TYPE_UINT8"),
                        (4, 'int16', np.int16, "NIFTI_TYPE_INT16"),
                        (8, 'int32', np.int32, "NIFTI_TYPE_INT32"),
                        (16, 'float32', np.float32, "NIFTI_TYPE_FLOAT32"),
                        (32, 'complex64', np.complex64, "NIFTI_TYPE_COMPLEX64"),
                        (64, 'float64', np.float64, "NIFTI_TYPE_FLOAT64"),
                        (256, 'int8', np.int8, "NIFTI_TYPE_INT8"),
                        (512, 'uint16', np.uint16, "NIFTI_TYPE_UINT16"),
                        (768, 'uint32', np.uint32, "NIFTI_TYPE_UINT32"),
                        (1024,'int64', np.int64, "NIFTI_TYPE_INT64"),
                        (1280, 'uint64', np.uint64, "NIFTI_TYPE_UINT64"),
                        (1536, 'float128', _float128t, "NIFTI_TYPE_FLOAT128"),
                        (1792, 'complex128', np.complex128, "NIFTI_TYPE_COMPLEX128"),
                        (2048, 'complex256', _complex256t, "NIFTI_TYPE_COMPLEX256"),
        :return:
        """
        from numpy import iinfo, uint8, uint16, uint32, uint64, int8, int16, int32, int64, float32, float64  # DON'T REMOVE THIS, IT IS MANDATORY FOR EVAL

        # if not output type specified, use input type
        if type == '':
            type = self.hdr.get_data_dtype()

        # get min/max from input image
        min_in = np.nanmin(self.data)
        max_in = np.nanmax(self.data)

        # find optimum type for the input image
        if type == 'minimize' or type == 'minimize_int':
            # warning: does not take intensity resolution into account, neither complex voxels

            # check if voxel values are real or integer
            isInteger = True
            if type == 'minimize':
                for vox in self.data.flatten():
                    if int(vox) != vox:
                        isInteger = False
                        break

            if isInteger:
                if min_in >= 0:  # unsigned
                    if max_in <= np.iinfo(np.uint8).max:
                        type = 'uint8'
                    elif max_in <= np.iinfo(np.uint16):
                        type = 'uint16'
                    elif max_in <= np.iinfo(np.uint32).max:
                        type = 'uint32'
                    elif max_in <= np.iinfo(np.uint64).max:
                        type = 'uint64'
                    else:
                        raise ValueError("Maximum value of the image is to big to be represented.")
                else:
                    if max_in <= np.iinfo(np.int8).max and min_in >= np.iinfo(np.int8).min:
                        type = 'int8'
                    elif max_in <= np.iinfo(np.int16).max and min_in >= np.iinfo(np.int16).min:
                        type = 'int16'
                    elif max_in <= np.iinfo(np.int32).max and min_in >= np.iinfo(np.int32).min:
                        type = 'int32'
                    elif max_in <= np.iinfo(np.int64).max and min_in >= np.iinfo(np.int64).min:
                        type = 'int64'
                    else:
                        raise ValueError("Maximum value of the image is to big to be represented.")
            else:
                # if max_in <= np.finfo(np.float16).max and min_in >= np.finfo(np.float16).min:
                #    type = 'np.float16' # not supported by nibabel
                if max_in <= np.finfo(np.float32).max and min_in >= np.finfo(np.float32).min:
                    type = 'float32'
                elif max_in <= np.finfo(np.float64).max and min_in >= np.finfo(np.float64).min:
                    type = 'float64'

<<<<<<< HEAD
        # sct.printv("The image has been set to "+type+" (previously "+str(self.hdr.get_data_dtype())+")")
=======
        # if output type is int, check if it needs intensity rescaling
        elif 'int' in type:
            # get min/max from output type
            min_out = iinfo(type).min
            max_out = iinfo(type).max
            # before rescaling, check if there would be an intensity overflow
            if (min_in < min_out) or (max_in > max_out):
                sct.printv('WARNING: To avoid intensity overflow due to convertion to '+type+', intensity will be rescaled to the maximum quantization scale.', 1, 'warning')
                # rescale intensity
                data_rescaled = self.data * (max_out - min_out) / (max_in - min_in)
                self.data = data_rescaled - ( data_rescaled.min() - min_out )

        # print "The image has been set to "+type+" (previously "+str(self.hdr.get_data_dtype())+")"
>>>>>>> 481bd884
        # change type of data in both numpy array and nifti header
        type_build = eval(type)
        self.data = type_build(self.data)
        self.hdr.set_data_dtype(type)


    def save(self, type='', squeeze_data=True,  verbose=1):
        """
        Write an image in a nifti file
        :param type:    if not set, the image is saved in the same type as input data
                        if 'minimize', image space is minimize
                        (2, 'uint8', np.uint8, "NIFTI_TYPE_UINT8"),
                        (4, 'int16', np.int16, "NIFTI_TYPE_INT16"),
                        (8, 'int32', np.int32, "NIFTI_TYPE_INT32"),
                        (16, 'float32', np.float32, "NIFTI_TYPE_FLOAT32"),
                        (32, 'complex64', np.complex64, "NIFTI_TYPE_COMPLEX64"),
                        (64, 'float64', np.float64, "NIFTI_TYPE_FLOAT64"),
                        (256, 'int8', np.int8, "NIFTI_TYPE_INT8"),
                        (512, 'uint16', np.uint16, "NIFTI_TYPE_UINT16"),
                        (768, 'uint32', np.uint32, "NIFTI_TYPE_UINT32"),
                        (1024,'int64', np.int64, "NIFTI_TYPE_INT64"),
                        (1280, 'uint64', np.uint64, "NIFTI_TYPE_UINT64"),
                        (1536, 'float128', _float128t, "NIFTI_TYPE_FLOAT128"),
                        (1792, 'complex128', np.complex128, "NIFTI_TYPE_COMPLEX128"),
                        (2048, 'complex256', _complex256t, "NIFTI_TYPE_COMPLEX256"),
        """
        from nibabel import Nifti1Image, save
        from sct_utils import printv
        from os import path, remove
        if squeeze_data:
            # remove singleton
            self.data = np.squeeze(self.data)
        if type != '':
            self.changeType(type)
        # update header
        if self.hdr:
            self.hdr.set_data_shape(self.data.shape)
        img = Nifti1Image(self.data, None, self.hdr)
        fname_out = self.path + self.file_name + self.ext
        if path.isfile(fname_out):
            printv('WARNING: File ' + fname_out + ' already exists. Deleting it.', verbose, 'warning')
            remove(fname_out)
        # save file
        save(img, fname_out)

    # flatten the array in a single dimension vector, its shape will be (d, 1) compared to the flatten built in method
    # which would have returned (d,)
    def flatten(self):
        # return self.data.flatten().reshape(self.data.flatten().shape[0], 1)
        return self.data.flatten()

    # return a list of the image slices flattened
    def slices(self):
        slices = []
        for slc in self.data:
            slices.append(slc.flatten())
        return slices

    def getDataShape(self):
        """Return the data shape.

        :returns: the data shape from the header.
        """
        data_shape = self.hdr.get_data_shape()
        return data_shape

    def getNonZeroCoordinates(self, sorting=None, reverse_coord=False, coordValue=False):
        """
        This function return all the non-zero coordinates that the image contains.
        Coordinate list can also be sorted by x, y, z, or the value with the parameter sorting='x', sorting='y', sorting='z' or sorting='value'
        If reverse_coord is True, coordinate are sorted from larger to smaller.
        """
        from msct_types import Coordinate
        from sct_utils import printv
        n_dim = 1
        if self.dim[3] == 1:
            n_dim = 3
        else:
            n_dim = 4
        if self.dim[2] == 1:
            n_dim = 2

        try:
            if n_dim == 3:
                X, Y, Z = (self.data > 0).nonzero()
                list_coordinates = [Coordinate([X[i], Y[i], Z[i], self.data[X[i], Y[i], Z[i]]]) for i in range(0, len(X))]
            elif n_dim == 2:
                try:
                    X, Y = (self.data > 0).nonzero()
                    list_coordinates = [Coordinate([X[i], Y[i], 0, self.data[X[i], Y[i]]]) for i in range(0, len(X))]
                except ValueError:
                    X, Y, Z = (self.data > 0).nonzero()
                    list_coordinates = [Coordinate([X[i], Y[i], 0, self.data[X[i], Y[i], 0]]) for i in range(0, len(X))]
        except Exception, e:
            sct.printv('ERROR: Exception ' + str(e) + ' caught while geting non Zeros coordinates', 1, 'error')

        if coordValue:
            from msct_types import CoordinateValue
            if n_dim == 3:
                list_coordinates = [CoordinateValue([X[i], Y[i], Z[i], self.data[X[i], Y[i], Z[i]]]) for i in range(0, len(X))]
            else:
                list_coordinates = [CoordinateValue([X[i], Y[i], 0, self.data[X[i], Y[i]]]) for i in range(0, len(X))]
        if sorting is not None:
            if reverse_coord not in [True, False]:
                raise ValueError('reverse_coord parameter must be a boolean')

            if sorting == 'x':
                list_coordinates = sorted(list_coordinates, key=lambda obj: obj.x, reverse=reverse_coord)
            elif sorting == 'y':
                list_coordinates = sorted(list_coordinates, key=lambda obj: obj.y, reverse=reverse_coord)
            elif sorting == 'z':
                list_coordinates = sorted(list_coordinates, key=lambda obj: obj.z, reverse=reverse_coord)
            elif sorting == 'value':
                list_coordinates = sorted(list_coordinates, key=lambda obj: obj.value, reverse=reverse_coord)
            else:
                raise ValueError("sorting parameter must be either 'x', 'y', 'z' or 'value'")

        return list_coordinates

    def getCoordinatesAveragedByValue(self):
        """
        This function computes the mean coordinate of group of labels in the image. This is especially useful for label's images.
        :return: list of coordinates that represent the center of mass of each group of value.
        """
        # 1. Extraction of coordinates from all non-null voxels in the image. Coordinates are sorted by value.
        coordinates = self.getNonZeroCoordinates(sorting='value')

        # 2. Separate all coordinates into groups by value
        groups = dict()
        for coord in coordinates:
            if coord.value in groups:
                groups[coord.value].append(coord)
            else:
                groups[coord.value] = [coord]

        # 3. Compute the center of mass of each group of voxels and write them into the output image
        averaged_coordinates = []
        for value, list_coord in groups.iteritems():
            averaged_coordinates.append(sum(list_coord) / float(len(list_coord)))

        averaged_coordinates = sorted(averaged_coordinates, key=lambda obj: obj.value, reverse=False)
        return averaged_coordinates

    # crop the image in order to keep only voxels in the mask, therefore the mask's slices must be squares or rectangles of the same size
    # orientation must be IRP to be able to go trough slices as first dimension
    def crop_and_stack(self, mask, suffix='_resized', save=True):
        """
        Cropping function to be used with a mask centered on the spinal cord. The crop slices are stack in the z direction.
        The result will be a kind of straighten image centered on the center of the mask (aka the center of the spinal cord)
        :param mask: mask image
        :param suffix: suffix to add to the file name (usefull only with the save option)
        :param save: save the image if True
        :return: no return, the image data is set to the new (crop) data
        """

        original_orientation = self.orientation
        mask_original_orientation = mask.orientation
        self.change_orientation('IRP')
        mask.change_orientation('IRP')
        data_array = self.data
        data_mask = mask.data

        # if the image to crop is smaller than the mask in total, we assume the image was centered and add a padding to fit the mask's shape
        if data_array.shape != data_mask.shape:
            old_data_array = data_array
            pad_1 = int((data_mask.shape[1] - old_data_array.shape[1]) / 2 + 1)
            pad_2 = int((data_mask.shape[2] - old_data_array.shape[2]) / 2 + 1)

            data_array = np.zeros(data_mask.shape)
            for n_slice, data_slice in enumerate(data_array):
                data_slice[pad_1:pad_1 + old_data_array.shape[1], pad_2:pad_2 + old_data_array.shape[2]] = old_data_array[n_slice]

            for n_slice, data_slice in enumerate(data_array):
                n_row_old_data_array = 0
                for row in data_slice[pad_2:-pad_2 - 1]:
                    row[pad_1:pad_1 + old_data_array.shape[1]] = old_data_array[n_slice, n_row_old_data_array]
                    n_row_old_data_array += 1

            self.data = data_array
            '''
            if save:
                self.file_name += suffix
                self.save()
            '''

        data_array = np.asarray(data_array)
        data_mask = np.asarray(data_mask)
        new_data = []
        buffer = []
        buffer_mask = []

        if len(data_array.shape) == 3:
            empty_slices = []
            for n_slice, mask_slice in enumerate(data_mask):
                for n_row, row in enumerate(mask_slice):
                    if sum(row) > 0:  # and n_row<=data_array.shape[1] and n_slice<=data_array.shape[0]:
                        buffer_mask.append(row)
                        buffer.append(data_array[n_slice][n_row])
                if buffer_mask == [] and buffer == []:
                    empty_slices.append(n_slice)
                    new_slice = []
                else:
                    new_slice_mask = np.asarray(buffer_mask).T
                    new_slice = np.asarray(buffer).T
                    buffer = []
                    for n_row, row in enumerate(new_slice_mask):
                        if sum(row) != 0:
                            buffer.append(new_slice[n_row])
                    new_slice = np.asarray(buffer).T
                    shape_mask = new_slice.shape
                    buffer_mask = []
                    buffer = []
                new_data.append(new_slice)
            if empty_slices is not []:
                for iz in empty_slices:
                    new_data[iz] = np.zeros(shape_mask)

        elif len(data_array.shape) == 2:
            for n_row, row in enumerate(data_mask):
                if sum(row) > 0:  # and n_row<=data_array.shape[1] and n_slice<=data_array.shape[0]:
                    buffer_mask.append(row)
                    buffer.append(data_array[n_row])

            new_slice_mask = np.asarray(buffer_mask).T
            new_slice = np.asarray(buffer).T
            buffer = []
            for n_row, row in enumerate(new_slice_mask):
                if sum(row) != 0:
                    buffer.append(new_slice[n_row])
            new_data = np.asarray(buffer).T
            buffer_mask = []
            buffer = []

        new_data = np.asarray(new_data)
        # sct.printv(data_mask)
        self.data = new_data
        #self.dim = self.data.shape

        self.change_orientation(original_orientation)
        mask.change_orientation(mask_original_orientation)
        if save:
            from sct_utils import add_suffix
            self.file_name += suffix
            add_suffix(self.absolutepath, suffix)
            self.save()

    def invert(self):
        self.data = self.data.max() - self.data
        return self

    @staticmethod
    def get_permutation_from_orientations(orientation_in, orientation_out):
        """
        This function return the permutation necessary to convert a coordinate/image from orientation_in
        to orientation_out
        :param orientation_in: string (ex: AIL)
        :param orientation_out: string (ex: RPI)
        :return: two lists: permutation list (int) and inversion list (-1 if need to inverse)
        """
        opposite_character = {'L': 'R', 'R': 'L', 'A': 'P', 'P': 'A', 'I': 'S', 'S': 'I'}

        # change the orientation of the image
        perm = [0, 1, 2]
        inversion = [1, 1, 1]
        for i, character in enumerate(orientation_in):
            try:
                perm[i] = orientation_out.index(character)
            except ValueError:
                perm[i] = orientation_out.index(opposite_character[character])
                inversion[i] = -1

        return perm, inversion

    def change_orientation(self, orientation='RPI', inversion_orient=False):
        """
        This function changes the orientation of the data by swapping the image axis.
        Warning: the nifti image header is not changed!!!
        :param orientation: string of three character representing the new orientation (ex: AIL, default: RPI)
               inversion_orient: boolean. If True, the data change to match the orientation in the header, based on the orientation provided as the argument orientation.
        :return:
        """
        opposite_character = {'L': 'R', 'R': 'L', 'A': 'P', 'P': 'A', 'I': 'S', 'S': 'I'}

        if self.orientation is None:
            from sct_image import get_orientation_3d
            self.orientation = get_orientation_3d(self)
        # get orientation to return at the end of function
        raw_orientation = self.orientation

        if inversion_orient:
            temp_orientation = self.orientation
            self.orientation = orientation
            orientation = temp_orientation

        perm, inversion = self.get_permutation_from_orientations(self.orientation, orientation)

        # axes inversion
        self.data = self.data[::inversion[0], ::inversion[1], ::inversion[2]]

        # axes manipulations
        if perm == [1, 0, 2]:
            self.data = np.swapaxes(self.data, 0, 1)
        elif perm == [2, 1, 0]:
            self.data = np.swapaxes(self.data, 0, 2)
        elif perm == [0, 2, 1]:
            self.data = np.swapaxes(self.data, 1, 2)
        elif perm == [2, 0, 1]:
            self.data = np.swapaxes(self.data, 0, 2)  # transform [2, 0, 1] to [1, 0, 2]
            self.data = np.swapaxes(self.data, 0, 1)  # transform [1, 0, 2] to [0, 1, 2]
        elif perm == [1, 2, 0]:
            self.data = np.swapaxes(self.data, 0, 2)  # transform [1, 2, 0] to [0, 2, 1]
            self.data = np.swapaxes(self.data, 1, 2)  # transform [0, 2, 1] to [0, 1, 2]
        elif perm == [0, 1, 2]:
            # do nothing
            pass
        else:
            sct.printv('Error: wrong orientation')
        # update dim
        # http://math.stackexchange.com/questions/122916/what-is-the-inverse-cycle-of-permutation
        # TODO: change permutations
        # a = np.array([0,1,2,3,4])
        # perm = [4,1,2,0,3]
        # a[perm].tolist() --> [4, 1, 2, 0, 3]
        dim_temp = list(self.dim)
        dim_temp[0] = self.dim[[i for i, x in enumerate(perm) if x == 0][0]]  # nx
        dim_temp[1] = self.dim[[i for i, x in enumerate(perm) if x == 1][0]]  # ny
        dim_temp[2] = self.dim[[i for i, x in enumerate(perm) if x == 2][0]]  # nz
        dim_temp[4] = self.dim[[i for i, x in enumerate(perm) if x == 0][0] + 4]  # px
        dim_temp[5] = self.dim[[i for i, x in enumerate(perm) if x == 1][0] + 4]  # py
        dim_temp[6] = self.dim[[i for i, x in enumerate(perm) if x == 2][0] + 4]  # pz
        self.dim = tuple(dim_temp)
        # update orientation
        self.orientation = orientation
        return raw_orientation

    def show(self):
        from matplotlib.pyplot import imshow, show
        imgplot = imshow(self.data)
        imgplot.set_cmap('gray')
        imgplot.set_interpolation('nearest')
        show()

    def compute_transform_matrix(self):
        m_p2f = self.hdr.get_sform()
        self.m_p2f_transfo = m_p2f[0:3, 0:3]
        self.coord_origin = np.array([[m_p2f[0, 3]], [m_p2f[1, 3]], [m_p2f[2, 3]]])

    def transfo_pix2phys(self, coordi=None):
        """
        This function returns the physical coordinates of all points of 'coordi'. 'coordi' is a list of list of size
        (nb_points * 3) containing the pixel coordinate of points. The function will return a list with the physical
        coordinates of the points in the space of the image.

        Example:
        img = Image('file.nii.gz')
        coordi_pix = [[1,1,1]]   # for points: (1,1,1). N.B. Important to write [[x,y,z]] instead of [x,y,z]
        coordi_pix = [[1,1,1],[2,2,2],[4,4,4]]   # for points: (1,1,1), (2,2,2) and (4,4,4)
        coordi_phys = img.transfo_pix2phys(coordi=coordi_pix)

        :return:
        """

        m_p2f = self.hdr.get_sform()
        m_p2f_transfo = m_p2f[0:3, 0:3]
        coord_origin = np.array([[m_p2f[0, 3]], [m_p2f[1, 3]], [m_p2f[2, 3]]])

        if coordi is not None:
            coordi = np.asarray(coordi)
            number_of_coordinates = coordi.shape[0]
            num_c = 100000
            result_temp = np.empty(shape=(0, 3))

            for i in range(int(number_of_coordinates / num_c)):
                coordi_temp = coordi[num_c * i:(i + 1) * num_c, :]
                coordi_pix = np.transpose(coordi_temp)
                dot_result = np.dot(m_p2f_transfo, coordi_pix)
                coordi_phys = np.transpose(coord_origin + dot_result)
                result_temp = np.concatenate((result_temp, coordi_phys), axis=0)

            if int(number_of_coordinates / num_c) == 0:
                coordi_temp = coordi
            else:
                coordi_temp = coordi[int(number_of_coordinates / num_c) * num_c:, :]
            coordi_pix = np.transpose(coordi_temp)
            coordi_phys = np.transpose(coord_origin + np.dot(m_p2f_transfo, coordi_pix))

            coordi_phys = np.concatenate((result_temp, coordi_phys), axis=0)
            coordi_phys_list = coordi_phys.tolist()
            # sct.printv(coordi_phys.shape)

            return coordi_phys_list
        """
        if coordi != None:
            coordi_phys = transpose(self.coord_origin + dot(self.m_p2f_transfo, transpose(asarray(coordi))))
            return coordi_phys.tolist()
        else:
            return None
        """
        return np.transpose(self.coord_origin + np.dot(self.m_p2f_transfo, np.transpose(np.asarray(coordi))))

    def transfo_phys2pix(self, coordi):
        """
        This function returns the pixels coordinates of all points of 'coordi'
        'coordi' is a list of list of size (nb_points * 3) containing the pixel coordinate of points. The function will return a list with the physical coordinates of the points in the space of the image.


        :return:
        """

        m_p2f = self.hdr.get_sform()
        m_p2f_transfo = m_p2f[0:3, 0:3]
        m_f2p_transfo = np.linalg.inv(m_p2f_transfo)

        coord_origin = np.array([[m_p2f[0, 3]], [m_p2f[1, 3]], [m_p2f[2, 3]]])

        coordi_phys = np.transpose(np.asarray(coordi))
        coordi_pix = np.transpose(np.dot(m_f2p_transfo, (coordi_phys - coord_origin)))
        coordi_pix_tmp = coordi_pix.tolist()
        coordi_pix_list = [[int(np.round(coordi_pix_tmp[j][i])) for i in range(len(coordi_pix_tmp[j]))] for j in range(len(coordi_pix_tmp))]

        return coordi_pix_list

    def transfo_phys2continuouspix(self, coordi=None, data_phys=None):
        """
        This function returns the pixels coordinates of all points of data_pix in the space of the image. The output is a matrix of size: size(data_phys) but containing a 3D vector.
        This vector is the pixel position of the point in the space of the image.
        data_phys must be an array of 3 dimensions for which each point contains a vector (physical position of the point).

        If coordi is different from none:
        coordi is a list of list of size (nb_points * 3) containing the pixel coordinate of points. The function will return a list with the physical coordinates of the points in the space of the image.


        :return:
        """

        m_p2f = self.hdr.get_sform()
        m_p2f_transfo = m_p2f[0:3, 0:3]
        m_f2p_transfo = np.linalg.inv(m_p2f_transfo)

        coord_origin = np.array([[m_p2f[0, 3]], [m_p2f[1, 3]], [m_p2f[2, 3]]])

        if coordi != None:
            coordi_phys = np.transpose(np.asarray(coordi))
            coordi_pix = np.transpose(np.dot(m_f2p_transfo, (coordi_phys - coord_origin)))
            coordi_pix_tmp = coordi_pix.tolist()
            coordi_pix_list = [[coordi_pix_tmp[j][i] for i in range(len(coordi_pix_tmp[j]))] for j in
                               range(len(coordi_pix_tmp))]

            return coordi_pix_list

    def get_values(self, coordi=None, interpolation_mode=0, border='constant', cval=0.0):
        """
        This function returns the intensity value of the image at the position coordi (can be a list of coordinates).
        :param coordi: continuouspix
        :param interpolation_mode: 0=nearest neighbor, 1= linear, 2= 2nd-order spline, 3= 2nd-order spline, 4= 2nd-order spline, 5= 5th-order spline
        :return: intensity values at continuouspix with interpolation_mode
        """
        return map_coordinates(self.data, coordi, output=np.float32, order=interpolation_mode, mode=border, cval=cval)

    def get_transform(self, im_ref, mode='affine'):
        aff_im_self = self.im_file.affine
        aff_im_ref = im_ref.im_file.affine
        transform = np.matmul(np.linalg.inv(aff_im_self), aff_im_ref)
        if mode == 'affine':
            transform = np.matmul(np.linalg.inv(aff_im_self), aff_im_ref)
        else:
            T_self, R_self, Sc_self, Sh_self = decompose_affine_transform(aff_im_self)
            T_ref, R_ref, Sc_ref, Sh_ref = decompose_affine_transform(aff_im_ref)
            if mode == 'translation':
                T_transform = T_ref - T_self
                R_transform = np.array([[1, 0, 0], [0, 1, 0], [0, 0, 1]])
                Sc_transform = np.array([1.0, 1.0, 1.0])
                transform = compose(T_transform, R_transform, Sc_transform)
            elif mode == 'rigid':
                T_transform = T_ref - T_self
                R_transform = np.matmul(np.linalg.inv(R_self), R_ref)
                Sc_transform = np.array([1.0, 1.0, 1.0])
                transform = compose(T_transform, R_transform, Sc_transform)
            elif mode == 'rigid_scaling':
                T_transform = T_ref - T_self
                R_transform = np.matmul(np.linalg.inv(R_self), R_ref)
                Sc_transform = Sc_ref / Sc_self
                transform = compose(T_transform, R_transform, Sc_transform)
            else:
                transform = np.array([[1, 0, 0, 0], [0, 1, 0, 0], [0, 0, 1, 0], [0, 0, 0, 1]])
        return transform

    def get_inverse_transform(self, im_ref, mode='affine'):
        aff_im_self = self.im_file.affine
        aff_im_ref = im_ref.im_file.affine
        if mode == 'affine':
            transform = np.matmul(np.linalg.inv(aff_im_ref), aff_im_self)
        else:
            T_self, R_self, Sc_self, Sh_self = decompose_affine_transform(aff_im_self)
            T_ref, R_ref, Sc_ref, Sh_ref = decompose_affine_transform(aff_im_ref)
            if mode == 'translation':
                T_transform = T_self - T_ref
                R_transform = np.array([[1, 0, 0], [0, 1, 0], [0, 0, 1]])
                Sc_transform = np.array([1.0, 1.0, 1.0])
                transform = compose(T_transform, R_transform, Sc_transform)
            elif mode == 'rigid':
                T_transform = T_self - T_ref
                R_transform = np.matmul(np.linalg.inv(R_ref), R_self)
                Sc_transform = np.array([1.0, 1.0, 1.0])
                transform = compose(T_transform, R_transform, Sc_transform)
            elif mode == 'rigid_scaling':
                T_transform = T_self - T_ref
                R_transform = np.matmul(np.linalg.inv(R_ref), R_self)
                Sc_transform = Sc_self / Sc_ref
                transform = compose(T_transform, R_transform, Sc_transform)
            else:
                transform = np.array([[1, 0, 0, 0], [0, 1, 0, 0], [0, 0, 1, 0], [0, 0, 0, 1]])

        return transform

    def get_directions(self):
        """
        This function return the X, Y, and Z axes of the image
        Returns:
            X, Y and Z axes of the image
        """
        direction_matrix = self.im_file.affine
        T_self, R_self, Sc_self, Sh_self = decompose_affine_transform(direction_matrix)
        return R_self[0:3, 0], R_self[0:3, 1], R_self[0:3, 2]

    def interpolate_from_image(self, im_ref, fname_output=None, interpolation_mode=1, border='constant'):
        """
        This function interpolates an image by following the grid of a reference image.
        Example of use:

        from msct_image import Image
        im_input = Image(fname_input)
        im_ref = Image(fname_ref)
        im_input.interpolate_from_image(im_ref, fname_output, interpolation_mode=1)

        :param im_ref: reference Image that contains the grid on which interpolate.
        :param border: Points outside the boundaries of the input are filled according
        to the given mode ('constant', 'nearest', 'reflect' or 'wrap')
        :return: a new image that has the same dimensions/grid of the reference image but the data of self image.
        """
        nx, ny, nz, nt, px, py, pz, pt = im_ref.dim
        x, y, z = np.mgrid[0:nx, 0:ny, 0:nz]
        indexes_ref = np.array(zip(x.ravel(), y.ravel(), z.ravel()))
        physical_coordinates_ref = im_ref.transfo_pix2phys(indexes_ref)

        # TODO: add optional transformation from reference space to image space to physical coordinates of ref grid.
        # TODO: add choice to do non-full transorm: translation, (rigid), affine
        # 1. get transformation
        # 2. apply transformation on coordinates

        coord_im = np.array(self.transfo_phys2continuouspix(physical_coordinates_ref))
        interpolated_values = self.get_values(np.array([coord_im[:, 0], coord_im[:, 1], coord_im[:, 2]]), interpolation_mode=interpolation_mode, border=border)

        im_output = Image(im_ref)
        if interpolation_mode == 0:
            im_output.changeType('int32')
        else:
            im_output.changeType('float32')
        im_output.data = np.reshape(interpolated_values, (nx, ny, nz))
        if fname_output is not None:
            im_output.setFileName(fname_output)
            im_output.save()
        return im_output

    def get_slice(self, plane='sagittal', index=None, seg=None):
        """

        :param plane: 'sagittal', 'coronal' or 'axial'. default = 'sagittal'
        :param index: index of the slice to save (if none, middle slice in the given direction/plan)
        :param seg: segmentation to add in transparency to the image to save. Type Image.
        :return slice, slice_seg: ndarrays of the selected slices
        """
        copy_rpi = Image(self)
        copy_rpi.change_orientation('RPI')
        if seg is not None:
            seg.change_orientation('RPI')
        nx, ny, nz, nt, px, py, pz, pt = self.dim
        slice = None
        slice_seg = None
        if plane == 'sagittal':
            if index is None:
                slice = copy_rpi.data[int(round(nx / 2)), :, :]
                if seg is not None:
                    slice_seg = seg.data[int(round(nx / 2)), :, :]
            else:
                assert index < nx, 'Index larger than image dimension.'
                slice = copy_rpi.data[index, :, :]
                if seg is not None:
                    slice_seg = seg.data[index, :, :]

        elif plane == 'coronal':
            if index is None:
                slice = copy_rpi.data[:, int(round(ny / 2)), :]
                if seg is not None:
                    slice_seg = seg.data[:, int(round(ny / 2)), :]
            else:
                assert index < ny, 'Index larger than image dimension.'
                slice = copy_rpi.data[:, index, :]
                if seg is not None:
                    slice_seg = seg.data[:, index, :]

        elif plane == 'axial' or plane == 'transverse':
            if index is None:
                slice = copy_rpi.data[:, :, int(round(nz / 2))]
                if seg is not None:
                    slice_seg = seg.data[:, :, int(round(nz / 2))]
            else:
                assert index < nz, 'Index larger than image dimension.'
                slice = copy_rpi.data[:, :, index]
                if seg is not None:
                    slice_seg = seg.data[:, :, index]
        else:
            from sct_utils import printv
            printv('ERROR: wrong plan input to save slice. Please choose "sagittal", "coronal" or "axial"', self.verbose, type='error')

        return (slice, slice_seg)

    #
    def save_plane(self, plane='sagittal', index=None, format='.png', suffix='', seg=None, thr=0, cmap_col='red', path_output='./'):
        """
        Save a slice of self in the specified plan.

        :param plane: 'sagittal', 'coronal' or 'axial'. default = 'sagittal'

        :param index: index of the slice to save (if none, middle slice in the given direction/plan)

        :param format: format to be saved in. default = '.png'

        :param suffix: suffix to add to the image file name.

        :param seg: segmentation to add in transparency to the image to save. Type Image.

        :param thr: threshold to apply to the segmentation

        :param col: colormap description : 'red', 'red-yellow', or 'blue-cyan'

        :return filename_png: file name of the saved image
        """
        import matplotlib.pyplot as plt
        import matplotlib.cm as cm
        from math import sqrt
        from sct_utils import slash_at_the_end
        if type(index) is not list:
            index = [index]

        slice_list = [self.get_slice(plane=plane, index=i, seg=seg) for i in index]
        path_output = slash_at_the_end(path_output, 1)
        if seg is not None:
            import matplotlib.colors as col
            color_white = col.colorConverter.to_rgba('white', alpha=0.0)
            if cmap_col == 'red-yellow':
                color_red = col.colorConverter.to_rgba('red', alpha=0.7)
                color_yellow = col.colorConverter.to_rgba('yellow', alpha=0.8)
                cmap_seg = col.LinearSegmentedColormap.from_list('cmap_seg', [color_white, color_yellow, color_red], N=256)
            elif cmap_col == 'blue-cyan':
                color_blue = col.colorConverter.to_rgba('blue', alpha=0.7)
                color_cyan = col.colorConverter.to_rgba('cyan', alpha=0.8)
                cmap_seg = col.LinearSegmentedColormap.from_list('cmap_seg', [color_white, color_blue, color_cyan], N=256)
            else:
                color_red = col.colorConverter.to_rgba('red', alpha=0.7)
                cmap_seg = col.LinearSegmentedColormap.from_list('cmap_seg', [color_white, color_red], N=256)

        n_lines = int(sqrt(len(slice_list)))
        n_col = int(len(slice_list) / n_lines)
        n_lines += 1

        try:
            fig = plt.figure(figsize=(n_lines * 10, n_col * 20))
            for i, slices in enumerate(slice_list):
                slice_im, slice_seg = slices
                plot = fig.add_subplot(n_lines, n_col, i + 1)
                plot.imshow(slice_im, cmap=cm.gray, interpolation='nearest')
                if index[i] is None:
                    title = 'mid slice'
                else:
                    title = 'slice ' + str(index[i])
                plot.set_title(title)
                if seg is not None:
                    slice_seg[slice_seg < thr] = 0
                    plot.imshow(slice_seg, cmap=cmap_seg, interpolation='nearest')
                plt.axis('off')

            # plt.imshow(slice, cmap=cm.gray, interpolation='nearest')
            # if seg is not None:
            #     plt.imshow(slice_seg, cmap=cmap_seg, interpolation='nearest')
            # plt.axis('off')
            fname_png = path_output + self.file_name + suffix + format
            plt.savefig(fname_png, bbox_inches='tight')
            plt.close(fig)

        except RuntimeError, e:
            from sct_utils import printv
            printv('WARNING: your device does not seem to have display feature', self.verbose, type='warning')
            printv(str(e), self.verbose, type='warning')
        return fname_png

    def save_quality_control(self, plane='sagittal', n_slices=1, seg=None, thr=0, cmap_col='red', format='.png', path_output='./', verbose=1):
        ori = self.change_orientation('RPI')
        if seg is not None:
            ori_seg = seg.change_orientation('RPI')

        from sct_utils import printv
        nx, ny, nz, nt, px, py, pz, pt = self.dim
        if plane == 'sagittal':
            max_n_slices = nx
        elif plane == 'coronal':
            max_n_slices = ny
        elif plane == 'axial' or plane == 'transverse':
            max_n_slices = nz
        else:
            max_n_slices = None
            printv('ERROR: wrong plan input to save slice. Please choose "sagittal", "coronal" or "axial"', self.verbose, type='error')

        if n_slices > max_n_slices:
            index_list = range(max_n_slices)
        elif n_slices == 1:
            index_list = [int(round(max_n_slices / 2))]
        else:
            gap = max_n_slices / n_slices
            index_list = [((i + 1) * gap) - 1 for i in range(n_slices)]
        index_list.sort()
        try:
            filename_image_png = self.save_plane(plane=plane, suffix='_' + plane + '_plane', index=index_list, format=format, path_output=path_output)
            info_str = 'QC output image: ' + filename_image_png
            if seg is not None:
                filename_gmseg_image_png = self.save_plane(plane=plane, suffix='_' + plane + '_plane_seg', index=index_list, seg=seg, thr=thr, cmap_col=cmap_col, format=format, path_output=path_output)
                info_str += ' & ' + filename_gmseg_image_png
            printv(info_str, verbose, 'info')
        except RuntimeError, e:
            printv('WARNING: your device does not seem to have display feature', self.verbose, type='warning')
            printv(str(e), self.verbose, type='warning')

        self.change_orientation(ori)
        if seg is not None:
            seg.change_orientation(ori_seg)


def compute_dice(image1, image2, mode='3d', label=1, zboundaries=False):
    """
    This function computes the Dice coefficient between two binary images.
    Args:
        image1: object Image
        image2: object Image
        mode: mode of computation of Dice.
                3d: compute Dice coefficient over the full 3D volume
                2d-slices: compute the 2D Dice coefficient for each slice of the volumes
        label: binary label for which Dice coefficient will be computed. Default=1
        zboundaries: True/False. If True, the Dice coefficient is computed over a Z-ROI where both segmentations are
                     present. Default=False.

    Returns: Dice coefficient as a float between 0 and 1. Raises ValueError exception if an error occurred.

    """
    MODES = ['3d', '2d-slices']
    if mode not in MODES:
        raise ValueError('\n\nERROR: mode must be one of these values:' + ',  '.join(MODES))

    dice = 0.0  # default value of dice is 0

    # check if images are in the same coordinate system
    assert image1.data.shape == image2.data.shape, "\n\nERROR: the data (" + image1.absolutepath + " and " + image2.absolutepath + ") don't have the same size.\nPlease use  \"sct_register_multimodal -i im1.nii.gz -d im2.nii.gz -identity 1\"  to put the input images in the same space"

    # if necessary, change orientation of images to RPI and compute segmentation boundaries
    if mode == '2d-slices' or (mode == '3d' and zboundaries):
        # changing orientation to RPI if necessary
        if image1.orientation != 'RPI':
            image1_c = image1.copy()
            image1_c.change_orientation('RPI')
            image1 = image1_c
        if image2.orientation != 'RPI':
            image2_c = image2.copy()
            image2_c.change_orientation('RPI')
            image2 = image2_c

        zmin, zmax = 0, image1.data.shape[2] - 1
        if zboundaries:
            # compute Z-ROI for which both segmentations are present.
            for z in range(zmin, zmax + 1):  # going from inferior to superior
                if np.any(image1.data[:, :, z]) and np.any(image2.data[:, :, z]):
                    zmin = z
                    break
            for z in range(zmax, zmin + 1, -1):  # going from superior to inferior
                if np.any(image1.data[:, :, z]) and np.any(image2.data[:, :, z]):
                    zmax = z
                    break

        if zmin > zmax:
            # segmentations do not overlap
            return 0.0

        if mode == '3d':
            # compute dice coefficient over Z-ROI
            data1 = image1.data[:, :, zmin:zmax]
            data2 = image2.data[:, :, zmin:zmax]

            dice = np.sum(data2[data1 == label]) * 2.0 / (np.sum(data1) + np.sum(data2))

        elif mode == '2d-slices':
            raise ValueError('2D slices Dice coefficient feature is not implemented yet')

    elif mode == '3d':
        # compute 3d dice coefficient
        dice = np.sum(image2.data[image1.data == label]) * 2.0 / (np.sum(image1.data) + np.sum(image2.data))

    return dice


def find_zmin_zmax(fname):
    import sct_utils as sct
    # crop image
    status, output = sct.run('sct_crop_image -i ' + fname + ' -dim 2 -bmax -o tmp.nii')
    # parse output
    zmin, zmax = output[output.find('Dimension 2: ') + 13:].split('\n')[0].split(' ')
    return int(zmin), int(zmax)


def get_dimension(im_file, verbose=1):
    """
    Get dimension from nibabel object. Manages 2D, 3D or 4D images.
    :return: nx, ny, nz, nt, px, py, pz, pt
    """
    import nibabel.nifti1
    import sct_utils as sct
    # initialization
    nx, ny, nz, nt, px, py, pz, pt = 1, 1, 1, 1, 1, 1, 1, 1
    if type(im_file) is nibabel.nifti1.Nifti1Image:
        header = im_file.header
    elif type(im_file) is Image:
        header = im_file.hdr
    else:
        header = None
        sct.printv('WARNING: the provided image file isn\'t a nibabel.nifti1.Nifti1Image instance nor a msct_image.Image instance', verbose, 'warning')

    nb_dims = len(header.get_data_shape())
    if nb_dims == 2:
        nx, ny = header.get_data_shape()
        px, py = header.get_zooms()
    if nb_dims == 3:
        nx, ny, nz = header.get_data_shape()
        px, py, pz = header.get_zooms()
    if nb_dims == 4:
        nx, ny, nz, nt = header.get_data_shape()
        px, py, pz, pt = header.get_zooms()

    return nx, ny, nz, nt, px, py, pz, pt


def change_data_orientation(data, old_orientation='RPI', orientation="RPI"):
    """
    This function changes the orientation of a data matrix from a give orientation to another.
    This function assumes that the user already knows the orientation of the data
    :param data: data of the image
    :param old_orientation: Current orientation of the data
    :param orientation: Desired orientation for the data
    :return: Data matrix representing the
    """
    opposite_character = {'L': 'R', 'R': 'L', 'A': 'P', 'P': 'A', 'I': 'S', 'S': 'I'}

    # change the orientation of the image
    perm = [0, 1, 2]
    inversion = [1, 1, 1]
    for i, character in enumerate(old_orientation):
        try:
            perm[i] = orientation.index(character)
        except ValueError:
            perm[i] = orientation.index(opposite_character[character])
            inversion[i] = -1

    # axes inversion
    data = data[::inversion[0], ::inversion[1], ::inversion[2]]

    # axes manipulations
    if perm == [1, 0, 2]:
        data = np.swapaxes(data, 0, 1)
    elif perm == [2, 1, 0]:
        data = np.swapaxes(data, 0, 2)
    elif perm == [0, 2, 1]:
        data = np.swapaxes(data, 1, 2)
    elif perm == [2, 1, 0]:
        data = np.swapaxes(data, 0, 2)
    elif perm == [2, 0, 1]:
        data = np.swapaxes(data, 0, 2)  # transform [2, 0, 1] to [1, 0, 2]
        data = np.swapaxes(data, 0, 1)  # transform [1, 0, 2] to [0, 1, 2]
    elif perm == [1, 2, 0]:
        data = np.swapaxes(data, 0, 2)  # transform [1, 2, 0] to [0, 2, 1]
        data = np.swapaxes(data, 1, 2)  # transform [0, 2, 1] to [0, 1, 2]
    elif perm == [0, 1, 2]:
        # do nothing
        pass
    else:
        sct.printv('Error: wrong orientation')

    return data

# =======================================================================================================================
# Start program
#=======================================================================================================================
if __name__ == "__main__":
    sct.start_stream_logger()
    from msct_parser import Parser
    from sct_utils import add_suffix
    import sys

    parser = Parser(__file__)
    parser.usage.set_description('Image processing functions')
    parser.add_option(name="-i",
                      type_value="file",
                      description="Image input file.",
                      mandatory=True,
                      example='im.nii.gz')
    parser.add_option(name="-o",
                      type_value="file_output",
                      description="Image output name.",
                      mandatory=False,
                      example='im_out.nii.gz')

    arguments = parser.parse(sys.argv[1:])

    image = Image(arguments["-i"])
    image.changeType('minimize')
    name_out = ''
    if "-o" in arguments:
        name_out = arguments["-o"]<|MERGE_RESOLUTION|>--- conflicted
+++ resolved
@@ -374,9 +374,6 @@
                 elif max_in <= np.finfo(np.float64).max and min_in >= np.finfo(np.float64).min:
                     type = 'float64'
 
-<<<<<<< HEAD
-        # sct.printv("The image has been set to "+type+" (previously "+str(self.hdr.get_data_dtype())+")")
-=======
         # if output type is int, check if it needs intensity rescaling
         elif 'int' in type:
             # get min/max from output type
@@ -390,7 +387,6 @@
                 self.data = data_rescaled - ( data_rescaled.min() - min_out )
 
         # print "The image has been set to "+type+" (previously "+str(self.hdr.get_data_dtype())+")"
->>>>>>> 481bd884
         # change type of data in both numpy array and nifti header
         type_build = eval(type)
         self.data = type_build(self.data)

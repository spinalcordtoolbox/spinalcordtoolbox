#!/usr/bin/env python
#
# This program straightens the spinal cord of an anatomic image, apply a smoothing in the z dimension and apply
# the inverse warping field to get back the curved spinal cord but smoothed.
#
# ---------------------------------------------------------------------------------------
# Copyright (c) 2013 Polytechnique Montreal <www.neuro.polymtl.ca>
# Authors: Simon Levy
# Modified: 2014-09-01
#
# About the license: see the file LICENSE.TXT
#########################################################################################


# TODO: maybe no need to convert RPI at the beginning because strainghten spinal cord already does it!


import os
import sys
import time
from shutil import move

import numpy as np
<<<<<<< HEAD

=======
import shutil
>>>>>>> 314fa319
from sct_convert import convert
from sct_image import set_orientation
import sct_utils as sct
from msct_parser import Parser


# PARSER
# ==========================================================================================
def get_parser():
    # Initialize the parser
    parser = Parser(__file__)
    parser.usage.set_description('Smooth the spinal cord along its centerline. Steps are:\n'
                                 '1) Spinal cord is straightened (using centerline),\n'
                                 '2) a Gaussian kernel is applied in the superior-inferior direction,\n'
                                 '3) then cord is de-straightened as originally.\n')
    parser.add_option(name="-i",
                      type_value="file",
                      description="Image to smooth",
                      mandatory=True,
                      example='data.nii.gz')
    parser.add_option(name="-s",
                      type_value="file",
                      description="Spinal cord centerline or segmentation",
                      mandatory=True,
                      example='data_centerline.nii.gz')
    parser.add_option(name="-c",
                      type_value=None,
                      description="Spinal cord centerline or segmentation",
                      mandatory=False,
                      deprecated_by='-s')
    parser.add_option(name="-smooth",
                      type_value="int",
                      description="Sigma of the smoothing Gaussian kernel (in mm).",
                      mandatory=False,
                      default_value=3,
                      example='2')
    parser.usage.addSection('MISC')
    parser.add_option(name="-r",
                      type_value="multiple_choice",
                      description='Remove temporary files.',
                      mandatory=False,
                      default_value='1',
                      example=['0', '1'])
    parser.add_option(name="-v",
                      type_value='multiple_choice',
                      description="verbose: 0 = nothing, 1 = classic, 2 = expended",
                      mandatory=False,
                      example=['0', '1', '2'],
                      default_value='1')
    return parser

#=======================================================================================================================
# main
#=======================================================================================================================
def main(args=None):

    if args is None:
        args = sys.argv[1:]

    # Initialization
    # fname_anat = ''
    # fname_centerline = ''
    sigma = 3 # default value of the standard deviation for the Gaussian smoothing (in terms of number of voxels)
    # remove_temp_files = param.remove_temp_files
    # verbose = param.verbose
    start_time = time.time()

    parser = get_parser()
    arguments = parser.parse(args)

    fname_anat = arguments['-i']
    fname_centerline = arguments['-s']
    if '-smooth' in arguments:
        sigma = arguments['-smooth']
    if '-r' in arguments:
        remove_temp_files = int(arguments['-r'])
    if '-v' in arguments:
        verbose = int(arguments['-v'])

    # Display arguments
    print '\nCheck input arguments...'
    print '  Volume to smooth .................. ' + fname_anat
    print '  Centerline ........................ ' + fname_centerline
    print '  Sigma (mm) ........................ '+str(sigma)
    print '  Verbose ........................... '+str(verbose)

    # Check that input is 3D:
    from msct_image import Image
    nx, ny, nz, nt, px, py, pz, pt = Image(fname_anat).dim
    dim = 4  # by default, will be adjusted later
    if nt == 1:
        dim = 3
    if nz == 1:
        dim = 2
    if dim == 4:
        sct.printv('WARNING: the input image is 4D, please split your image to 3D before smoothing spinalcord using :\n'
                   'sct_image -i '+fname_anat+' -split t -o '+fname_anat, verbose, 'warning')
        sct.printv('4D images not supported, aborting ...', verbose, 'error')

    # Extract path/file/extension
    path_anat, file_anat, ext_anat = sct.extract_fname(fname_anat)
    path_centerline, file_centerline, ext_centerline = sct.extract_fname(fname_centerline)

    # create temporary folder
    sct.printv('\nCreate temporary folder...', verbose)
    path_tmp = sct.slash_at_the_end('tmp.'+time.strftime("%y%m%d%H%M%S"), 1)
    sct.run('mkdir '+path_tmp, verbose)

    # Copying input data to tmp folder
    sct.printv('\nCopying input data to tmp folder and convert to nii...', verbose)
    sct.run('cp '+fname_anat+' '+path_tmp+'anat'+ext_anat, verbose)
    sct.run('cp '+fname_centerline+' '+path_tmp+'centerline'+ext_centerline, verbose)

    # go to tmp folder
    os.chdir(path_tmp)

    # convert to nii format
    convert('anat'+ext_anat, 'anat.nii')
    convert('centerline'+ext_centerline, 'centerline.nii')

    # Change orientation of the input image into RPI
    print '\nOrient input volume to RPI orientation...'
    fname_anat_rpi = set_orientation('anat.nii', 'RPI', filename=True)
    move(fname_anat_rpi, 'anat_rpi.nii')
    # Change orientation of the input image into RPI
    print '\nOrient centerline to RPI orientation...'
    fname_centerline_rpi = set_orientation('centerline.nii', 'RPI', filename=True)
    move(fname_centerline_rpi, 'centerline_rpi.nii')

    # Straighten the spinal cord
    # straighten segmentation
    sct.printv('\nStraighten the spinal cord using centerline/segmentation...', verbose)
    # check if warp_curve2straight and warp_straight2curve already exist (i.e. no need to do it another time)
    if os.path.isfile('../warp_curve2straight.nii.gz') and os.path.isfile('../warp_straight2curve.nii.gz') and os.path.isfile('../straight_ref.nii.gz'):
        # if they exist, copy them into current folder
        sct.printv('WARNING: Straightening was already run previously. Copying warping fields...', verbose, 'warning')
        shutil.copy('../warp_curve2straight.nii.gz', 'warp_curve2straight.nii.gz')
        shutil.copy('../warp_straight2curve.nii.gz', 'warp_straight2curve.nii.gz')
        shutil.copy('../straight_ref.nii.gz', 'straight_ref.nii.gz')
        # apply straightening
        sct.run('sct_apply_transfo -i anat_rpi.nii -w warp_curve2straight.nii.gz -d straight_ref.nii.gz -o anat_rpi_straight.nii -x spline', verbose)
    else:
        sct.run('sct_straighten_spinalcord -i anat_rpi.nii -s centerline_rpi.nii -qc 0 -x spline', verbose)

    # Smooth the straightened image along z
    print '\nSmooth the straightened image along z...'
    sct.run('sct_maths -i anat_rpi_straight.nii -smooth 0,0,'+str(sigma)+' -o anat_rpi_straight_smooth.nii', verbose)

    # Apply the reversed warping field to get back the curved spinal cord
    print '\nApply the reversed warping field to get back the curved spinal cord...'
    sct.run('sct_apply_transfo -i anat_rpi_straight_smooth.nii -o anat_rpi_straight_smooth_curved.nii -d anat.nii -w warp_straight2curve.nii.gz -x spline', verbose)

    # replace zeroed voxels by original image (issue #937)
    sct.printv('\nReplace zeroed voxels by original image...', verbose)
    nii_smooth = Image('anat_rpi_straight_smooth_curved.nii')
    data_smooth = nii_smooth.data
    data_input = Image('anat.nii').data
    indzero = np.where(data_smooth == 0)
    data_smooth[indzero] = data_input[indzero]
    nii_smooth.data = data_smooth
    nii_smooth.setFileName('anat_rpi_straight_smooth_curved_nonzero.nii')
    nii_smooth.save()

    # come back to parent folder
    os.chdir('..')

    # Generate output file
    print '\nGenerate output file...'
    sct.generate_output_file(path_tmp+'/anat_rpi_straight_smooth_curved_nonzero.nii', file_anat+'_smooth'+ext_anat)

    # Remove temporary files
    if remove_temp_files == 1:
        print('\nRemove temporary files...')
        sct.run('rm -rf '+path_tmp)

    # Display elapsed time
    elapsed_time = time.time() - start_time
    print '\nFinished! Elapsed time: '+str(int(round(elapsed_time)))+'s\n'

    # to view results
    sct.printv('Done! To view results, type:', verbose)
    sct.printv('fslview '+file_anat+' '+file_anat+'_smooth &\n', verbose, 'info')


# START PROGRAM
# ==========================================================================================
if __name__ == "__main__":
    main()<|MERGE_RESOLUTION|>--- conflicted
+++ resolved
@@ -18,14 +18,11 @@
 import os
 import sys
 import time
+import shutil
 from shutil import move
 
 import numpy as np
-<<<<<<< HEAD
-
-=======
-import shutil
->>>>>>> 314fa319
+
 from sct_convert import convert
 from sct_image import set_orientation
 import sct_utils as sct

--- conflicted
+++ resolved
@@ -23,14 +23,11 @@
 import sct_utils as sct
 from nibabel import load
 
-<<<<<<< HEAD
+sse_results = []
 ini_param_rotation = 0.5 #rad
 ini_param_trans_x = 270.0 #pix
 ini_param_trans_y = -150.0 #pix
 initial_step = 2
-=======
-sse_results = []
->>>>>>> beb530cf
 
 def getNeighbors(point, set_points, k=1):
     '''

--- conflicted
+++ resolved
@@ -10,37 +10,6 @@
 # About the license: see the file LICENSE.TXT
 ###############################################################################
 
-<<<<<<< HEAD
-import shutil
-import sys
-import time
-import zipfile
-from os import path, remove, rename
-
-import msct_parser
-import requests
-import sct_utils as sct
-
-
-def get_parser():
-    # parser initialisation
-    parser = msct_parser.Parser(__file__)
-    parser.usage.set_description('''Download dataset from the web.''')
-    parser.add_option(name="-d",
-                      type_value="multiple_choice",
-                      description="Name of the dataset.",
-                      mandatory=True,
-                      example=['sct_example_data', 'sct_testing_data', 'PAM50', 'MNI-Poly-AMU', 'gm_model'])
-    parser.add_option(name="-v",
-                      type_value="multiple_choice",
-                      description="""Verbose. 0: nothing. 1: basic. 2: extended.""",
-                      mandatory=False,
-                      example=['0', '1', '2'])
-    parser.add_option(name="-h",
-                      type_value=None,
-                      description="Display this help",
-                      mandatory=False)
-=======
 import cgi
 import os
 import sys
@@ -52,12 +21,12 @@
 from requests.adapters import HTTPAdapter
 from requests.packages.urllib3.util import Retry
 
-from msct_parser import Parser
-from sct_utils import printv
+import msct_parser
+import sct_utils as sct
 
 
 def get_parser():
-    parser = Parser(__file__)
+    parser = msct_parser.Parser(__file__)
     parser.usage.set_description('''Download binaries from the web.''')
     parser.add_option(
         name="-d",
@@ -85,7 +54,6 @@
         type_value=None,
         description="Display this help",
         mandatory=False)
->>>>>>> f4cbc7f7
     return parser
 
 
@@ -119,83 +87,29 @@
     # Download data
     url = dict_url[data_name]
     try:
-<<<<<<< HEAD
-        download_from_url(url, tmp_file)
-    except(KeyboardInterrupt):
-        sct.printv('\nERROR: User canceled process.', 1, 'error')
-
-    # Check if folder already exists
-    sct.printv('Check if folder already exists...', verbose)
-    if path.isdir(data_name):
-        sct.printv('.. WARNING: Folder '+data_name+' already exists. Removing it...', 1, 'warning')
-        shutil.rmtree(data_name, ignore_errors=True)
-
-    # unzip
-    sct.printv('Unzip dataset...', verbose)
-    try:
-        zf = zipfile.ZipFile(tmp_file)
-        zf.extractall()
-    except (zipfile.BadZipfile):
-        sct.printv('\nERROR: ZIP package corrupted. Please try downloading again.', verbose, 'error')
-
-    # if downloaded from GitHub, need to remove the "-master" suffix
-    if 'master.zip' in url:
-        sct.printv('Rename folder...', verbose)
-        rename(data_name+'-master', data_name)
-
-    # remove zip file
-    sct.printv('Remove temporary file...', verbose)
-    remove(tmp_file)
-
-    # display stuff
-    sct.printv('Done! Folder created: '+data_name+'\n', verbose, 'info')
-
-
-def download_from_url(url, local):
-    """
-    Simple downloading with progress indicator
-    :param url:
-    :param local:
-    :return:
-    """
-    with open(local, 'wb') as local_file:
-        for i in range(3):
-            try:
-                time.sleep(0.5)
-                response = requests.get(url, stream=True, timeout=10)
-                if response.ok:
-                    response.raw.decode_content = True
-                    shutil.copyfileobj(response.raw, local_file)
-            except requests.exceptions.ConnectionError:
-                pass
-
-
-# START PROGRAM
-# ==========================================================================================
-=======
         tmp_file = download_data(url, verbose)
     except (KeyboardInterrupt):
-        printv('\nERROR: User canceled process.\n', 1, 'error')
+        sct.printv('\nERROR: User canceled process.\n', 1, 'error')
 
     unzip(tmp_file, dest_folder, verbose)
 
-    printv('Remove temporary file...\n', verbose)
+    sct.printv('Remove temporary file...\n', verbose)
     os.remove(tmp_file)
 
-    printv('Done! Folder created: %s\n' % dest_folder, verbose, 'info')
+    sct.printv('Done! Folder created: %s\n' % dest_folder, verbose, 'info')
 
 
 def unzip(compressed, dest_folder, verbose):
     """Extract compressed file to the dest_folder"""
-    printv('Copy binaries to %s\n' % dest_folder, verbose)
-    printv('Unzip dataset...\n', verbose)
+    sct.printv('Copy binaries to %s\n' % dest_folder, verbose)
+    sct.printv('Unzip dataset...\n', verbose)
     if compressed.endswith('zip'):
         try:
             zf = zipfile.ZipFile(compressed)
             zf.extractall(dest_folder)
             return
         except (zipfile.BadZipfile):
-            printv(
+            sct.printv(
                 'ERROR: ZIP package corrupted. Please try downloading again.',
                 verbose, 'error')
     elif compressed.endswith('tar.gz'):
@@ -204,10 +118,10 @@
             tar.extractall(path=dest_folder)
             return
         except tarfile.TarError:
-            printv('ERROR: ZIP package corrupted. Please try again.',
+            sct.printv('ERROR: ZIP package corrupted. Please try again.',
                    verbose, 'error')
     else:
-        printv('ERROR: The file %s is of wrong format' % compressed, verbose,
+        sct.printv('ERROR: The file %s is of wrong format' % compressed, verbose,
                'error')
 
 
@@ -225,7 +139,7 @@
 
     _, content = cgi.parse_header(response.headers['Content-Disposition'])
     tmp_path = os.path.join(tempfile.mkdtemp(), content['filename'])
-    printv('Downloading %s\n' % content['filename'], verbose)
+    sct.printv('Downloading %s\n' % content['filename'], verbose)
 
     with open(tmp_path, 'wb') as tmp_file:
         total = int(response.headers.get('content-length', 1))
@@ -240,10 +154,9 @@
                                                    ' ' * (20-done)))
                     sys.stdout.flush()
 
-    printv('\nDownload complete %s' % content['filename'], verbose=verbose)
+        sct.printv('\nDownload complete %s' % content['filename'], verbose=verbose)
     return tmp_path
 
 
->>>>>>> f4cbc7f7
 if __name__ == "__main__":
     main()
--- conflicted
+++ resolved
@@ -75,13 +75,8 @@
             "https://www.neuro.polymtl.ca/_media/downloads/sct/20180525_sct_example_data.zip",
         ],
         "sct_testing_data": [
-<<<<<<< HEAD
-            "https://github.com/sct-data/sct_testing_data/archive/r20201009.zip"],
-
-=======
             "https://github.com/sct-data/sct_testing_data/releases/download/r20201030/sct_testing_data-r20201030.zip",
             "https://osf.io/download/5f9c271187b7df04593b03e0/"],
->>>>>>> 56471671
         "PAM50": [
             "https://github.com/sct-data/PAM50/releases/download/r20201104/PAM50-r20201104.zip", 
             "https://osf.io/download/5fa21326a5bb9d00610a5a21/"],

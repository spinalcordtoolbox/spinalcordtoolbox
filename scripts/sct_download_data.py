--- conflicted
+++ resolved
@@ -63,13 +63,9 @@
 
     # Get parser info
     parser = get_parser()
-<<<<<<< HEAD
     arguments = parser.parse(args)
     data_name = arguments["-d"]
-=======
-    arguments = parser.parse(sys.argv[1:])
-    data_name = arguments['-d']
->>>>>>> 0fa047b5
+
     if '-v' in arguments:
         verbose = int(arguments['-v'])
 

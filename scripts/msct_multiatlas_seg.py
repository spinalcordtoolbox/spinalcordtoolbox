--- conflicted
+++ resolved
@@ -11,18 +11,6 @@
 #
 # About the license: see the file LICENSE.TXT
 ########################################################################################################################
-<<<<<<< HEAD
-
-# TODO change 'target' by 'input'
-# TODO : make it faster
-
-from math import exp
-import pickle, gzip
-
-from msct_pca import PCA
-from msct_gmseg_utils import *
-import sct_utils as sct
-=======
 import os
 import shutil
 import sys
@@ -35,7 +23,6 @@
 from msct_gmseg_utils import pre_processing, register_data, apply_transfo, average_gm_wm, normalize_slice
 from msct_image import Image
 from msct_parser import *
->>>>>>> bf806924
 
 ########################################################################################################################
 #                                                 PARAM CLASSES
@@ -335,38 +322,9 @@
 
 
     # ------------------------------------------------------------------------------------------------------------------
-<<<<<<< HEAD
-    # END OF FUNCTIONS USED TO COMPUTE THE MODEL DICTIONARY
-    # ------------------------------------------------------------------------------------------------------------------
-
-    # ------------------------------------------------------------------------------------------------------------------
-    def load_dic(self):
-
-        model_slices = pickle.load(gzip.open(self.param.path_model + '/dictionary_slices.pklz', 'rb'))
-
-        self.slices = [Slice(slice_id=i_slice, level=dic_slice[3], im_m=dic_slice[0], list_wm_seg_m=list(dic_slice[1]), list_gm_seg_m=list(dic_slice[2]), im_m_flat=dic_slice[0].flatten()) for i_slice, dic_slice in enumerate(model_slices)]  # type: list of slices
-
-        # number of slices in the data set
-        self.J = len([dic_slice.im_M for dic_slice in self.slices])  # type: int
-        # dimension of the slices (flattened)
-        self.N = len(self.slices[0].im_M_flat)  # type: int
-
-        self.mean_wmseg = compute_majority_vote_mean_seg(get_all_seg_from_dic(self.slices, type='wm_m'))
-        self.mean_gmseg = compute_majority_vote_mean_seg(get_all_seg_from_dic(self.slices, type='gm_m'))
-
-    # ------------------------------------------------------------------------------------------------------------------
-    def mean_seg_by_level(self, type='binary', save=False):
-        gm_seg_by_level = {'C1': [], 'C2': [], 'C3': [], 'C4': [], 'C5': [], 'C6': [], 'C7': [], 'T1': [], 'T2': [],
-                           'T3': [], 'T4': [], 'T5': [], 'T6': [], 'T7': [], 'T8': [], 'T10': [], 'T11': [], 'T12': [],
-                           'L1': [], 'L2': [], 'L3': [], 'L4': [], 'L5': [], '': []}
-        im_by_level = {'C1': [], 'C2': [], 'C3': [], 'C4': [], 'C5': [], 'C6': [], 'C7': [], 'T1': [], 'T2': [],
-                       'T3': [], 'T4': [], 'T5': [], 'T6': [], 'T7': [], 'T8': [], 'T10': [], 'T11': [], 'T12': [],
-                       'L1': [], 'L2': [], 'L3': [], 'L4': [], 'L5': [], '': []}
-=======
     def normalize_model_data(self):
         # get the id of the slices by vertebral level
         id_by_level = {}
->>>>>>> bf806924
         for dic_slice in self.slices:
             level_int = int(round(dic_slice.level))
             if level_int not in id_by_level.keys():
@@ -448,89 +406,12 @@
         self.fitted_model = model
 
     # ------------------------------------------------------------------------------------------------------------------
-<<<<<<< HEAD
-    def label_fusion(self, target, selected_index, beta=None, type='binary'):
-
-        """
-        Compute the resulting segmentation by label fusion of the segmentation of the selected dictionary slices
-
-        :param selected_index: array of indexes (as a boolean array) of the selected dictionary slices
-
-        :return res_seg_model_space: Image of the resulting segmentation for the target image (in the model space)
-        """
-        wm_segmentation_slices = np.asarray([dic_slice.wm_seg_M for dic_slice in self.dictionary.slices])
-        gm_segmentation_slices = np.asarray([dic_slice.gm_seg_M for dic_slice in self.dictionary.slices])
-
-        res_wm_seg_model_space = []
-        res_gm_seg_model_space = []
-
-        if isinstance(selected_index[0], (list, np.ndarray)):
-            # 3D image
-            for i, selected_ind_by_slice in enumerate(selected_index):  # selected_slices:
-                # did not adapted the WEIGHTED LABEL FUSION to multiple segmentations per slice
-                '''
-                if beta is None:
-                    n_selected_dic_slices = wm_segmentation_slices[selected_ind_by_slice].shape[0]
-                    if n_selected_dic_slices > 0:
-                        weights = [1.0/n_selected_dic_slices] * n_selected_dic_slices
-                    else:
-                        weights = None
-                else:
-                    weights = beta[i][selected_ind_by_slice]
-                    weights = [w/sum(weights) for w in weights]
-                '''
-                # if slices from teh dictionary were selected:
-                if np.any(selected_ind_by_slice):
-                    weights = None
-
-                    #list_selected_slices_wm = np.array(wm_segmentation_slices[selected_ind_by_slice])
-                    selected_slices_wmseg = []
-                    for seg_by_slice in wm_segmentation_slices[selected_ind_by_slice]:
-                        for seg in seg_by_slice:
-                            selected_slices_wmseg.append(seg)
-
-                    wm_slice_seg = compute_majority_vote_mean_seg(selected_slices_wmseg, weights=weights, type=type, threshold=0.50001)
-                    res_wm_seg_model_space.append(wm_slice_seg)
-                    target[i].set(list_wm_seg_m=[wm_slice_seg])
-
-                    # list_selected_slices_gm = gm_segmentation_slices[selected_ind_by_slice]
-                    selected_slices_gmseg = []
-                    for seg_by_slice in gm_segmentation_slices[selected_ind_by_slice]:
-                        for seg in seg_by_slice:
-                            selected_slices_gmseg.append(seg)
-                    gm_slice_seg = compute_majority_vote_mean_seg(selected_slices_gmseg, weights=weights, type=type)
-                    res_gm_seg_model_space.append(gm_slice_seg)
-                    target[i].set(list_gm_seg_m=[gm_slice_seg])
-                else:
-                    # no selected dictionary slices
-                    target[i].set(list_wm_seg_m=[self.dictionary.mean_wmseg])
-                    target[i].set(list_gm_seg_m=[self.dictionary.mean_gmseg])
-
-        else:
-            # 2D image
-            # did not adapted the WEIGHTED LABEL FUSION to multiple segmentations per slice
-            '''
-            if beta is None:
-                n_selected_dic_slices = wm_segmentation_slices[selected_index].shape[0]
-                weights = [1.0/n_selected_dic_slices] * n_selected_dic_slices
-            else:
-                weights = beta[selected_index]
-                weights = [w/sum(weights) for w in weights]
-            '''
-            weights = None
-
-            selected_slices_wmseg = []
-            for seg_by_slice in wm_segmentation_slices[selected_index]:
-                for seg in seg_by_slice:
-                    selected_slices_wmseg.append(seg)
-=======
     def save_model(self):
         os.chdir(self.param_model.new_model_dir)
         ## to save:
         ##   - self.slices = dictionary
         slices = self.slices
         pickle.dump(slices, gzip.open('slices.pklz', 'wb'), protocol=2)
->>>>>>> bf806924
 
         ##   - self.intensities = for normalization
         intensities = self.intensities
@@ -670,165 +551,6 @@
     t = end-start
     printv('Model computed in '+str(int(round(t/60)))+' min, '+str(t%60)+' sec', param.verbose, 'info')
 
-<<<<<<< HEAD
-    def show(self):
-
-        sct.printv('\nShowing the pca modes ...')
-        self.model.pca.show_all_modes()
-
-        sct.printv('\nPloting the projected dictionary ...')
-        self.target_seg_methods.plot_projected_dic(nb_modes=3)
-
-        sct.printv('\nShowing PCA mode graphs ...')
-        self.model.pca.show_mode_variation()
-
-
-########################################################################################################################
-# ------------------------------------------------------  MAIN ------------------------------------------------------- #
-########################################################################################################################
-def main(args=None):
-
-    if args is None:
-        args = sys.argv[1:]
-
-    model_param = ModelParam()
-    seg_param = SegmentationParam()
-    input_target_fname = None
-    input_level_fname = None
-    if seg_param.debug:
-        print '\n*** WARNING: DEBUG MODE ON ***\n'
-        fname_input = model_param.path_model + "/errsm_34.nii.gz"
-        fname_input = model_param.path_model + "/errsm_34_seg_in.nii.gz"
-    else:
-
-        # Initialize the parser
-        parser = Parser(__file__)
-        parser.usage.set_description('Classes for the segmentation of the white/gray matter on a T2star or MT image\n'
-                                     'Multi-Atlas based method: the model containing a template of the white/gray matter segmentation along the cervical spinal cord, and a PCA space to describe the variability of intensity in that template is provided in the toolbox. ')
-        parser.add_option(name="-i",
-                          type_value="file",
-                          description="target image to segment"
-                                      "if -i isn't used, only the model is computed/loaded",
-                          mandatory=False,
-                          example='t2star.nii.gz')
-        parser.add_option(name="-ofolder",
-                          type_value="str",
-                          description="output name for the results",
-                          mandatory=False,
-                          example='t2star_res.nii.gz')
-        parser.add_option(name="-model",
-                          type_value="folder",
-                          description="Path to the dictionary of images",
-                          mandatory=False,
-                          example='/home/jdoe/data/dictionary')
-        parser.add_option(name="-todo-model",
-                          type_value="multiple_choice",
-                          description="Load or compute the model",
-                          mandatory=False,
-                          example=['load', 'compute'])
-        parser.add_option(name="-vert",
-                          type_value="str",
-                          description="Image containing level labels for the target or str indicating the level",
-                          mandatory=False,
-                          example='PAM50_levels_IRP.nii.gz')
-        parser.add_option(name="-reg",
-                          type_value=[[','], 'str'],
-                          description="list of transformations to apply to co-register the dictionary data",
-                          mandatory=False,
-                          default_value=['Affine'],
-                          example=['SyN'])
-        parser.add_option(name="-weight",
-                          type_value='float',
-                          description="weight parameter on the level differences to compute the similarities (beta)",
-                          mandatory=False,
-                          default_value=2.5,
-                          example=2.0)
-        parser.add_option(name="-use-levels",
-                          type_value='multiple_choice',
-                          description="Use the level information as integers or float numbers for the model or not",
-                          mandatory=False,
-                          default_value='int',
-                          example=['0', 'int', 'float'])
-        parser.add_option(name="-model-normalization",
-                          type_value='multiple_choice',
-                          description="1: Normalize the nitensity in all the model slices (when computing the model), 0: no ",
-                          mandatory=False,
-                          default_value=0,
-                          example=['0', '1'])
-        parser.add_option(name="-denoising",
-                          type_value='multiple_choice',
-                          description="1: Adaptative denoising from F. Coupe algorithm, 0: no  WARNING: It affects the model you should use (if denoising is applied to the target, the model should have been coputed with denoising too)",
-                          mandatory=False,
-                          default_value=1,
-                          example=['0', '1'])
-        parser.add_option(name="-normalize",
-                          type_value='multiple_choice',
-                          description="1: Normalization of the target image's intensity using mean intensity values of the WM and the GM",
-                          mandatory=False,
-                          default_value=1,
-                          example=['0', '1'])
-        parser.add_option(name="-means",
-                          type_value=[[','], 'float'],
-                          description="Mean intensity values in the target white matter and gray matter (separated by a comma without white space)\n"
-                                      "If not specified, the mean intensity values of the target WM and GM  are estimated automatically using the dictionary average segmentation by level.\n"
-                                      "Only if the -normalize flag is used",
-                          mandatory=False,
-                          default_value=None,
-                          example=["450,540"])
-        parser.add_option(name="-res-type",
-                          type_value='multiple_choice',
-                          description="Type of result segmentation : binary or probabilistic",
-                          mandatory=False,
-                          default_value='prob',
-                          example=['binary', 'prob'])
-        parser.add_option(name="-v",
-                          type_value='multiple_choice',
-                          description="verbose: 0 = nothing, 1 = classic, 2 = expended",
-                          mandatory=False,
-                          default_value=0,
-                          example=['0', '1', '2'])
-
-        arguments = parser.parse(args)
-
-        if "-i" in arguments:
-            input_target_fname = arguments["-i"]
-        if "-ofolder" in arguments:
-            seg_param.output_path = arguments["-ofolder"]
-        if "-model" in arguments:
-            model_param.path_model = arguments["-model"]
-        if "-todo-model" in arguments:
-            model_param.todo_model = arguments["-todo-model"]
-        if "-reg" in arguments:
-            model_param.reg = arguments["-reg"]
-        if "-l" in arguments:
-            input_level_fname = arguments["-l"]
-        if "-weight" in arguments:
-            model_param.weight_gamma = arguments["-weight"]
-        if "-use-levels" in arguments:
-            model_param.use_levels = arguments["-use-levels"]
-        if "-model-normalization" in arguments:
-            model_param.model_slices_normalization = bool(int(arguments["-model-normalization"]))
-            print bool(int(arguments["-model-normalization"]))
-        if "-denoising" in arguments:
-            seg_param.target_denoising = bool(int(arguments["-denoising"]))
-        if "-normalize" in arguments:
-            seg_param.target_normalization = bool(int(arguments["-normalize"]))
-        if "-means" in arguments:
-            seg_param.target_means = arguments["-means"]
-        if "-res-type" in arguments:
-            seg_param.res_type = arguments["-res-type"]
-        if "-v" in arguments:
-            seg_param.verbose = int(arguments["-v"])
-            model_param.verbose = int(arguments["-v"])
-
-    model = Model(model_param=model_param)
-    if input_target_fname is not None:
-        seg_method = SupervisedSegmentationMethod(input_target_fname, input_level_fname, model, gm_seg_param=seg_param)
-        if seg_param.verbose == 2:
-            seg_method.show()
-
-=======
-
->>>>>>> bf806924
+
 if __name__ == "__main__":
     main()
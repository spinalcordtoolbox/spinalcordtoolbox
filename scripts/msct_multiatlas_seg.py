#!/usr/bin/env python
########################################################################################################################
#
# Asman et al. groupwise multi-atlas segmentation method implementation, with a lot of changes
#
#
# ----------------------------------------------------------------------------------------------------------------------
# Copyright (c) 2014 Polytechnique Montreal <www.neuro.polymtl.ca>
# Authors: Augustin Roux, Sara Dupont
# Modified: 2015-05-19
#
# About the license: see the file LICENSE.TXT
########################################################################################################################

# TODO change 'target' by 'input'
# TODO : make it faster

# import os
# import sys
# import numpy as np

from msct_pca import PCA
# from msct_image import Image
# from msct_parser import *
from msct_gmseg_utils import *
import sct_utils as sct
import pickle, gzip
import commands
from math import exp


class ModelParam:
    def __init__(self):
        # status, path_sct = commands.getstatusoutput('echo $SCT_DIR')
        path_script = os.path.dirname(__file__)
        path_sct = os.path.dirname(path_script)
        self.path_model = path_sct+'/data/gm_model'  # model_param
        self.todo_model = 'load'  # 'compute'   # model_param
        self.new_model_dir = './gm_model'  # model_param
        self.reg = ['Affine']  # model_param
        self.reg_metric = 'MI'  # model_param
        self.use_levels = 'int'  # model_param
        self.weight_gamma = 2.5  # model_param
        self.model_slices_normalization = False
        self.mean_metric = None
        self.weight_label_fusion = False  # model_param
        self.mode_weight_similarity = False  # model_param
        self.k = 0.8 # percentage of variability explained in the kept eigenvectors (PCA modes)
        self.equation_id = 1  # model_param
        self.verbose = 1  # both

    def __repr__(self):
        s = ''
        s += 'path_model: ' + str(self.path_model) + '\n'
        s += 'todo_model: ' + str(self.todo_model) + '\n'
        s += 'new_model_dir: ' + str(self.new_model_dir) + '  *** only used if todo_model=compute ***\n'
        s += 'reg: ' + str(self.reg) + '\n'
        s += 'reg_metric: ' + str(self.reg_metric) + '\n'
        s += 'use_levels: ' + str(self.use_levels) + '\n'
        s += 'weight_gamma: ' + str(self.weight_gamma) + '\n'
        s += 'model_slices_normalization: ' + str(self.model_slices_normalization) + '\n'
        s += 'mean_metric: ' + str(self.mean_metric) + '\n'
        s += 'weight_label_fusion: ' + str(self.weight_label_fusion) + '\n'
        s += 'mode_weight_similarity: ' + str(self.mode_weight_similarity) + '\n'
        s += 'k: ' + str(self.k) + '\n'
        s += 'equation_id: ' + str(self.equation_id) + '\n'
        return s


class SegmentationParam:
    def __init__(self):
        self.debug = 0
        self.output_path = ''  # SEG
        self.target_denoising = True  # seg_param
        self.target_normalization = True  # seg_param
        self.target_means = None  #   seg_param
        self.z_regularisation = False  # seg_param
        self.res_type = 'prob'  # seg_param
        self.dev = False  # seg_param
        self.qc = 0  # SEG
        self.verbose = 1  # both
        self.remove_tmp = 1  # seg_param

    def __repr__(self):
        s = ''
        s += 'output_path: ' + str(self.output_path) + '\n'
        s += 'target_denoising: ' + str(self.target_denoising) + ' ***WARNING: used in sct_segment_gray_matter not in msct_multiatlas_seg***\n'
        s += 'target_normalization: ' + str(self.target_normalization) + '\n'
        s += 'target_means: ' + str(self.target_means) + '\n'
        s += 'z_regularisation: ' + str(self.z_regularisation) + '\n'
        s += 'res_type: ' + str(self.res_type) + '\n'
        s += 'qc: ' + str(self.qc) + '\n'
        s += 'verbose: ' + str(self.verbose) + '\n'
        s += 'remove_tmp: ' + str(self.remove_tmp) + '\n'

        return s


########################################################################################################################
# ----------------------------------------------------- Classes ------------------------------------------------------ #
########################################################################################################################

# ----------------------------------------------------------------------------------------------------------------------
# MODEL DICTIONARY SLICE BY SLICE---------------------------------------------------------------------------------------
class ModelDictionary:
    """
    Dictionary used by the supervised gray matter segmentation method
    """
    def __init__(self, dic_param=None):
        """
        model dictionary constructor

        :param dic_param: dictionary parameters, type: Param
        """
        if dic_param is None:
            self.param = ModelParam()
        else:
            self.param = dic_param

        self.level_label = {0: '', 1: 'C1', 2: 'C2', 3: 'C3', 4: 'C4', 5: 'C5', 6: 'C6', 7: 'C7', 8: 'T1', 9: 'T2', 10: 'T3', 11: 'T4', 12: 'T5', 13: 'T6', 14: 'T7', 15: 'T8', 16: 'T9', 17: 'T10', 18: 'T11', 19: 'T12', 20: 'L1', 21: 'L2', 22: 'L3', 23: 'L4', 24: 'L5'}

        # Initialisation of the parameters
        self.coregistration_transfos = None
        self.slices = None
        self.J = None
        self.N = None
        self.mean_seg = None
        self.mean_image = None

        # list of transformation to apply to each slice to co-register the data into the common groupwise space
        self.coregistration_transfos = self.param.reg

        if self.param.todo_model == 'compute':
            self.compute_dic()
        elif self.param.todo_model == 'load':
            self.load_dic()
        # self.extract_metric_from_dic(gm_percentile=0, wm_percentile=0, save=True)
        # self.mean_seg_by_level(save=True)

    # ------------------------------------------------------------------------------------------------------------------
    # FUNCTIONS USED TO COMPUTE THE MODEL
    # ------------------------------------------------------------------------------------------------------------------

    # ------------------------------------------------------------------------------------------------------------------
    def compute_dic(self):

        sct.printv('\nComputing the model dictionary ...', self.param.verbose, 'normal')
        sct.run('mkdir ' + self.param.new_model_dir)
        param_fic = open(self.param.new_model_dir + '/info.txt', 'w')
        param_fic.write(str(self.param))
        param_fic.close()

        sct.printv('\nLoading data dictionary ...', self.param.verbose, 'normal')
        # List of T2star images (im) and their label decision (gmseg) (=segmentation of the gray matter), slice by slice
        self.slices = self.load_data_dictionary()  # type: list of slices
        self.mean_image = np.mean([dic_slice.im for dic_slice in self.slices], axis=0)
        # number of slices in the data set
        self.J = len([dic_slice.im for dic_slice in self.slices])  # type: int
        # dimension of the slices (flattened)
        self.N = len(self.slices[0].im.flatten())  # type: int

        # inverts the segmentation slices : the model uses segmentation of the WM instead of segmentation of the GM
        self.invert_seg()

        sct.printv('\nComputing the transformation to co-register all the data into a common groupwise space (using the white matter segmentations) ...', self.param.verbose, 'normal')
        # mean segmentation image of the dictionary, type: numpy array
        self.mean_seg = self.seg_coregistration(transfo_to_apply=self.coregistration_transfos)

        sct.printv('\nCo-registering all the data into the common groupwise space ...', self.param.verbose, 'normal')
        self.coregister_data(transfo_to_apply=self.coregistration_transfos)

        # Normalize dictionary slices
        if self.param.model_slices_normalization:
            sct.printv('\nNormalizing the dictionary slices ...', self.param.verbose, 'normal')
            self.normalize_dic_slices()
            # update dic_metrics after normalization
            self.param.mean_metric = self.normalize_dic_slices(get_dic_metric=True)

        # update the mean image
        self.mean_image = np.mean([dic_slice.im_M for dic_slice in self.slices], axis=0) # type: numpy array

        self.save_dic()

    # ------------------------------------------------------------------------------------------------------------------
    def load_data_dictionary(self):
        """
        each slice of each subject will be loaded separately in a Slice object containing :

        - a slice id

        - the original T2star image crop around the spinal cord: im

        - a manual segmentation of the gray matter: seg

        :return slices: numpy array of all the slices of the data dictionary
        """
        # initialization
        slices = []
        j = -1
        for subject_dir in os.listdir(self.param.path_model):
            subject_path = self.param.path_model + '/' + subject_dir
            if os.path.isdir(subject_path):
                name_slice = None
                if self.param.use_levels == 'float':
                    subject_levels = {1: [], 2: [], 3: [], 4: [], 5: [], 6: [], 7: [], 8: [], 9: [], 10: [], 11: [], 12: [], 13: [], 14: [], 15: [], 16: [], 17: [], 18: [], 19: [], 20: [], 21: [], 22: [], 23: [], 24: []}
                    j_sub = j
                    i_slice = 0
                for file_name in os.listdir(subject_path):
                    if 'im' in file_name:  # or 'seg_in' in file_name:
                        j += 1
                        slice_int_level = 0
                        name_list = file_name.split('_')
                        for word in name_list:
                            if word.upper() in self.level_label.values():
                                slice_int_level = get_key_from_val(self.level_label, word.upper())
                        slices.append(Slice(slice_id=j, im=Image(subject_path + '/' + file_name).data, level=slice_int_level, list_gm_seg=[], reg_to_m=[]))
                        name_slice = '_'.join(name_list[:-1])

                        if self.param.use_levels == 'float':
                            subject_levels[slice_int_level].append(i_slice)
                            i_slice += 1

                    if name_slice in file_name and ('gm' in file_name or 'seg' in file_name):
                        gm_seg_list = list(slices[j].gm_seg)
                        gm_seg_list.append(Image(subject_path + '/' + file_name).data)
                        slices[j].set(list_gm_seg=gm_seg_list)

                if self.param.use_levels == 'float':
                    for int_level, slices_list in subject_levels.items():
                        n_slices_by_level = len(slices_list)
                        if n_slices_by_level == 1:
                            index = slices_list[0]
                            if index == 0:
                                slices[j_sub+index].set(level=int_level+0.1)
                            elif index == i_slice:
                                slices[j_sub+index].set(level=int_level+0.9)
                            else:
                                slices[j_sub+index].set(level=int_level+0.5)
                        elif n_slices_by_level > 1:
                            gap = 1.0/(n_slices_by_level + 1)
                            for i, index in enumerate(slices_list):
                                slices[j_sub+index].set(level=int_level+((n_slices_by_level-i)*gap))

        return np.asarray(slices)

    # ------------------------------------------------------------------------------------------------------------------
    def invert_seg(self):
        """
        Invert the gray matter segmentation to get segmentation of the white matter instead
        keeps more information, better results
        """
        for dic_slice in self.slices:
            list_wm_seg = [inverse_gmseg_to_wmseg(gmseg, dic_slice.im, save=False) for gmseg in dic_slice.gm_seg]
            dic_slice.set(list_wm_seg=list_wm_seg)

    # ------------------------------------------------------------------------------------------------------------------
    def seg_coregistration(self, transfo_to_apply=None):
        """
        For all the segmentation slices, do a registration of the segmentation slice to the mean segmentation
         applying all the transformations in transfo_to_apply

        Compute, apply and save each transformation warping field for all the segmentation slices

        Compute the new mean segmentation at each step and update self.mean_seg

        :param transfo_to_apply: list of string
        :return resulting_mean_seg:
        """
        current_mean_seg = compute_majority_vote_mean_seg(get_all_seg_from_dic(self.slices, type='wm'))
        first = True
        for transfo in transfo_to_apply:
            sct.printv('Doing a ' + transfo + ' registration of each segmentation slice to the mean segmentation ...', self.param.verbose, 'normal')
            current_mean_seg = self.find_coregistration(mean_seg=current_mean_seg, transfo_type=transfo, first=first)
            first = False

        resulting_mean_seg = current_mean_seg

        return resulting_mean_seg

    # ------------------------------------------------------------------------------------------------------------------
    def find_coregistration(self, mean_seg=None, transfo_type='Affine', first=True):
        """
        For each segmentation slice, apply and save a registration of the specified type of transformation
        the name of the registration file (usually a matlab matrix) is saved in self.RtoM

        :param mean_seg: current mean segmentation

        :param transfo_type: type of transformation for the registration

        :return mean seg: updated mean segmentation
        """

        # Coregistration of the white matter segmentations
        for dic_slice in self.slices:
            name_j_transform = 'transform_slice_' + str(dic_slice.id) + find_ants_transfo_name(transfo_type)[0]
            new_reg_list = dic_slice.reg_to_M.append(name_j_transform)
            dic_slice.set(reg_to_m=new_reg_list)

            if first:
                mean_wm_slice = compute_majority_vote_mean_seg(dic_slice.wm_seg)
                apply_ants_transfo(mean_seg, mean_wm_slice,  transfo_name=name_j_transform, path=self.param.new_model_dir + '/', transfo_type=transfo_type, metric=self.param.reg_metric, search_reg=True, apply_transfo=False)
                list_wm_seg_m = []
                for wm_seg in dic_slice.wm_seg:
                    wm_seg_m = apply_ants_transfo(mean_seg, wm_seg,  transfo_name=name_j_transform, path=self.param.new_model_dir + '/', transfo_type=transfo_type, metric=self.param.reg_metric, search_reg=False, apply_transfo=True)
                    list_wm_seg_m.append(wm_seg_m.astype(int))
                # seg_m = apply_ants_transfo(mean_seg, dic_slice.wm_seg,  transfo_name=name_j_transform, path=self.param.new_model_dir + '/', transfo_type=transfo_type, metric=self.param.reg_metric)
            else:
                mean_wm_slice = compute_majority_vote_mean_seg(dic_slice.wm_seg_M)
                apply_ants_transfo(mean_seg, mean_wm_slice,  transfo_name=name_j_transform, path=self.param.new_model_dir + '/', transfo_type=transfo_type, metric=self.param.reg_metric, search_reg=True, apply_transfo=False)
                list_wm_seg_m = []
                for wm_seg in dic_slice.wm_seg_M:
                    wm_seg_m = apply_ants_transfo(mean_seg, wm_seg,  transfo_name=name_j_transform, path=self.param.new_model_dir + '/', transfo_type=transfo_type, metric=self.param.reg_metric, search_reg=False, apply_transfo=True)
                    list_wm_seg_m.append(wm_seg_m.astype(int))
                # seg_m = apply_ants_transfo(mean_seg, dic_slice.wm_seg_M,  transfo_name=name_j_transform, path=self.param.new_model_dir + '/', transfo_type=transfo_type, metric=self.param.reg_metric)
            dic_slice.set(list_wm_seg_m=list_wm_seg_m)
            # dic_slice.set(wm_seg_m_flat=seg_m.flatten().astype(int))

        mean_seg = compute_majority_vote_mean_seg(get_all_seg_from_dic(self.slices, type='wm_m'))

        return mean_seg

    # ------------------------------------------------------------------------------------------------------------------
    def coregister_data(self,  transfo_to_apply=None):
        """
        Apply to each image slice of the dictionary the transformations found registering the segmentation slices.
        The co_registered images are saved for each slice as im_M

        Delete the directories containing the transformation matrix : not needed after the coregistration of the data.

        :param transfo_to_apply: list of string
        :return:
        """
        mean_gm_seg = compute_majority_vote_mean_seg(get_all_seg_from_dic(self.slices, type='gm'))

        for dic_slice in self.slices:
            list_gm_seg_m = []
            for n_transfo, transfo in enumerate(transfo_to_apply):
                im_m = apply_ants_transfo(self.mean_image, dic_slice.im, search_reg=False, transfo_name=dic_slice.reg_to_M[n_transfo], binary=False, path=self.param.new_model_dir+'/', transfo_type=transfo, metric=self.param.reg_metric)

                for gm_seg in dic_slice.gm_seg:
                    gm_seg_m = apply_ants_transfo(mean_gm_seg, gm_seg, search_reg=False, transfo_name=dic_slice.reg_to_M[n_transfo], binary=True, path=self.param.new_model_dir+'/', transfo_type=transfo, metric=self.param.reg_metric)
                    list_gm_seg_m.append(gm_seg_m)
                    del gm_seg_m
                # apply_2D_rigid_transformation(self.im[j], self.RM[j]['tx'], self.RM[j]['ty'], self.RM[j]['theta'])

            dic_slice.set(im_m=im_m)
            dic_slice.set(list_gm_seg_m=list_gm_seg_m)
            dic_slice.set(im_m_flat=im_m.flatten())

        # Delete the directory containing the transformations : They are not needed anymore
        for transfo_type in transfo_to_apply:
            transfo_dir = transfo_type.lower() + '_transformations'
            if transfo_dir in os.listdir(self.param.new_model_dir + '/'):
                sct.run('rm -rf ' + self.param.new_model_dir + '/' + transfo_dir + '/')

    # ------------------------------------------------------------------------------------------------------------------
    def save_dic(self):
        model_slices = np.asarray([(dic_slice.im_M, tuple(dic_slice.wm_seg_M), tuple(dic_slice.gm_seg_M), dic_slice.level) for dic_slice in self.slices])
        pickle.dump(model_slices, gzip.open(self.param.new_model_dir + '/dictionary_slices.pklz', 'wb'), protocol=2)

    # ------------------------------------------------------------------------------------------------------------------
    def normalize_dic_slices(self, method='median', save=True, get_dic_metric=False):
        dic_metrics = extract_metric_from_slice_set(self.slices, metric=method, save=save)
        wm_metrics = []
        gm_metrics = []
        for wm_m, gm_m, wm_s, gm_s in dic_metrics.values():
            wm_metrics.append(wm_m)
            gm_metrics.append(gm_m)
        dic_wm_mean = np.mean(wm_metrics)
        dic_gm_mean = np.mean(gm_metrics)
        metric = {'wm': dic_wm_mean, 'gm': dic_gm_mean}
        if get_dic_metric:
            return metric
        else:
            for slice in self.slices:
                slice_wm_m, slice_gm_m, slice_wm_s, slice_gm_s = dic_metrics[slice.id]

                old_image = slice.im_M
                old_image[old_image < 0.0001] = 0  # put at 0 the background
                new_image = (old_image - slice_wm_m)*(dic_gm_mean - dic_wm_mean)/(slice_gm_m - slice_wm_m) + dic_wm_mean
                new_image[old_image < 0.0001] = 0  # put at 0 the background
                slice.set(im_m=new_image)

    # ------------------------------------------------------------------------------------------------------------------
    # END OF FUNCTIONS USED TO COMPUTE THE MODEL DICTIONARY
    # ------------------------------------------------------------------------------------------------------------------

    # ------------------------------------------------------------------------------------------------------------------
    def load_dic(self):

        model_slices = pickle.load(gzip.open(self.param.path_model + '/dictionary_slices.pklz', 'rb'))

<<<<<<< HEAD
        self.slices = [Slice(slice_id=i_slice, level=dic_slice[3], im_m=dic_slice[0], wm_seg_m=dic_slice[1], gm_seg_m=dic_slice[2], im_m_flat=dic_slice[0].flatten(),  wm_seg_m_flat=dic_slice[1][0].flatten()) for i_slice, dic_slice in enumerate(model_slices)]  # type: list of slices
=======
        self.slices = [Slice(slice_id=i_slice, level=dic_slice[3], im_m=dic_slice[0], list_wm_seg_m=list(dic_slice[1]), list_gm_seg_m=list(dic_slice[2]), im_m_flat=dic_slice[0].flatten()) for i_slice, dic_slice in enumerate(model_slices)]  # type: list of slices
>>>>>>> c0748dbe

        # number of slices in the data set
        self.J = len([dic_slice.im_M for dic_slice in self.slices])  # type: int
        # dimension of the slices (flattened)
        self.N = len(self.slices[0].im_M_flat)  # type: int

        self.mean_seg = compute_majority_vote_mean_seg(get_all_seg_from_dic(self.slices, type='wm_m'))

    # ------------------------------------------------------------------------------------------------------------------
    def mean_seg_by_level(self, type='binary', save=False):
        gm_seg_by_level = {'C1': [], 'C2': [], 'C3': [], 'C4': [], 'C5': [], 'C6': [], 'C7': [], 'T1': [], 'T2': [], '': []}
        im_by_level = {'C1': [], 'C2': [], 'C3': [], 'C4': [], 'C5': [], 'C6': [], 'C7': [], 'T1': [], 'T2': [], '': []}
        for dic_slice in self.slices:
            for gm_seg_m in dic_slice.gm_seg_M:
                gm_seg_by_level[self.level_label[int(dic_slice.level)]].append(gm_seg_m)
            im_by_level[self.level_label[int(dic_slice.level)]].append(dic_slice.im_M)
        seg_averages = {}
        im_averages = {}
        for level, seg_data_set in gm_seg_by_level.items():
            seg_averages[level] = compute_majority_vote_mean_seg(seg_data_set=seg_data_set, type=type)
        seg_averages[''] = compute_majority_vote_mean_seg(seg_data_set=get_all_seg_from_dic(self.slices, type='gm_m'), type=type)
        for level, im_data_set in im_by_level.items():
            im_averages[level] = np.mean(im_data_set, axis=0)
        im_averages[''] = np.mean([dic_slice.im_M for dic_slice in self.slices], axis=0)
        if save:
            for level, mean_gm_seg in seg_averages.items():
                Image(param=mean_gm_seg, absolutepath='./mean_seg_' + level + '.nii.gz').save()
            for level, mean_im in im_averages.items():
                Image(param=mean_im, absolutepath='./mean_im_' + level + '.nii.gz').save()
        return seg_averages, im_averages

    # ------------------------------------------------------------------------------------------------------------------
    def show_dictionary_data(self):
        """
        show the 10 first slices of the model dictionary
        """
        import matplotlib.pyplot as plt
        for dic_slice in self.slices[:10]:
            fig = plt.figure()

            if dic_slice.wm_seg is not None:
                seg_subplot = fig.add_subplot(2, 3, 1)
                seg_subplot.set_title('Original space - seg')
                im_seg = seg_subplot.imshow(dic_slice.wm_seg)
                im_seg.set_interpolation('nearest')
                im_seg.set_cmap('gray')

            seg_m_subplot = fig.add_subplot(2, 3, 2)
            seg_m_subplot.set_title('Common groupwise space - seg')
            im_seg_m = seg_m_subplot.imshow(dic_slice.wm_seg_M)
            im_seg_m.set_interpolation('nearest')
            im_seg_m.set_cmap('gray')

            if self.mean_seg is not None:
                mean_seg_subplot = fig.add_subplot(2, 3, 3)
                mean_seg_subplot.set_title('Mean seg')
                im_mean_seg = mean_seg_subplot.imshow(np.asarray(self.mean_seg))
                im_mean_seg.set_interpolation('nearest')
                im_mean_seg.set_cmap('gray')

            if dic_slice.im is not None:
                slice_im_subplot = fig.add_subplot(2, 3, 4)
                slice_im_subplot.set_title('Original space - data ')
                im_slice_im = slice_im_subplot.imshow(dic_slice.im)
                im_slice_im.set_interpolation('nearest')
                im_slice_im.set_cmap('gray')

            slice_im_m_subplot = fig.add_subplot(2, 3, 5)
            slice_im_m_subplot.set_title('Common groupwise space - data ')
            im_slice_im_m = slice_im_m_subplot.imshow(dic_slice.im_M)
            im_slice_im_m.set_interpolation('nearest')
            im_slice_im_m.set_cmap('gray')

            plt.suptitle('Slice ' + str(dic_slice.id))
            plt.show()


# ----------------------------------------------------------------------------------------------------------------------
# MODEL ---------------------------------------------------------------------------------------------------------------
class Model:
    """
    Model used by the supervised gray matter segmentation method

    """
    def __init__(self, model_param=None):
        """
        Model constructor

        :param model_param: model parameters, type: Param
        """
        if model_param is None:
            self.param = ModelParam()
        else:
            self.param = model_param

        # Model dictionary
        self.dictionary = ModelDictionary(dic_param=self.param)

        self.pca = None
        self.epsilon = round(1.0/self.dictionary.J, 4)/2
        self.tau = 0

        if self.param.todo_model == 'compute':
            self.compute_model()
        elif self.param.todo_model == 'load':
            self.load_model()

        if self.param.verbose == 2:
            self.pca.plot_projected_dic()

    # ------------------------------------------------------------------------------------------------------------------
    def compute_model(self):
        sct.printv('\nCreating a reduced common space (using a PCA) ...', self.param.verbose, 'normal')
        self.pca = PCA(np.asarray(self.dictionary.slices), k=self.param.k, verbose=self.param.verbose)
        self.pca.save_data(self.param.new_model_dir)
        # updating the dictionary mean_image
        self.dictionary.mean_image = self.pca.mean_image

        self.tau = self.compute_tau()
        pickle.dump(self.tau, open(self.param.new_model_dir + '/tau_levels_'+str(self.param.use_levels)+'.txt', 'w'), protocol=0)  # or protocol=2 and 'wb'

    # ------------------------------------------------------------------------------------------------------------------
    def load_model(self):
        sct.printv('\nLoading a reduced common space (using a PCA) ...', self.param.verbose, 'normal')
        pca_data = pickle.load(gzip.open(self.param.path_model + '/pca_data.pklz', 'rb'))
        self.pca = PCA(np.asarray(self.dictionary.slices), mean_vect=pca_data[0], eig_pairs=pca_data[1], k=self.param.k, verbose=self.param.verbose)
        # updating the dictionary mean_image
        self.dictionary.mean_image = self.pca.mean_image
        self.tau = pickle.load(open(self.param.path_model + '/tau_levels_'+str(self.param.use_levels)+'.txt', 'r'))  # if protocol was 2 : 'rb'

    # ------------------------------------------------------------------------------------------------------------------
    def compute_beta(self, coord_target, target_levels=None, dataset_coord=None, dataset_levels=None, tau=0.006):
        """
        Compute the model similarity (beta) between each model slice and each target image slice

        beta_j = (1/Z)exp(-tau*square_norm(target_coordinate - slice_j_coordinate))

        Z is the partition function that enforces the constraint that sum(beta)=1

        :param coord_target: coordinates of the target image in the reduced model space

        :param tau: weighting parameter indicating the decay constant associated with a geodesic distance
        between a given dictionary slice and a projected target image slice

        :return:
        """
        if dataset_coord is None:
            # in the dataset_coord matrix, each column correspond to the projection of one of the original data image,
            # the transpose operator .T enable the loop to iterate over all the images coord
            dataset_coord = self.pca.dataset_coord.T
            dataset_levels = [dic_slice.level for dic_slice in self.dictionary.slices]

        beta = []
        if self.param.mode_weight_similarity:
            mode_weight = [val/sum(self.pca.kept_eigenval) for val in self.pca.kept_eigenval]
            # TODO: WARNING: see if the weights shouldnt be inversed: a bigger weight for the first modes will make the distances along those modes bigger: maybe we want to do the opposite
        else:
            mode_weight = None

        # 3D TARGET
        if isinstance(coord_target[0], (list, np.ndarray)):
            for i_target, coord_projected_slice in enumerate(coord_target):
                beta_slice = []
                for j_slice, coord_slice_j in enumerate(dataset_coord):
                    if mode_weight is None:
                        square_norm = np.linalg.norm((coord_projected_slice - coord_slice_j), 2)
                    else:
                        from scipy.spatial.distance import wminkowski
                        square_norm = wminkowski(coord_projected_slice, coord_slice_j, 2, mode_weight)

                    if target_levels is not None and target_levels is not [None] and self.param.use_levels is not '0':
                        if self.param.equation_id == 1:
                            # EQUATION #1 (better results ==> kept)
                            beta_slice.append(exp(-self.param.weight_gamma*abs(target_levels[i_target] - dataset_levels[j_slice]))*exp(-tau*square_norm))  # TODO: before = no absolute
                        elif self.param.equation_id == 2:
                            # EQUATION #2
                            if target_levels[i_target] == dataset_levels[j_slice]:
                                beta_slice.append(exp(tau*square_norm))
                            else:
                                beta_slice.append(exp(-tau*square_norm)/self.param.weight_gamma*abs(target_levels[i_target] - dataset_levels[j_slice])) #TODO: before = no absolute

                    else:
                        beta_slice.append(exp(-tau*square_norm))

                try:
                    beta_slice /= np.sum(beta_slice)
                except ZeroDivisionError:
                    sct.printv('WARNING : similarities are null', self.param.verbose, 'warning')
                    print beta_slice

                beta.append(beta_slice)

        # 2D TARGET
        else:
            for j_slice, coord_slice_j in enumerate(dataset_coord):
                if mode_weight is None:
                    square_norm = np.linalg.norm((coord_target - coord_slice_j), 2)
                else:
                    from scipy.spatial.distance import wminkowski
                    square_norm = wminkowski(coord_target, coord_slice_j, 2, mode_weight)
                if target_levels is not None and self.param.use_levels is not '0':
                    if self.param.equation_id == 1:
                        # EQUATION #1 (better results ==> kept)
                        beta.append(exp(-self.param.weight_gamma*abs(target_levels - dataset_levels[j_slice]))*exp(-tau*square_norm) )#TODO: before = no absolute
                    elif self.param.equation_id == 2:
                        # EQUATION #2
                        if target_levels == dataset_levels[j_slice]:
                            beta.append(exp(tau*square_norm))
                        else:
                            beta.append(exp(-tau*square_norm)/self.param.weight_gamma*abs(target_levels - dataset_levels[j_slice]))
                else:
                    beta.append(exp(-tau*square_norm))

            try:
                beta /= np.sum(beta)
            except ZeroDivisionError:
                sct.printv('WARNING : similarities are null', self.param.verbose, 'warning')
                print beta

        return np.asarray(beta)

    # ------------------------------------------------------------------------------------------------------------------
    def compute_tau(self):
        """
        Compute the weighting parameter indicating the decay constant associated with a geodesic distance
        between a given dictionary slice and a projected target image slice
        :return:
        """
        sct.printv('\nComputing Tau ... \n'
                   '(Tau is a weighting parameter indicating the decay constant associated with a geodesic distance between a given atlas and a projected target image, see [Asman et al., Medical Image Analysis 2014], eq (16))', 1, 'normal')
        from scipy.optimize import minimize

        def to_minimize(tau):
            """
            Compute the sum of the L0 norm between a slice segmentation and the resulting segmentation that would be
            found if the slice was a target image for a given tau

            For a given model, Tau is the parameter that would minimize this function

            :param tau:

            :return sum_norm:

            """
            sum_norm = 0
            for dic_slice in self.dictionary.slices:
                projected_dic_slice_coord = self.pca.project_array(dic_slice.im_M_flat)
                coord_dic_slice_dataset = np.delete(self.pca.dataset_coord.T, dic_slice.id, 0)
                if self.param.use_levels is not '0':
                    dic_slice_dataset_levels = np.delete(np.asarray(dic_levels), dic_slice.id, 0)
                    beta_dic_slice = self.compute_beta(projected_dic_slice_coord, target_levels=dic_slice.level, dataset_coord=coord_dic_slice_dataset, dataset_levels=dic_slice_dataset_levels, tau=tau)
                else:
                    beta_dic_slice = self.compute_beta(projected_dic_slice_coord, target_levels=None, dataset_coord=coord_dic_slice_dataset, dataset_levels=None, tau=tau)
                kj = self.select_k_slices(beta_dic_slice)
                if self.param.weight_label_fusion:
                    est_segm_j = self.label_fusion(dic_slice, kj, beta=beta_dic_slice)[0]
                else:
                    # default case
                    est_segm_j = self.label_fusion(dic_slice, kj)[0]

                sum_norm += l0_norm(compute_majority_vote_mean_seg(dic_slice.wm_seg_M), est_segm_j.data)

            return sum_norm

        dic_levels = [dic_slice.level for dic_slice in self.dictionary.slices]

        est_tau = minimize(to_minimize, 0.001, method='Nelder-Mead', options={'xtol': 0.0005})
        sct.printv('Estimated tau : ' + str(est_tau.x[0]))

        return float(est_tau.x[0])

    # ------------------------------------------------------------------------------------------------------------------
    def select_k_slices(self, beta):
        """
        Select the K dictionary slices most similar to the target slice

        :param beta: Dictionary similarities

        :return selected: numpy array of segmentation of the selected dictionary slices
        """
        kept_slice_index = []

        if isinstance(beta[0], (list, np.ndarray)):
            for beta_slice in beta:
                selected_index = beta_slice > self.epsilon
                kept_slice_index.append(selected_index)

        else:
            kept_slice_index = beta > self.epsilon

        return np.asarray(kept_slice_index)

    # ------------------------------------------------------------------------------------------------------------------
    def label_fusion(self, target, selected_index, beta=None, type='binary'):

        """
        Compute the resulting segmentation by label fusion of the segmentation of the selected dictionary slices

        :param selected_index: array of indexes (as a boolean array) of the selected dictionary slices

        :return res_seg_model_space: Image of the resulting segmentation for the target image (in the model space)
        """
        wm_segmentation_slices = np.asarray([dic_slice.wm_seg_M for dic_slice in self.dictionary.slices])
        gm_segmentation_slices = np.asarray([dic_slice.gm_seg_M for dic_slice in self.dictionary.slices])

        res_wm_seg_model_space = []
        res_gm_seg_model_space = []

        if isinstance(selected_index[0], (list, np.ndarray)):
            # 3D image
            for i, selected_ind_by_slice in enumerate(selected_index):  # selected_slices:
                # did not adapted the WEIGHTED LABEL FUSION to multiple segmentations per slice
                '''
                if beta is None:
                    n_selected_dic_slices = wm_segmentation_slices[selected_ind_by_slice].shape[0]
                    if n_selected_dic_slices > 0:
                        weights = [1.0/n_selected_dic_slices] * n_selected_dic_slices
                    else:
                        weights = None
                else:
                    weights = beta[i][selected_ind_by_slice]
                    weights = [w/sum(weights) for w in weights]
                '''
                weights = None

                #list_selected_slices_wm = np.array(wm_segmentation_slices[selected_ind_by_slice])
                selected_slices_wmseg = []
                for seg_by_slice in wm_segmentation_slices[selected_ind_by_slice]:
                    for seg in seg_by_slice:
                        selected_slices_wmseg.append(seg)

                wm_slice_seg = compute_majority_vote_mean_seg(selected_slices_wmseg, weights=weights, type=type, threshold=0.50001)
                res_wm_seg_model_space.append(wm_slice_seg)
                target[i].set(list_wm_seg_m=[wm_slice_seg])

                # list_selected_slices_gm = gm_segmentation_slices[selected_ind_by_slice]
                selected_slices_gmseg = []
                for seg_by_slice in gm_segmentation_slices[selected_ind_by_slice]:
                    for seg in seg_by_slice:
                        selected_slices_gmseg.append(seg)
                gm_slice_seg = compute_majority_vote_mean_seg(selected_slices_gmseg, weights=weights, type=type)
                res_gm_seg_model_space.append(gm_slice_seg)
                target[i].set(list_gm_seg_m=[gm_slice_seg])

        else:
            # 2D image
            # did not adapted the WEIGHTED LABEL FUSION to multiple segmentations per slice
            '''
            if beta is None:
                n_selected_dic_slices = wm_segmentation_slices[selected_index].shape[0]
                weights = [1.0/n_selected_dic_slices] * n_selected_dic_slices
            else:
                weights = beta[selected_index]
                weights = [w/sum(weights) for w in weights]
            '''
            weights = None

            selected_slices_wmseg = []
            for seg_by_slice in wm_segmentation_slices[selected_index]:
                for seg in seg_by_slice:
                    selected_slices_wmseg.append(seg)

            selected_slices_gmseg = []
            for seg_by_slice in gm_segmentation_slices[selected_index]:
                for seg in seg_by_slice:
                    selected_slices_gmseg.append(seg)

            res_wm_seg_model_space = compute_majority_vote_mean_seg(np.array(selected_slices_wmseg), weights=weights, type=type, threshold=0.50001)
            res_gm_seg_model_space = compute_majority_vote_mean_seg(np.array(selected_slices_gmseg), weights=weights, type=type)

        res_wm_seg_model_space = np.asarray(res_wm_seg_model_space)
        res_gm_seg_model_space = np.asarray(res_gm_seg_model_space)

        return Image(param=res_wm_seg_model_space), Image(param=res_gm_seg_model_space)


# ----------------------------------------------------------------------------------------------------------------------
# TARGET SEGMENTATION PAIRWISE -----------------------------------------------------------------------------------------
class TargetSegmentationPairwise:
    """
    Contains all the function to segment the gray matter an a target image given a model

        - registration of the target to the model space

        - projection of the target slices on the reduced model space

        - selection of the model slices most similar to the target slices

        - computation of the resulting target segmentation by label fusion of their segmentation
    """
    def __init__(self, model, target_image=None, levels_image=None, epsilon=None, seg_param=None):
        """
        Target gray matter segmentation constructor

        :param model: Model used to compute the segmentation, type: Model

        :param target_image: Target image to segment gray matter on, type: Image

        """
        self.model = model
        self.param = seg_param if seg_param is not None else SegmentationParam()

        self.im_target = target_image
        self.target_slices = []
        self.target_dim = 0

        self.im_levels = levels_image

        self.coord_projected_target = None
        self.beta = None
        self.selected_k_slices = None

        # Process and segment the target image
        self.process()

    # ------------------------------------------------------------------------------------------------------------------
    def process(self):
        # ####### Initialization of the target image #######
        if len(self.im_target.data.shape) == 3:
            self.target_slices = [Slice(slice_id=i_slice, im=target_slice, reg_to_m=[]) for i_slice, target_slice in enumerate(self.im_target.data)]
            self.target_dim = 3
        elif len(self.im_target.data.shape) == 2:
            self.target_slices = [Slice(slice_id=0, im=self.im_target.data, reg_to_m=[])]
            self.target_dim = 2

        if self.im_levels is not None and self.model.param.use_levels is not '0':
            list_levels = load_level(self.im_levels, type=self.model.param.use_levels, verbose=self.param.verbose)
            for target_slice, l in zip(self.target_slices, list_levels):
                target_slice.set(level=l)

        # ####### Registration of the target slices to the dictionary space #######
        self.target_pairwise_registration()

        if self.param.target_normalization:
            # ####### Normalization of the intensity #######
            self.target_normalization(method='median')  # 'mean')

        # TODO: remove after testing:
        Image(param=np.asarray([target_slice.im_M for target_slice in self.target_slices]), absolutepath='target_moved_after_normalization.nii.gz').save()

        sct.printv('\nProjecting the target image in the reduced common space ...', self.param.verbose, 'normal')
        # coord_projected_target is a list of all the coord of the target's projected slices
        self.coord_projected_target = self.model.pca.project([target_slice.im_M for target_slice in self.target_slices])

        sct.printv('\nComputing the similarities between the target and the model slices ...', self.param.verbose, 'normal')
        if self.im_levels is not None and self.model.param.use_levels is not '0':
            target_levels = np.asarray([target_slice.level for target_slice in self.target_slices])
        else:
            target_levels = None
        # ##### The similarities beta are the similarity of each slice of the target with each slice of the dictionary.
        # the similarities beta are used to select the slices of the dictionary that will be used to compute the target segmentation
        self.beta = self.model.compute_beta(self.coord_projected_target, target_levels=target_levels, tau=self.model.tau)

        sct.printv('\nSelecting the dictionary slices most similar to the target ...', self.param.verbose, 'normal')
        # ##### The selected k slices are the dictionary slices used to compute the target segmentation
        self.selected_k_slices = self.model.select_k_slices(self.beta)
        self.save_selected_slices(self.im_target.file_name[:-3])

        if self.param.verbose == 2:
            # Display the selected slices in the PCA space
            self.plot_projected_dic(nb_modes=3, to_highlight=None)  # , to_highlight='all')  # , to_highlight=(6, self.selected_k_slices[6]))

        sct.printv('\nComputing the result gray matter segmentation ...', self.param.verbose, 'normal')
        if self.model.param.weight_label_fusion:
            use_beta = self.beta
        else:
            use_beta = None
        # ##### The selected k slcies are "averaged" to get the target segmentation
        self.model.label_fusion(self.target_slices, self.selected_k_slices, beta=use_beta, type=self.param.res_type)

        if self.param.z_regularisation:
            sct.printv('\nRegularisation of the segmentation along the Z axis ...', self.param.verbose, 'normal')
            self.z_regularisation_2d_iteration()

        sct.printv('\nRegistering the result gray matter segmentation back into the target original space...', self.param.verbose, 'normal')
        self.target_pairwise_registration(inverse=True)

    # ------------------------------------------------------------------------------------------------------------------
    def target_normalization(self, method='median', dic_wm_mean=None, dic_gm_mean=None):
        """
        Normalization of the target using the intensity values of the mean dictionary image
        :return None: the target image is modified
        """
        sct.printv('Linear target normalization using '+method+' ...', self.param.verbose, 'normal')

        if method == 'mean' or method == 'median':
            if self.model.dictionary.param.mean_metric is None:
                metrics = self.model.dictionary.normalize_dic_slices(method=method, get_dic_metric=True)
                dic_wm_mean = metrics['wm']
                dic_gm_mean = metrics['gm']

            # getting the mean values of WM and GM in the target
            if self.param.target_means is None:
                if self.model.param.use_levels is not '0':
                    seg_averages_by_level = self.model.dictionary.mean_seg_by_level(type='binary')[0]
                    mean_seg_by_level = [seg_averages_by_level[self.model.dictionary.level_label[int(target_slice.level)]] for target_slice in self.target_slices]

                    # saving images to check results of normalisation
                    Image(param=np.asarray(mean_seg_by_level), absolutepath='mean_seg_by_level.nii.gz').save()
                    Image(param=np.asarray([target_slice.im_M for target_slice in self.target_slices]), absolutepath='target_moved.nii.gz').save()

                    target_metric = extract_metric_from_slice_set(self.target_slices, seg_to_use=mean_seg_by_level, metric=method, save=True, output='metric_in_target.txt')

                else:
                    sct.printv('WARNING: No mean value of the white matter and gray matter intensity were provided, nor the target vertebral levels to estimate them\n'
                               'The target will not be normalized.', self.param.verbose, 'warning')
                    self.param.target_normalization = False
                    target_metric = None
            else:
                target_metric = {}
                for i in range(len(self.target_slices)):
                    target_metric[i] = (self.param.target_means[0], self.param.target_means[1], 0, 0)

            if type(target_metric) == type({}):  # if target_metric is a dictionary
                val_differences = [m[1]-m[0] for m in target_metric.values()]
                val_std = [np.median([m[2], m[3]]) for m in target_metric.values()]
                val_diff_med = np.median(val_differences)
                val_diff_std = np.std(val_differences)

                val_std_med =np.median(val_std)

                # contrast_type = diff_med /np.abs(diff_med)  # if 1: GM bright, WM dark ; if -1: GM dark, WM bright
                lim_diff = np.abs(val_diff_med - val_diff_std)
            else:
                val_differences = [0]
                val_diff_med = 0
                val_std_med = 0
                lim_diff = 0

            # normalizing
            if target_metric is not None:
                if val_diff_med < val_std_med:
                    # If the difference GM-WM is smaller than the std of the values in GM and WM, the contrast isn't sharp enough to use this normalization method
                    # recall function with method min-max
                    sct.printv('WARNING: The contrast between GM and WM is too small to use the normalization based on median WM-GM values estimated with a pre-registration of the GM template, it will be replaced by a linear normalization using minimum/maximum intensity values', self.param.verbose, 'warning')
                    self.target_normalization(method='min-max')
                else:
                    i = 0
                    for target_slice in self.target_slices:
                        old_image = target_slice.im_M

                        wm_metric, gm_metric, wm_std, gm_std = target_metric[target_slice.id]
                        if np.abs(gm_metric-wm_metric) < lim_diff:
                            wm_metric = gm_metric-val_diff_med  # np.median(differences)  # if med>0: GM bright, WM dark ; if med<0: GM dark, WM bright
                        old_image[old_image < 0.0001] = 0  # put at 0 the background
                        new_image = (old_image - wm_metric)*(dic_gm_mean - dic_wm_mean)/(gm_metric - wm_metric) + dic_wm_mean
                        new_image[old_image < 0.0001] = 0  # put at 0 the background

                        target_slice.im_M = new_image
                        Image(param=new_image, absolutepath='target_slice'+str(i)+'_mean_normalized.ni.gz').save()
                        i += 1

        if method == 'min-max':
            min_sum = 0
            for model_slice in self.model.dictionary.slices:
                min_sum += model_slice.im_M[model_slice.im_M > 1].min()
            new_min = min_sum/self.model.dictionary.J
            # new_min = self.model.dictionary.mean_image[self.model.dictionary.mean_image > 300].min()
            new_max = self.model.dictionary.mean_image.max()

            i = 0
            for target_slice in self.target_slices:
                # with mean image as reference
                # target_slice.im = target_slice.im/self.model.dictionary.mean_image*self.model.dictionary.mean_image.max()

                # linear with min=0
                # target_slice.im = target_slice.im*self.model.dictionary.mean_image.max()/(target_slice.im.max()-target_slice.im.min())

                # linear with actual min (WM min)
                old_image = target_slice.im_M
                old_min = target_slice.im_M[target_slice.im_M >= 0].min()
                old_max = target_slice.im_M.max()
                new_image = (old_image - old_min)*(new_max - new_min)/(old_max - old_min) + new_min
                # new_image[new_image < new_min+1] = 0  # put a 0 the min background
                new_image[old_image < 1] = 0

                target_slice.im_M = new_image
                Image(param=new_image, absolutepath='target_slice'+str(i)+'_min_max_normalized.ni.gz').save()
                i += 1

        if method == 'mean-sep':
            # test normalization with separate means
            import copy
            dic_metrics = extract_metric_from_slice_set(self.model.dictionary.slices, save=True)
            wm_metrics = []
            gm_metrics = []
            wm_stds = []
            gm_stds = []
            for wm_m, gm_m, wm_s, gm_s in dic_metrics.values():
                wm_metrics.append(wm_m)
                gm_metrics.append(gm_m)
                wm_stds.append(wm_s)
                gm_stds.append(gm_s)
            dic_wm_mean = np.mean(wm_metrics)
            dic_gm_mean = np.mean(gm_metrics)
            dic_wm_std = np.std(wm_stds)
            dic_gm_std = np.std(gm_stds)

            print 'Dic wm: ', dic_wm_mean, ' +- ', dic_wm_std
            print 'Dic gm: ', dic_gm_mean, ' +- ', dic_gm_std

            seg_averages_by_level_bin = self.model.dictionary.mean_seg_by_level(type='binary')[0]
            mean_seg_by_level_bin = [seg_averages_by_level_bin[self.model.dictionary.level_label[int(target_slice.level)]] for target_slice in self.target_slices]
            seg_averages_by_level_prob = self.model.dictionary.mean_seg_by_level(type='prob')[0]
            mean_seg_by_level_prob = [seg_averages_by_level_prob[self.model.dictionary.level_label[int(target_slice.level)]] for target_slice in self.target_slices]

            target_metric = extract_metric_from_slice_set(self.target_slices, seg_to_use=mean_seg_by_level_bin, save=True)

            for i, target_slice in enumerate(self.target_slices):
                old_image = target_slice.im_M
                # new_image = copy.deepcopy(old_image)
                wm_metric, gm_metric, wm_std, gm_std = target_metric[target_slice.id]

                # GM:
                new_gm = ((old_image - gm_metric)*dic_gm_std/gm_std+dic_gm_mean)*mean_seg_by_level_prob[i]
                # WM:
                new_wm = ((old_image - gm_metric)*dic_gm_std/gm_std+dic_gm_mean)*(1-mean_seg_by_level_prob[i])
                # concatenation of GM and WM:
                new_image = new_wm + new_gm

                new_image[old_image < 1] = 0
                target_slice.im_M = new_image

                Image(param=new_image, absolutepath='target_slice'+str(i)+'_mean_sep_normalized.ni.gz').save()

    # ------------------------------------------------------------------------------------------------------------------
    def target_pairwise_registration(self, inverse=False):
        """
        Register the target image into the model space

        Affine (or rigid + affine) registration of the target on the mean model image --> pairwise

        :param inverse: if True, apply the inverse warping field of the registration target -> model space
        to the result gray matter segmentation of the target
        (put it back in it's original space)

        :return None: the target attributes are set in the function
        """
        if not inverse:
            # Registration target --> model space
            mean_dic_im = self.model.pca.mean_image
            for i, target_slice in enumerate(self.target_slices):
                moving_target_slice = target_slice.im
                for transfo in self.model.dictionary.coregistration_transfos:
                    transfo_name = transfo + '_transfo_target2model_space_slice_' + str(i) + find_ants_transfo_name(transfo)[0]
                    target_slice.reg_to_M.append((transfo, transfo_name))

                    moving_target_slice = apply_ants_transfo(mean_dic_im, moving_target_slice, binary=False, transfo_type=transfo, transfo_name=transfo_name, metric=self.model.param.reg_metric)
                self.target_slices[i].set(im_m=moving_target_slice)

        else:
            # Inverse registration result in model space --> target original space
            for i, target_slice in enumerate(self.target_slices):
                moving_wm_seg_slice = target_slice.wm_seg_M[0]
                moving_gm_seg_slice = target_slice.gm_seg_M[0]

                for transfo in target_slice.reg_to_M:
                    if self.param.res_type == 'binary':
                        bin = True
                    else:
                        bin = False
                    moving_wm_seg_slice = apply_ants_transfo(self.model.dictionary.mean_seg, moving_wm_seg_slice, search_reg=False, binary=bin, inverse=1, transfo_type=transfo[0], transfo_name=transfo[1], metric=self.model.param.reg_metric)
                    moving_gm_seg_slice = apply_ants_transfo(self.model.dictionary.mean_seg, moving_gm_seg_slice, search_reg=False, binary=bin, inverse=1, transfo_type=transfo[0], transfo_name=transfo[1], metric=self.model.param.reg_metric)

                target_slice.set(list_wm_seg=[moving_wm_seg_slice])
                target_slice.set(list_gm_seg=[moving_gm_seg_slice])

    # ------------------------------------------------------------------------------------------------------------------
    def z_regularisation_2d_iteration(self, coeff=0.4):
        """
        Z regularisation option WARNING: DOESN'T IMPROVE THE GM SEGMENTATION RESULT
        Use the result segmentation of the first iteration, the segmentation of slice i is the weighted average of the segmentations of slices i-1 and i+1 and the segmentation of slice i
        :param coeff: weight on each adjacent slice
        :return:
        """
        for i, target_slice in enumerate(self.target_slices[1:-1]):
            adjacent_wm_seg = []  # coeff * self.target[i-1].wm_seg_M, (1-2*coeff) * target_slice.wm_seg_M, coeff * self.target[i+1].wm_seg_M
            adjacent_gm_seg = []  # coeff * self.target[i-1].gm_seg_M, (1-2*coeff) * target_slice.gm_seg_M, coeff * self.target[i+1].gm_seg_M

            precision = 100
            print int(precision*coeff)
            for k in range(int(precision*coeff)):
                adjacent_wm_seg.append(self.target_slices[i-1].wm_seg_M)
                adjacent_wm_seg.append(self.target_slices[i+1].wm_seg_M)
                adjacent_gm_seg.append(self.target_slices[i-1].gm_seg_M)
                adjacent_gm_seg.append(self.target_slices[i+1].gm_seg_M)

            for k in range(precision - 2*int(precision*coeff)):
                adjacent_wm_seg.append(target_slice.wm_seg_M)
                adjacent_gm_seg.append(target_slice.gm_seg_M)

            adjacent_wm_seg = np.asarray(adjacent_wm_seg)
            adjacent_gm_seg = np.asarray(adjacent_gm_seg)

            new_wm_seg = compute_majority_vote_mean_seg(adjacent_wm_seg, type=self.param.res_type, threshold=0.50001)
            new_gm_seg = compute_majority_vote_mean_seg(adjacent_gm_seg, type=self.param.res_type)  # , threshold=0.4999)

            target_slice.set(wm_seg_m=new_wm_seg)
            target_slice.set(gm_seg_m=new_gm_seg)

    # ------------------------------------------------------------------------------------------------------------------
    def plot_projected_dic(self, nb_modes=3, to_highlight=1):
        """
        plot the pca first modes and the target projection if target is provided.

        on a second plot, highlight the selected dictionary slices for one target slice in particular

        :param nb_modes:
        :return:
        """
        self.model.pca.plot_projected_dic(nb_modes=nb_modes, target_coord=self.coord_projected_target, target_levels=[t_slice.level for t_slice in self.target_slices]) if self.coord_projected_target is not None \
            else self.model.pca.plot_projected_dic(nb_modes=nb_modes)

        if to_highlight == 'all':
            for i in range(len(self.target_slices)):
                self.model.pca.plot_projected_dic(nb_modes=nb_modes, target_coord=self.coord_projected_target, target_levels=[t_slice.level for t_slice in self.target_slices], to_highlight=(i, self.selected_k_slices[i]))
        elif to_highlight is not None:
            self.model.pca.plot_projected_dic(nb_modes=nb_modes, target_coord=self.coord_projected_target, target_levels=[t_slice.level for t_slice in self.target_slices], to_highlight=(to_highlight, self.selected_k_slices[to_highlight])) if self.coord_projected_target is not None \
            else self.model.pca.plot_projected_dic()

    # ------------------------------------------------------------------------------------------------------------------
    def save_selected_slices(self, target_name):
        slice_levels = np.asarray([(dic_slice.id, self.model.dictionary.level_label[int(dic_slice.level)]) for dic_slice in self.model.dictionary.slices])
        fic_selected_slices = open(target_name + '_selected_slices.txt', 'w')
        if self.target_dim == 2:
            fic_selected_slices.write(str(slice_levels[self.selected_k_slices.reshape(self.model.dictionary.J,)]))
        elif self.target_dim == 3:
            for target_slice in self.target_slices:
                fic_selected_slices.write('slice ' + str(target_slice.id) + ': ' + str(slice_levels[self.selected_k_slices[target_slice.id]]) + '\n')
        fic_selected_slices.close()


# ----------------------------------------------------------------------------------------------------------------------
# SUPERVISED SEGMENTATION METHOD ---------------------------------------------------------------------------------------
class SupervisedSegmentationMethod():
    """
    Supervised segmentation method:

    Load a dictionary (training data set), compute or load a model from this dictionary
sct_Image
    Load a target image to segment and do the segmentation using the model
    """
    def __init__(self, target_fname, level, model, gm_seg_param=None):
        # build the appearance model
        self.model = model
        self.param = gm_seg_param
        sct.printv('\nConstructing target image ...', verbose=gm_seg_param.verbose, type='normal')
        # construct target image
        self.im_target = Image(target_fname)
        self.original_hdr = self.im_target.hdr

        self.level = level
        self.im_level = None

        self.target_seg_methods = None

        self.res_wm_seg = None
        self.res_gm_seg = None

        self.segment()

    # ------------------------------------------------------------------------------------------------------------------
    def segment(self):
        if self.level is not None:
            if os.path.isfile(self.level) and 'nii' in sct.extract_fname(self.level)[2]:
                self.im_level = Image(self.level)
            else:
                # in this case the level is a string or a file name in .txt, not an image
                self.im_level = self.level

        else:
            self.param.use_levels = '0'

        # TARGET PAIRWISE SEGMENTATION
        self.target_seg_methods = TargetSegmentationPairwise(self.model, target_image=self.im_target, levels_image=self.im_level, seg_param=self.param)

        # get & save the result gray matter segmentation
        # if self.param.output_name == '':
        suffix = ''
        if self.param.dev:
            suffix += '_' + self.param.res_type
            for transfo in self.model.dictionary.coregistration_transfos:
                suffix += '_' + transfo
            if self.model.param.use_levels is not '0':
                suffix += '_with_levels_' + '_'.join(str(self.model.param.weight_gamma).split('.'))  # replace the '.' by a '_'
            else:
                suffix += '_no_levels'
            if self.model.param.z_regularisation:
                suffix += '_Zregularisation'
            if self.model.param.target_normalization:
                suffix += '_normalized'

        name_res_wmseg = self.im_target.file_name + '_wmseg' + suffix  # TODO: remove suffix when parameters are all optimized
        name_res_gmseg = self.im_target.file_name + '_gmseg' + suffix  # TODO: remove suffix when parameters are all optimized
        ext = self.im_target.ext

        if len(self.target_seg_methods.target_slices) == 1: # if target is 2D (1 SLICE)
            self.res_wm_seg = Image(param=np.asarray(self.target_seg_methods.target_slices[0].wm_seg[0]), absolutepath=name_res_wmseg + ext)
            self.res_gm_seg = Image(param=np.asarray(self.target_seg_methods.target_slices[0].gm_seg[0]), absolutepath=name_res_gmseg + ext)
        else:
            self.res_wm_seg = Image(param=np.asarray([target_slice.wm_seg[0] for target_slice in self.target_seg_methods.target_slices]), absolutepath=name_res_wmseg + ext)
            self.res_gm_seg = Image(param=np.asarray([target_slice.gm_seg[0] for target_slice in self.target_seg_methods.target_slices]), absolutepath=name_res_gmseg + ext)

        self.res_wm_seg.hdr = self.original_hdr
        self.res_wm_seg.file_name = name_res_wmseg
        self.res_wm_seg.save(type='minimize')

        self.res_gm_seg.hdr = self.original_hdr
        self.res_gm_seg.file_name = name_res_gmseg
        self.res_gm_seg.save(type='minimize')


    def show(self):

        sct.printv('\nShowing the pca modes ...')
        self.model.pca.show_all_modes()

        sct.printv('\nPloting the projected dictionary ...')
        self.target_seg_methods.plot_projected_dic(nb_modes=3)

        sct.printv('\nShowing PCA mode graphs ...')
        self.model.pca.show_mode_variation()


########################################################################################################################
# ------------------------------------------------------  MAIN ------------------------------------------------------- #
########################################################################################################################

if __name__ == "__main__":
    model_param = ModelParam()
    seg_param = SegmentationParam()
    input_target_fname = None
    input_level_fname = None
    if seg_param.debug:
        print '\n*** WARNING: DEBUG MODE ON ***\n'
        fname_input = model_param.path_model + "/errsm_34.nii.gz"
        fname_input = model_param.path_model + "/errsm_34_seg_in.nii.gz"
    else:
        param_default = SegmentationParam()

        # Initialize the parser
        parser = Parser(__file__)
        parser.usage.set_description('Classes for the segmentation of the white/gray matter on a T2star or MT image\n'
                                     'Multi-Atlas based method: the model containing a template of the white/gray matter segmentation along the cervical spinal cord, and a PCA space to describe the variability of intensity in that template is provided in the toolbox. ')
        parser.add_option(name="-i",
                          type_value="file",
                          description="target image to segment"
                                      "if -i isn't used, only the model is computed/loaded",
                          mandatory=False,
                          example='t2star.nii.gz')
        parser.add_option(name="-ofolder",
                          type_value="str",
                          description="output name for the results",
                          mandatory=False,
                          example='t2star_res.nii.gz')
        parser.add_option(name="-model",
                          type_value="folder",
                          description="Path to the dictionary of images",
                          mandatory=False,
                          example='/home/jdoe/data/dictionary')
        parser.add_option(name="-todo-model",
                          type_value="multiple_choice",
                          description="Load or compute the model",
                          mandatory=False,
                          example=['load', 'compute'])
        parser.add_option(name="-vert",
                          type_value="str",
                          description="Image containing level labels for the target or str indicating the level",
                          mandatory=False,
                          example='MNI-Poly-AMU_level_IRP.nii.gz')
        parser.add_option(name="-reg",
                          type_value=[[','], 'str'],
                          description="list of transformations to apply to co-register the dictionary data",
                          mandatory=False,
                          default_value=['Affine'],
                          example=['SyN'])
        parser.add_option(name="-weight",
                          type_value='float',
                          description="weight parameter on the level differences to compute the similarities (beta)",
                          mandatory=False,
                          default_value=2.5,
                          example=2.0)
        parser.add_option(name="-use-levels",
                          type_value='multiple_choice',
                          description="Use the level information as integers or float numbers for the model or not",
                          mandatory=False,
                          default_value='int',
                          example=['0', 'int', 'float'])
        parser.add_option(name="-model-normalization",
                          type_value='multiple_choice',
                          description="1: Normalize the nitensity in all the model slices (when computing the model), 0: no ",
                          mandatory=False,
                          default_value=0,
                          example=['0', '1'])
        parser.add_option(name="-denoising",
                          type_value='multiple_choice',
                          description="1: Adaptative denoising from F. Coupe algorithm, 0: no  WARNING: It affects the model you should use (if denoising is applied to the target, the model should have been coputed with denoising too)",
                          mandatory=False,
                          default_value=1,
                          example=['0', '1'])
        parser.add_option(name="-normalize",
                          type_value='multiple_choice',
                          description="1: Normalization of the target image's intensity using mean intensity values of the WM and the GM",
                          mandatory=False,
                          default_value=1,
                          example=['0', '1'])
        parser.add_option(name="-means",
                          type_value=[[','], 'float'],
                          description="Mean intensity values in the target white matter and gray matter (separated by a comma without white space)\n"
                                      "If not specified, the mean intensity values of the target WM and GM  are estimated automatically using the dictionary average segmentation by level.\n"
                                      "Only if the -normalize flag is used",
                          mandatory=False,
                          default_value=None,
                          example=["450,540"])
        parser.add_option(name="-res-type",
                          type_value='multiple_choice',
                          description="Type of result segmentation : binary or probabilistic",
                          mandatory=False,
                          default_value='prob',
                          example=['binary', 'prob'])
        parser.add_option(name="-v",
                          type_value='multiple_choice',
                          description="verbose: 0 = nothing, 1 = classic, 2 = expended",
                          mandatory=False,
                          default_value=0,
                          example=['0', '1', '2'])

        arguments = parser.parse(sys.argv[1:])

        if "-i" in arguments:
            input_target_fname = arguments["-i"]
        if "-ofolder" in arguments:
            seg_param.output_path = arguments["-ofolder"]
        if "-model" in arguments:
            model_param.path_model = arguments["-model"]
        if "-todo-model" in arguments:
            model_param.todo_model = arguments["-todo-model"]
        if "-reg" in arguments:
            model_param.reg = arguments["-reg"]
        if "-l" in arguments:
            input_level_fname = arguments["-l"]
        if "-weight" in arguments:
            model_param.weight_gamma = arguments["-weight"]
        if "-use-levels" in arguments:
            model_param.use_levels = arguments["-use-levels"]
        if "-model-normalization" in arguments:
            model_param.model_slices_normalization = bool(int(arguments["-model-normalization"]))
            print bool(int(arguments["-model-normalization"]))
        if "-denoising" in arguments:
            seg_param.target_denoising = bool(int(arguments["-denoising"]))
        if "-normalize" in arguments:
            seg_param.target_normalization = bool(int(arguments["-normalize"]))
        if "-means" in arguments:
            seg_param.target_means = arguments["-means"]
        if "-res-type" in arguments:
            seg_param.res_type = arguments["-res-type"]
        if "-v" in arguments:
            seg_param.verbose = int(arguments["-v"])
            model_param.verbose = int(arguments["-v"])

    model = Model(model_param=model_param)
    if input_target_fname is not None:
        seg_method = SupervisedSegmentationMethod(input_target_fname, input_level_fname, model, gm_seg_param=seg_param)
        if seg_param.verbose == 2:
            seg_method.show()<|MERGE_RESOLUTION|>--- conflicted
+++ resolved
@@ -390,11 +390,7 @@
 
         model_slices = pickle.load(gzip.open(self.param.path_model + '/dictionary_slices.pklz', 'rb'))
 
-<<<<<<< HEAD
-        self.slices = [Slice(slice_id=i_slice, level=dic_slice[3], im_m=dic_slice[0], wm_seg_m=dic_slice[1], gm_seg_m=dic_slice[2], im_m_flat=dic_slice[0].flatten(),  wm_seg_m_flat=dic_slice[1][0].flatten()) for i_slice, dic_slice in enumerate(model_slices)]  # type: list of slices
-=======
         self.slices = [Slice(slice_id=i_slice, level=dic_slice[3], im_m=dic_slice[0], list_wm_seg_m=list(dic_slice[1]), list_gm_seg_m=list(dic_slice[2]), im_m_flat=dic_slice[0].flatten()) for i_slice, dic_slice in enumerate(model_slices)]  # type: list of slices
->>>>>>> c0748dbe
 
         # number of slices in the data set
         self.J = len([dic_slice.im_M for dic_slice in self.slices])  # type: int

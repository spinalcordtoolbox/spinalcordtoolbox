--- conflicted
+++ resolved
@@ -371,13 +371,6 @@
                       deprecated_by="-bmax",
                       mandatory=False)
     return parser
-def main(args=None):
-
-    if args is None:
-        args = sys.argv[1:]
-
-<<<<<<< HEAD
-=======
 
 def find_mask_boundaries(fname_mask):
     """
@@ -399,8 +392,11 @@
     return ind_start, ind_end
 
 
-if __name__ == "__main__":
->>>>>>> b4c82a14
+def main(args=None):
+
+    if args is None:
+        args = sys.argv[1:]
+
     parser = get_parser()
     # Fetching script arguments
     arguments = parser.parse(args)

#!/usr/bin/env python
#########################################################################################
#
# Parser for PropSeg binary.
#
# ---------------------------------------------------------------------------------------
# Copyright (c) 2015 Polytechnique Montreal <www.neuro.polymtl.ca>
# Authors: Benjamin De Leener
# Modified: 2015-03-03
#
# About the license: see the file LICENSE.TXT
#########################################################################################
import datetime
import json
import os
import shutil
import sys

import numpy as np
import sct_utils as sct
from msct_parser import Parser
from scipy import ndimage as ndi
from sct_image import orientation
import nibabel as nib


def check_and_correct_segmentation(fname_segmentation, fname_centerline, threshold_distance=5.0, remove_temp_files=1, verbose=0):
    """
    This function takes the outputs of isct_propseg (centerline and segmentation) and check if the centerline of the
    segmentation is coherent with the centerline provided by the isct_propseg, especially on the edges (related
    to issue #1074).
    Args:
        fname_segmentation: filename of binary segmentation
        fname_centerline: filename of binary centerline
        threshold_distance: threshold, in mm, beyond which centerlines are not coherent
        verbose:

    Returns: None
    """
    sct.printv('\nCheck consistency of segmentation...', verbose)
    # creating a temporary folder in which all temporary files will be placed and deleted afterwards
    path_tmp = sct.tmp_create(verbose=verbose)
    from sct_convert import convert
    convert(fname_segmentation, path_tmp + 'tmp.segmentation.nii.gz', squeeze_data=False, verbose=0)
    convert(fname_centerline, path_tmp + 'tmp.centerline.nii.gz', squeeze_data=False, verbose=0)

    # go to tmp folder
    os.chdir(path_tmp)

    # convert segmentation image to RPI
    im_input = Image('tmp.segmentation.nii.gz')
    image_input_orientation = orientation(im_input, get=True, verbose=False)
    sct.run('sct_image -i tmp.segmentation.nii.gz -setorient RPI -o tmp.segmentation_RPI.nii.gz', verbose)
    sct.run('sct_image -i tmp.centerline.nii.gz -setorient RPI -o tmp.centerline_RPI.nii.gz', verbose)

    # go through segmentation image, and compare with centerline from propseg
    im_seg = Image('tmp.segmentation_RPI.nii.gz')
    im_centerline = Image('tmp.centerline_RPI.nii.gz')

    # Get size of data
    sct.printv('\nGet data dimensions...', verbose)
    nx, ny, nz, nt, px, py, pz, pt = im_seg.dim

    # extraction of centerline provided by isct_propseg and computation of center of mass for each slice
    # the centerline is defined as the center of the tubular mesh outputed by propseg.
    centerline, key_centerline = {}, []
    for i in range(nz):
        slice = im_centerline.data[:, :, i]
        if np.any(slice):
            x_centerline, y_centerline = ndi.measurements.center_of_mass(slice)
            centerline[str(i)] = [x_centerline, y_centerline]
            key_centerline.append(i)

    minz_centerline = np.min(key_centerline)
    maxz_centerline = np.max(key_centerline)
    mid_slice = int((maxz_centerline - minz_centerline) / 2)

    # for each slice of the segmentation, check if only one object is present. If not, remove the slice from segmentation.
    # If only one object (the spinal cord) is present in the slice, check if its center of mass is close to the centerline of isct_propseg.
    slices_to_remove = [False] * nz  # flag that decides if the slice must be removed
    for i in range(minz_centerline, maxz_centerline + 1):
        # extraction of slice
        slice = im_seg.data[:, :, i]
        distance = -1
        label_objects, nb_labels = ndi.label(slice)  # count binary objects in the slice
        if nb_labels > 1:  # if there is more that one object in the slice, the slice is removed from the segmentation
            slices_to_remove[i] = True
        elif nb_labels == 1:  # check if the centerline is coherent with the one from isct_propseg
            x_centerline, y_centerline = ndi.measurements.center_of_mass(slice)
            slice_nearest_coord = min(key_centerline, key=lambda x: abs(x - i))
            coord_nearest_coord = centerline[str(slice_nearest_coord)]
            distance = np.sqrt(((x_centerline - coord_nearest_coord[0]) * px) ** 2 +
                               ((y_centerline - coord_nearest_coord[1]) * py) ** 2 +
                               ((i - slice_nearest_coord) * pz) ** 2)

            if distance >= threshold_distance:  # threshold must be adjusted, default is 5 mm
                slices_to_remove[i] = True

    # Check list of removal and keep one continuous centerline (improve this comment)
    # Method:
    # starting from mid-centerline (in both directions), the first True encountered is applied to all following slices
    slice_to_change = False
    for i in range(mid_slice, nz):
        if slice_to_change:
            slices_to_remove[i] = True
        elif slices_to_remove[i]:
            slice_to_change = True

    slice_to_change = False
    for i in range(mid_slice, 0, -1):
        if slice_to_change:
            slices_to_remove[i] = True
        elif slices_to_remove[i]:
            slice_to_change = True

    for i in range(0, nz):
        # remove the slice
        if slices_to_remove[i]:
            im_seg.data[:, :, i] *= 0

    # saving the image
    im_seg.setFileName('tmp.segmentation_RPI_c.nii.gz')
    im_seg.save()

    # replacing old segmentation with the corrected one
    sct.run('sct_image -i tmp.segmentation_RPI_c.nii.gz -setorient ' + image_input_orientation + ' -o ../' + fname_segmentation, verbose)

    os.chdir('..')

    # display information about how much of the segmentation has been corrected

    # remove temporary files
    if remove_temp_files:
        sct.printv("\nRemove temporary files...", verbose)
        shutil.rmtree(path_tmp, ignore_errors=True)


def get_parser():
    # Initialize the parser
    parser = Parser(__file__)
    parser.usage.set_description('''This program segments automatically the spinal cord on T1- and T2-weighted images, for any field of view. You must provide the type of contrast, the image as well as the output folder path.
Initialization is provided by a spinal cord detection module based on the elliptical Hough transform on multiple axial slices. The result of the detection is available as a PNG image using option -detection-display.
Parameters of the spinal cord detection are :
 - the position (in inferior-superior direction) of the initialization
 - the number of axial slices
 - the gap (in pixel) between two axial slices
 - the approximate radius of the spinal cord

Primary output is the binary mask of the spinal cord segmentation. This method must provide VTK triangular mesh of the segmentation (option -mesh). Spinal cord centerline is available as a binary image (-centerline-binary) or a text file with coordinates in world referential (-centerline-coord).
Cross-sectional areas along the spinal cord can be available (-cross).
Several tips on segmentation correction can be found on the "Correction Tips" page of the documentation while advices on parameters adjustments can be found on the "Parameters" page.
If the segmentation fails at some location (e.g. due to poor contrast between spinal cord and CSF), edit your anatomical image (e.g. with fslview) and manually enhance the contrast by adding bright values around the spinal cord for T2-weighted images (dark values for T1-weighted). Then, launch the segmentation again.''')
    parser.add_option(name="-i",
                      type_value="image_nifti",
                      description="input image.",
                      mandatory=True,
                      example="t1.nii.gz")
    parser.add_option(name="-t",
                      type_value="multiple_choice",
                      description="type of image contrast, t2: cord dark / CSF bright ; t1: cord bright / CSF dark",
                      mandatory=False,
                      deprecated=1,
                      deprecated_by="-c",
                      example=['t1', 't2'])
    parser.add_option(name="-c",
                      type_value="multiple_choice",
                      description="type of image contrast, if your contrast is not in the available options (t1, t2, t2s, dwi), use t1 (cord bright / CSF dark) or t2 (cord dark / CSF bright)",
                      mandatory=True,
                      example=['t1', 't2', 't2s', 'dwi'])
    parser.usage.addSection("General options")
    parser.add_option(name="-ofolder",
                      type_value="folder_creation",
                      description="output folder.",
                      mandatory=False,
                      example="My_Output_Folder/",
                      default_value="")
    parser.add_option(name="-down",
                      type_value="int",
                      description="down limit of the propagation, default is 0",
                      mandatory=False)
    parser.add_option(name="-up",
                      type_value="int",
                      description="up limit of the propagation, default is the highest slice of the image",
                      mandatory=False)
    parser.add_option(name="-r",
                      type_value="multiple_choice",
                      description="remove temporary files.",
                      mandatory=False,
                      example=['0', '1'],
                      default_value='1')
    parser.add_option(name="-v",
                      type_value="multiple_choice",
                      description="1: display on, 0: display off (default)",
                      mandatory=False,
                      example=["0", "1"],
                      default_value="1")
    parser.add_option(name="-h",
                      type_value=None,
                      description="display this help",
                      mandatory=False)

    parser.usage.addSection("\nOutput options")
    parser.add_option(name="-mesh",
                      type_value=None,
                      description="output: mesh of the spinal cord segmentation",
                      mandatory=False)
    parser.add_option(name="-centerline-binary",
                      type_value=None,
                      description="output: centerline as a binary image ",
                      mandatory=False)
    parser.add_option(name="-CSF",
                      type_value=None,
                      description="output: CSF segmentation",
                      mandatory=False)
    parser.add_option(name="-centerline-coord",
                      type_value=None,
                      description="output: centerline in world coordinates",
                      mandatory=False)
    parser.add_option(name="-cross",
                      type_value=None,
                      description="output: cross-sectional areas",
                      mandatory=False)
    parser.add_option(name="-init-tube",
                      type_value=None,
                      description="output: initial tubular meshes ",
                      mandatory=False)
    parser.add_option(name="-low-resolution-mesh",
                      type_value=None,
                      description="output: low-resolution mesh",
                      mandatory=False)
    parser.add_option(name="-detect-nii",
                      type_value=None,
                      description="output: spinal cord detection as a nifti image",
                      mandatory=False)
    parser.add_option(name="-detect-png",
                      type_value=None,
                      description="output: spinal cord detection as a PNG image",
                      mandatory=False)

    parser.usage.addSection("\nOptions helping the segmentation")
    parser.add_option(name="-init-centerline",
                      type_value="image_nifti",
                      description="filename of centerline to use for the propagation, "
                                  "format .txt or .nii, see file structure in documentation."
                                  "\nReplace filename by 'viewer' to use interactive viewer for providing centerline. "
                                  "Ex: -init-centerline viewer",
                      mandatory=False,
                      list_no_image=['viewer', 'hough', 'optic'])
    parser.add_option(name="-init",
                      type_value="float",
                      description="axial slice where the propagation starts, default is middle axial slice",
                      mandatory=False)
    parser.add_option(name="-init-mask",
                      type_value="image_nifti",
                      description="mask containing three center of the spinal cord, used to initiate the propagation.\nReplace filename by 'viewer' to use interactive viewer for providing mask. Ex: -init-mask viewer",
                      mandatory=False)
    parser.add_option(name="-mask-correction",
                      type_value="image_nifti",
                      description="mask containing binary pixels at edges of the spinal cord on which the segmentation algorithm will be forced to register the surface. Can be used in case of poor/missing contrast between spinal cord and CSF or in the presence of artefacts/pathologies.",
                      mandatory=False)
    parser.add_option(name="-radius",
                      type_value="float",
                      description="approximate radius (in mm) of the spinal cord, default is 4",
                      mandatory=False)
    parser.add_option(name="-detect-n",
                      type_value="int",
                      description="number of axial slices computed in the detection process, default is 4",
                      mandatory=False)
    parser.add_option(name="-detect-gap",
                      type_value="int",
                      description="gap along Z direction (in mm) for the detection process, default is 4",
                      mandatory=False)
    parser.add_option(name="-init-validation",
                      type_value=None,
                      description="enable validation on spinal cord detection based on discriminant analysis",
                      mandatory=False)
    parser.add_option(name="-nbiter",
                      type_value="int",
                      description="stop condition: number of iteration for the propagation for both direction, default is 200",
                      mandatory=False)
    parser.add_option(name="-max-area",
                      type_value="float",
                      description="[mm^2], stop condition: maximum cross-sectional area, default is 120",
                      mandatory=False)
    parser.add_option(name="-max-deformation",
                      type_value="float",
                      description="[mm], stop condition: maximum deformation per iteration, default is 2.5",
                      mandatory=False)
    parser.add_option(name="-min-contrast",
                      type_value="float",
                      description="[intensity value], stop condition: minimum local SC/CSF contrast, default is 50",
                      mandatory=False)
    parser.add_option(name="-d",
                      type_value="float",
                      description="trade-off between distance of most promising point (d is high) and feature strength (d is low), default depend on the contrast. Range of values from 0 to 50. 15-25 values show good results, default is 10",
                      mandatory=False)
    parser.add_option(name="-distance-search",
                      type_value="float",
                      description="maximum distance of optimal points computation along the surface normals. Range of values from 0 to 30, default is 15",
                      mandatory=False)
    parser.add_option(name="-alpha",
                      type_value="float",
                      description="trade-off between internal (alpha is high) and external (alpha is low) forces. Range of values from 0 to 50, default is 25",
                      mandatory=False)
    parser.add_option(name='-qc',
                      type_value='folder_creation',
                      description='The path where the quality control generated content will be saved',
                      default_value=os.path.expanduser('~/qc_data'))
    parser.add_option(name='-noqc',
                      type_value=None,
                      description='Prevent the generation of the QC report',
                      mandatory=False)
    return parser


if __name__ == "__main__":
    parser = get_parser()
    args = sys.argv[1:]
    arguments = parser.parse(args)

    fname_input_data = arguments["-i"]
    fname_data = os.path.abspath(fname_input_data)
    contrast_type = arguments["-c"]

    contrast_type_conversion = {'t1': 't1', 't2': 't2', 't2s': 't2', 'dwi': 't1'}
    contrast_type_propseg = contrast_type_conversion[contrast_type]

    # Building the command
    cmd = 'isct_propseg -i "%s" -t %s' % (fname_data, contrast_type_propseg)

    if "-ofolder" in arguments:
        folder_output = sct.slash_at_the_end(arguments["-ofolder"], slash=1)
    else:
        folder_output = './'
    cmd += ' -o "%s"' % folder_output
    if not os.path.isdir(folder_output) and os.path.exists(folder_output):
        sct.printv("ERROR output directory %s is not a valid directory" % folder_output, 1, 'error')
    if not os.path.exists(folder_output):
        os.makedirs(folder_output)

    if "-down" in arguments:
        cmd += " -down " + str(arguments["-down"])
    if "-up" in arguments:
        cmd += " -up " + str(arguments["-up"])

    remove_temp_files = 1
    if "-r" in arguments:
        remove_temp_files = int(arguments["-r"])
    verbose = 0
    if "-v" in arguments:
        if arguments["-v"] is "1":
            verbose = 2
            cmd += " -verbose"

    # Output options
    if "-mesh" in arguments:
        cmd += " -mesh"
    if "-centerline-binary" in arguments:
        cmd += " -centerline-binary"
    if "-CSF" in arguments:
        cmd += " -CSF"
    if "-centerline-coord" in arguments:
        cmd += " -centerline-coord"
    if "-cross" in arguments:
        cmd += " -cross"
    if "-init-tube" in arguments:
        cmd += " -init-tube"
    if "-low-resolution-mesh" in arguments:
        cmd += " -low-resolution-mesh"
    if "-detect-nii" in arguments:
        cmd += " -detect-nii"
    if "-detect-png" in arguments:
        cmd += " -detect-png"

    # Helping options
    use_viewer = None
    use_optic = True  # enabled by default
    if "-init-centerline" in arguments:
        if str(arguments["-init-centerline"]) == "viewer":
            use_viewer = "centerline"
        elif str(arguments["-init-centerline"]) == "hough":
            use_optic = False
        else:
            cmd += " -init-centerline " + str(arguments["-init-centerline"])
            use_optic = False
    if "-init" in arguments:
        cmd += " -init " + str(arguments["-init"])
    if "-init-mask" in arguments:
        if str(arguments["-init-mask"]) == "viewer":
            use_viewer = "mask"
        else:
            cmd += " -init-mask " + str(arguments["-init-mask"])
    if "-mask-correction" in arguments:
        cmd += " -mask-correction " + str(arguments["-mask-correction"])
    if "-radius" in arguments:
        cmd += " -radius " + str(arguments["-radius"])
    if "-detect-n" in arguments:
        cmd += " -detect-n " + str(arguments["-detect-n"])
    if "-detect-gap" in arguments:
        cmd += " -detect-gap " + str(arguments["-detect-gap"])
    if "-init-validation" in arguments:
        cmd += " -init-validation"
    if "-nbiter" in arguments:
        cmd += " -nbiter " + str(arguments["-nbiter"])
    if "-max-area" in arguments:
        cmd += " -max-area " + str(arguments["-max-area"])
    if "-max-deformation" in arguments:
        cmd += " -max-deformation " + str(arguments["-max-deformation"])
    if "-min-contrast" in arguments:
        cmd += " -min-contrast " + str(arguments["-min-contrast"])
    if "-d" in arguments:
        cmd += " -d " + str(arguments["-d"])
    if "-distance-search" in arguments:
        cmd += " -dsearch " + str(arguments["-distance-search"])
    if "-alpha" in arguments:
        cmd += " -alpha " + str(arguments["-alpha"])

    # check if input image is in 3D. Otherwise itk image reader will cut the 4D image in 3D volumes and only take the first one.
    from msct_image import Image
    image_input = Image(fname_data)
    nx, ny, nz, nt, px, py, pz, pt = image_input.dim
    if nt > 1:
        sct.printv('ERROR: your input image needs to be 3D in order to be segmented.', 1, 'error')

    path_data, file_data, ext_data = sct.extract_fname(fname_data)

    # if centerline or mask is asked using viewer
    if use_viewer:
        # make sure image is in SAL orientation, as it is the orientation used by PropSeg
        image_input_orientation = orientation(image_input, get=True, verbose=False)
        reoriented_image_filename = 'tmp.' + sct.add_suffix(file_data + ext_data, "_SAL")
        path_tmp_viewer = sct.tmp_create(verbose=verbose)
        cmd_image = 'sct_image -i "%s" -o "%s" -setorient SAL -v 0' % (fname_data, os.path.join(path_tmp_viewer, reoriented_image_filename))
        sct.run(cmd_image, verbose=False)

        from sct_viewer import ClickViewerPropseg
        image_input_reoriented = Image(path_tmp_viewer + reoriented_image_filename)
        viewer = ClickViewerPropseg(image_input_reoriented)
        if use_viewer == "mask":
            viewer.input_type = 'mask'
            viewer.number_of_slices = 3
            viewer.gap_inter_slice = int(10 / pz)
            if viewer.gap_inter_slice == 0:
                viewer.gap_inter_slice = 1

            if '-init' in arguments:
                starting_slice = arguments['-init']

                # starting_slice can be provided as a ratio of the number of slices
                # we assume slice number/ratio is in RPI orientation, which is the inverse of the one used in viewer (SAL)
                if 0 < starting_slice < 1:
                    starting_slice = int((1.0 - starting_slice) * image_input_reoriented.data.shape[0])
                else:
                    starting_slice = image_input_reoriented.data.shape[0] - starting_slice

                viewer.calculate_list_slices(starting_slice=starting_slice)
            else:
                viewer.calculate_list_slices()

        # start the viewer that ask the user to enter a few points along the spinal cord
        mask_points = viewer.start()

        if not mask_points and viewer.closed:
            mask_points = viewer.list_points_useful_notation

        if mask_points:
            # create the mask containing either the three-points or centerline mask for initialization
            mask_filename = sct.add_suffix(reoriented_image_filename, "_mask_viewer")
            sct.run("sct_label_utils -i " + path_tmp_viewer + reoriented_image_filename + " -create " + mask_points + " -o " + path_tmp_viewer + mask_filename, verbose=False)

            # reorient the initialization mask to correspond to input image orientation
            mask_reoriented_filename = sct.add_suffix(file_data + ext_data, "_mask_viewer")
            sct.run('sct_image -i ' + path_tmp_viewer + mask_filename + ' -o ' + folder_output + mask_reoriented_filename + ' -setorient ' + image_input_orientation + ' -v 0', verbose=False)

            # add mask filename to parameters string
            if use_viewer == "centerline":
                cmd += " -init-centerline " + folder_output + mask_reoriented_filename
            elif use_viewer == "mask":
                cmd += " -init-mask " + folder_output + mask_reoriented_filename
        else:
            sct.printv('\nERROR: the viewer has been closed before entering any manual points. Please try again.', 1, type='error')

    elif use_optic:
        sct.printv('Detecting the spinal cord using OptiC', verbose=verbose)
        image_input_orientation = orientation(image_input, get=True, verbose=False)
        path_tmp_optic = sct.tmp_create(verbose=0)

        shutil.copy(fname_data, path_tmp_optic)
        os.chdir(path_tmp_optic)

        # convert image data type to int16, as required by opencv (backend in OptiC)
        image_int_filename = sct.add_suffix(file_data + ext_data, "_int16")
        cmd_type = 'sct_image -i "%s" -o "%s" -type int16 -v 0' % \
                   (file_data + ext_data, image_int_filename)
        sct.run(cmd_type, verbose=0)

        # reorient the input image to RPI + convert to .nii
        reoriented_image_filename = sct.add_suffix(image_int_filename, "_RPI")
        img_filename = ''.join(sct.extract_fname(reoriented_image_filename)[:2])
        reoriented_image_filename_nii = img_filename + '.nii'
        cmd_reorient = 'sct_image -i "%s" -o "%s" -setorient RPI -v 0' % \
                    (image_int_filename, reoriented_image_filename_nii)
        sct.run(cmd_reorient, verbose=0)

        # call the OptiC method to generate the spinal cord centerline
        optic_input = img_filename
        optic_filename = img_filename + '_optic'
        # get path of the toolbox
        path_script = os.path.dirname(__file__)
        path_sct = os.path.dirname(path_script)
        path_classifier = path_sct + '/data/optic_models/' + contrast_type + '_model'
        # path_classifier = path_sct + '/bin/' + contrast_type + '_model'
        # os.chdir(path_sct + '/data/models')
        os.environ["FSLOUTPUTTYPE"] = "NIFTI_PAIR"
        cmd_optic = 'isct_spine_detect -ctype=dpdt -lambda=1 "%s" "%s" "%s"' % \
                    (path_classifier, optic_input, optic_filename)
        sct.run(cmd_optic, verbose=0)

        # convert .img and .hdr files to .nii.gz
        optic_hdr_filename = img_filename + '_optic_ctr.hdr'
        centerline_optic_RPI_filename = sct.add_suffix(file_data + ext_data, "_centerline_optic_RPI")
        img = nib.load(optic_hdr_filename)
        nib.save(img, centerline_optic_RPI_filename)

        # reorient the output image to initial orientation
        centerline_optic_filename = sct.add_suffix(file_data + ext_data, "_centerline_optic")
        cmd_reorient = 'sct_image -i "%s" -o "%s" -setorient "%s" -v 0' % \
                       (centerline_optic_RPI_filename, centerline_optic_filename, image_input_orientation)
        sct.run(cmd_reorient, verbose=0)

        # copy centerline to parent folder
        sct.printv('Copy output to ' + folder_output, verbose=0)
        if os.path.isabs(folder_output):
            shutil.copy(centerline_optic_filename, folder_output)
        else:
            shutil.copy(centerline_optic_filename, '../' + folder_output)

        # update to PropSeg command line with the new centerline created by OptiC
        cmd += " -init-centerline " + folder_output + centerline_optic_filename

        # return to initial folder
        os.chdir('..')

        # delete temporary folder
        if remove_temp_files:
            shutil.rmtree(path_tmp_optic, ignore_errors=True)

    # enabling centerline extraction by default
    cmd += ' -centerline-binary'
    status, output = sct.run(cmd, verbose, error_exit='verbose')

    # check status is not 0
    if not status == 0:
        sct.printv('\nERROR: Automatic cord detection failed. Please initialize using -init-centerline or -init-mask (see help).', 1, type='error')

    # build output filename
    file_seg = file_data + "_seg" + ext_data
    fname_seg = os.path.normpath(folder_output + file_seg)

    # check consistency of segmentation
    fname_centerline = folder_output + file_data + '_centerline' + ext_data
    check_and_correct_segmentation(fname_seg, fname_centerline, threshold_distance=3.0, remove_temp_files=remove_temp_files, verbose=verbose)

    # copy header from input to segmentation to make sure qform is the same
    from sct_image import copy_header
    im_seg = Image(fname_seg)
    im_seg = copy_header(image_input, im_seg)
    im_seg.save(type='int8')

    # remove temporary files
    if remove_temp_files:
        sct.printv("\nRemove temporary files...", verbose)
        if use_viewer:
            shutil.rmtree(path_tmp_viewer, ignore_errors=True)

<<<<<<< HEAD
    sct.printv('\nDone! To view results, type:', verbose)
    sct.printv("fslview " + fname_input_data + " " + fname_seg + " -l Red -b 0,1 -t 0.7 &\n", verbose, 'info')

    if '-qc' in arguments and not arguments.get('-noqc', False):
=======
    if '-qc' in arguments:
>>>>>>> 93295e61
        qc_path = arguments['-qc']

        import spinalcordtoolbox.reports.qc as qc
        import spinalcordtoolbox.reports.slice as qcslice

        param = qc.Params(fname_input_data, 'sct_propseg', args, 'Axial', qc_path)
        report = qc.QcReport(param, '')

        @qc.QcImage(report, 'none', [qc.QcImage.listed_seg, ])
        def test(qslice):
            return qslice.mosaic()

        test(qcslice.Axial(fname_input_data, fname_seg))
        sct.printv('Sucessfully generated the QC results in %s' % param.qc_results)
        sct.printv('Use the following command to see the results in a browser:')
        sct.printv('sct_qc -folder %s' % qc_path, type='info')

    sct.printv('\nDone! To view results, type:', verbose)
    sct.printv("fslview " + fname_input_data + " " + fname_seg + " -l Red -b 0,1 -t 0.7 &\n", verbose, 'info')
<|MERGE_RESOLUTION|>--- conflicted
+++ resolved
@@ -573,14 +573,7 @@
         if use_viewer:
             shutil.rmtree(path_tmp_viewer, ignore_errors=True)
 
-<<<<<<< HEAD
-    sct.printv('\nDone! To view results, type:', verbose)
-    sct.printv("fslview " + fname_input_data + " " + fname_seg + " -l Red -b 0,1 -t 0.7 &\n", verbose, 'info')
-
     if '-qc' in arguments and not arguments.get('-noqc', False):
-=======
-    if '-qc' in arguments:
->>>>>>> 93295e61
         qc_path = arguments['-qc']
 
         import spinalcordtoolbox.reports.qc as qc

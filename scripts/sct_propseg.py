--- conflicted
+++ resolved
@@ -493,16 +493,9 @@
     im_seg.save(type='int8')
 
     # remove temporary files
-<<<<<<< HEAD
-    if remove_temp_files:
-        sct.printv("\nRemove temporary files...", verbose)
-        if use_viewer:
-            shutil.rmtree(path_tmp_viewer, ignore_errors=True)
-=======
     if remove_temp_files and use_viewer:
         sct.log.info("Remove temporary files...")
         os.remove(tmp_output_file.file_name)
->>>>>>> 0e5f8b8c
 
     if '-qc' in arguments and not arguments.get('-noqc', False):
         qc_path = arguments['-qc']

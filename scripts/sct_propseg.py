--- conflicted
+++ resolved
@@ -340,7 +340,7 @@
     path_fname, file_fname, ext_fname = sct.extract_fname(input_filename)
     output_filename = file_fname + "_seg" + ext_fname
 
-<<<<<<< HEAD
+    # Decode the parameters of qc
     nb_column = 10
 
     for paramStep in arguments['-qc']:
@@ -350,33 +350,23 @@
         if obj[ 0 ] == "ofolder":
             output_folder = str(obj[ 1 ])
 
-    qcReport = msct_qc.Qc_Report("sct_propseg",contrast_type)
-
+    # Qc_Report generates and contains the useful infos for qc generation
+    qcReport = msct_qc.Qc_Report("propseg",contrast_type)
+
+    # Create the Qc object that creates the images files to provide to the HTML
     @msct_qc.Qc(qcReport)
     def propseg_qc(input_filename, output_filename,nb_column):
         """
-
         :param input_filename:
         :param output_filename:
         :param nb_column: 
         :return:
         """
+        # Chosen axe to generate image
         return msct_qc.axial(input_filename, output_filename).mosaic(nb_column=nb_column)
 
     propseg_qc(input_filename, output_filename, nb_column)
-    qcReport.createDescriptionFile("sct_propseg", sys.argv[ 1: ], parser.usage.description)
-
-=======
-    # Creating the QC report
-    if "-qc" in arguments:
-        msct_qc.Qc().createDescriptionFile("sct_propseg", sys.argv[1:], parser.usage.description, None)
-        nbrcolumns = 10
-        for paramStep in param_qc:
-            obj = paramStep.split('=')
-            if obj[0]=="nbrcol":
-                nbrcolumns=int(obj[1])
-        msct_qc.axial("propseg", contrast_type, input_filename, output_filename).save(nbrcolumns, 15)
->>>>>>> c6305186
+    qcReport.createDescriptionFile(sys.argv[1:], parser.usage.description, None)
 
     if folder_output == "./":
         output_name = output_filename

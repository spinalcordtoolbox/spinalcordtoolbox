#!/usr/bin/env python
#
# This program takes as input an anatomic image and the centerline or segmentation of its spinal cord (that you can get
# using sct_get_centerline.py or sct_segmentation_propagation) and returns the anatomic image where the spinal
# cord was straightened.
#
# ---------------------------------------------------------------------------------------
# Copyright (c) 2013 NeuroPoly, Polytechnique Montreal <www.neuro.polymtl.ca>
# Authors: Julien Cohen-Adad, Geoffrey Leveque, Julien Touati
# Modified: 2014-09-01
#
# License: see the LICENSE.TXT
#=======================================================================================================================
# check if needed Python libraries are already installed or not
import os
import getopt
import time
import commands
import sys
from msct_parser import Parser
from sct_label_utils import ProcessLabels
from sct_crop_image import ImageCropper
from nibabel import load, Nifti1Image, save
from numpy import array, asarray, append, insert, linalg, mean, sum, isnan
from sympy.solvers import solve
from sympy import Symbol
from scipy import ndimage
from sct_apply_transfo import Transform
import sct_utils as sct
from msct_smooth import smoothing_window, evaluate_derivative_3D
from sct_orientation import set_orientation


<<<<<<< HEAD

## Create a structure to pass important user parameters to the main function
class Param:
    ## The constructor
    def __init__(self):
        self.debug = 0
        self.deg_poly = 10  # maximum degree of polynomial function for fitting centerline.
        self.gapxy = 20  # size of cross in x and y direction for the landmarks
        self.gapz = 15  # gap between landmarks along z voxels
        self.padding = 30  # pad input volume in order to deal with the fact that some landmarks might be outside the FOV due to the curvature of the spinal cord
        self.interpolation_warp = 'spline'
        self.remove_temp_files = 1  # remove temporary files
        self.verbose = 1
        self.algo_fitting = 'hanning'  # 'hanning' or 'nurbs'
        self.type_window = 'hanning'  # !! for more choices, edit msct_smooth. Possibilities: 'flat', 'hanning', 'hamming', 'bartlett', 'blackman'
        self.window_length = 50
        self.crop = 1



#=======================================================================================================================
# main
#=======================================================================================================================
def main():
    
    # Initialization
    fname_anat = ''
    fname_centerline = ''
    gapxy = param.gapxy
    gapz = param.gapz
    padding = param.padding
    remove_temp_files = param.remove_temp_files
    verbose = param.verbose
    interpolation_warp = param.interpolation_warp
    algo_fitting = param.algo_fitting
    window_length = param.window_length
    type_window = param.type_window
    crop = param.crop

    # start timer
    start_time = time.time()

    # get path of the toolbox
    status, path_sct = commands.getstatusoutput('echo $SCT_DIR')
    print path_sct

    # Parameters for debug mode
    if param.debug == 1:
        print '\n*** WARNING: DEBUG MODE ON ***\n'
        fname_anat = '/Users/julien/data/temp/sct_example_data/t2/tmp.150401221259/anat_rpi.nii'  #path_sct+'/testing/sct_testing_data/data/t2/t2.nii.gz'
        fname_centerline = '/Users/julien/data/temp/sct_example_data/t2/tmp.150401221259/centerline_rpi.nii'  # path_sct+'/testing/sct_testing_data/data/t2/t2_seg.nii.gz'
        remove_temp_files = 0
        type_window = 'hanning'
        verbose = 2
    else:
        # Check input param
        try:
            opts, args = getopt.getopt(sys.argv[1:],'hi:c:p:r:v:x:a:f:')
        except getopt.GetoptError as err:
            print str(err)
            usage()
        if not opts:
            usage()
        for opt, arg in opts:
            if opt == '-h':
                usage()
            elif opt in ('-i'):
                fname_anat = arg
            elif opt in ('-c'):
                fname_centerline = arg
            elif opt in ('-r'):
                remove_temp_files = int(arg)
            elif opt in ('-p'):
                padding = int(arg)
            elif opt in ('-x'):
                interpolation_warp = str(arg)
            elif opt in ('-a'):
                algo_fitting = str(arg)
            elif opt in ('-f'):
                crop = int(arg)
            elif opt in ('-v'):
                verbose = int(arg)

    # display usage if a mandatory argument is not provided
    if fname_anat == '' or fname_centerline == '':
        usage()

    # check if algorithm for fitting is correct
    if algo_fitting not in ['hanning','nurbs']:
        sct.printv('ERROR: wrong fitting algorithm',1,'warning')
        usage()

    # update field
    param.verbose = verbose

    # check existence of input files
    sct.check_file_exist(fname_anat)
    sct.check_file_exist(fname_centerline)

    # Display arguments
    print '\nCheck input arguments...'
    print '  Input volume ...................... '+fname_anat
    print '  Centerline ........................ '+fname_centerline
    print '  Final interpolation ............... '+interpolation_warp
    print '  Verbose ........................... '+str(verbose)
    print ''


    # Extract path/file/extension
    path_anat, file_anat, ext_anat = sct.extract_fname(fname_anat)
    path_centerline, file_centerline, ext_centerline = sct.extract_fname(fname_centerline)
    
    # create temporary folder
    path_tmp = 'tmp.'+time.strftime("%y%m%d%H%M%S")
    sct.run('mkdir '+path_tmp, verbose)

    # copy files into tmp folder
    sct.run('cp '+fname_anat+' '+path_tmp)
    sct.run('cp '+fname_centerline+' '+path_tmp)

    # go to tmp folder
    os.chdir(path_tmp)

    # Change orientation of the input centerline into RPI
    sct.printv('\nOrient centerline to RPI orientation...', verbose)
    fname_centerline_orient = file_centerline+'_rpi.nii.gz'
    set_orientation(file_centerline+ext_centerline, 'RPI', fname_centerline_orient)

    # Get dimension
    sct.printv('\nGet dimensions...', verbose)
    nx, ny, nz, nt, px, py, pz, pt = sct.get_dimension(fname_centerline_orient)
    sct.printv('.. matrix size: '+str(nx)+' x '+str(ny)+' x '+str(nz), verbose)
    sct.printv('.. voxel size:  '+str(px)+'mm x '+str(py)+'mm x '+str(pz)+'mm', verbose)

    # smooth centerline
    x_centerline_fit, y_centerline_fit, z_centerline, x_centerline_deriv, y_centerline_deriv, z_centerline_deriv = smooth_centerline(fname_centerline_orient, algo_fitting=algo_fitting, type_window=type_window, window_length=window_length,verbose=verbose)

    # Get coordinates of landmarks along curved centerline
    #==========================================================================================
    sct.printv('\nGet coordinates of landmarks along curved centerline...', verbose)
    # landmarks are created along the curved centerline every z=gapz. They consist of a "cross" of size gapx and gapy. In voxel space!!!
    
    # find z indices along centerline given a specific gap: iz_curved
    nz_nonz = len(z_centerline)
    nb_landmark = int(round(float(nz_nonz)/gapz))

    if nb_landmark == 0:
        nb_landmark = 1

    if nb_landmark == 1:
        iz_curved = [0]
    else:
        iz_curved = [i*gapz for i in range(0, nb_landmark-1)]

    iz_curved.append(nz_nonz-1)
    #print iz_curved, len(iz_curved)
    n_iz_curved = len(iz_curved)
    #print n_iz_curved

    # landmark_curved initialisation
    landmark_curved = [ [ [ 0 for i in range(0, 3)] for i in range(0, 5) ] for i in iz_curved ]

    ### TODO: THIS PART IS SLOW AND CAN BE MADE FASTER
    ### >>==============================================================================================================
    for index in range(0, n_iz_curved, 1):
        # calculate d (ax+by+cz+d=0)
        # print iz_curved[index]
        a=x_centerline_deriv[iz_curved[index]]
        b=y_centerline_deriv[iz_curved[index]]
        c=z_centerline_deriv[iz_curved[index]]
        x=x_centerline_fit[iz_curved[index]]
        y=y_centerline_fit[iz_curved[index]]
        z=z_centerline[iz_curved[index]]
        d=-(a*x+b*y+c*z)
        #print a,b,c,d,x,y,z
        # set coordinates for landmark at the center of the cross
        landmark_curved[index][0][0], landmark_curved[index][0][1], landmark_curved[index][0][2] = x_centerline_fit[iz_curved[index]], y_centerline_fit[iz_curved[index]], z_centerline[iz_curved[index]]

        # set y coordinate to y_centerline_fit[iz] for elements 1 and 2 of the cross
        for i in range(1, 3):
            landmark_curved[index][i][1] = y_centerline_fit[iz_curved[index]]

        # set x and z coordinates for landmarks +x and -x, forcing de landmark to be in the orthogonal plan and the distance landmark/curve to be gapxy
        x_n = Symbol('x_n')
        landmark_curved[index][2][0], landmark_curved[index][1][0]=solve((x_n-x)**2+((-1/c)*(a*x_n+b*y+d)-z)**2-gapxy**2,x_n)  #x for -x and +x
        landmark_curved[index][1][2] = (-1/c)*(a*landmark_curved[index][1][0]+b*y+d)  # z for +x
        landmark_curved[index][2][2] = (-1/c)*(a*landmark_curved[index][2][0]+b*y+d)  # z for -x

        # set x coordinate to x_centerline_fit[iz] for elements 3 and 4 of the cross
        for i in range(3, 5):
            landmark_curved[index][i][0] = x_centerline_fit[iz_curved[index]]

        # set coordinates for landmarks +y and -y. Here, x coordinate is 0 (already initialized).
        y_n = Symbol('y_n')
        landmark_curved[index][4][1],landmark_curved[index][3][1] = solve((y_n-y)**2+((-1/c)*(a*x+b*y_n+d)-z)**2-gapxy**2,y_n)  #y for -y and +y
        landmark_curved[index][3][2] = (-1/c)*(a*x+b*landmark_curved[index][3][1]+d)  # z for +y
        landmark_curved[index][4][2] = (-1/c)*(a*x+b*landmark_curved[index][4][1]+d)  # z for -y
    ### <<==============================================================================================================

    if verbose == 2:
        from mpl_toolkits.mplot3d import Axes3D
        import matplotlib.pyplot as plt
        fig = plt.figure()
        ax = Axes3D(fig)
        ax.plot(x_centerline_fit, y_centerline_fit,z_centerline,zdir='z')
        ax.plot([landmark_curved[i][j][0] for i in range(0, n_iz_curved) for j in range(0, 5)], \
              [landmark_curved[i][j][1] for i in range(0, n_iz_curved) for j in range(0, 5)], \
              [landmark_curved[i][j][2] for i in range(0, n_iz_curved) for j in range(0, 5)], '.')
        ax.set_xlabel('x')
        ax.set_ylabel('y')
        ax.set_zlabel('z')
        plt.show()

    # Get coordinates of landmarks along straight centerline
    #==========================================================================================
    sct.printv('\nGet coordinates of landmarks along straight centerline...', verbose)
    landmark_straight = [ [ [ 0 for i in range(0,3)] for i in range (0,5) ] for i in iz_curved ] # same structure as landmark_curved
    
    # calculate the z indices corresponding to the Euclidean distance between two consecutive points on the curved centerline (approximation curve --> line)
    # TODO: DO NOT APPROXIMATE CURVE --> LINE
    if nb_landmark == 1:
        iz_straight = [0 for i in range(0, nb_landmark+1)]
    else:
        iz_straight = [0 for i in range(0, nb_landmark)]

    # print iz_straight,len(iz_straight)
    iz_straight[0] = iz_curved[0]
    for index in range(1, n_iz_curved, 1):
        # compute vector between two consecutive points on the curved centerline
        vector_centerline = [x_centerline_fit[iz_curved[index]] - x_centerline_fit[iz_curved[index-1]], \
                             y_centerline_fit[iz_curved[index]] - y_centerline_fit[iz_curved[index-1]], \
                             z_centerline[iz_curved[index]] - z_centerline[iz_curved[index-1]] ]
        # compute norm of this vector
        norm_vector_centerline = linalg.norm(vector_centerline, ord=2)
        # round to closest integer value
        norm_vector_centerline_rounded = int(round(norm_vector_centerline, 0))
        # assign this value to the current z-coordinate on the straight centerline
        iz_straight[index] = iz_straight[index-1] + norm_vector_centerline_rounded
    
    # initialize x0 and y0 to be at the center of the FOV
    x0 = int(round(nx/2))
    y0 = int(round(ny/2))
    for index in range(0, n_iz_curved, 1):
        # set coordinates for landmark at the center of the cross
        landmark_straight[index][0][0], landmark_straight[index][0][1], landmark_straight[index][0][2] = x0, y0, iz_straight[index]
        # set x, y and z coordinates for landmarks +x
        landmark_straight[index][1][0], landmark_straight[index][1][1], landmark_straight[index][1][2] = x0 + gapxy, y0, iz_straight[index]
        # set x, y and z coordinates for landmarks -x
        landmark_straight[index][2][0], landmark_straight[index][2][1], landmark_straight[index][2][2] = x0-gapxy, y0, iz_straight[index]
        # set x, y and z coordinates for landmarks +y
        landmark_straight[index][3][0], landmark_straight[index][3][1], landmark_straight[index][3][2] = x0, y0+gapxy, iz_straight[index]
        # set x, y and z coordinates for landmarks -y
        landmark_straight[index][4][0], landmark_straight[index][4][1], landmark_straight[index][4][2] = x0, y0-gapxy, iz_straight[index]

    # # display
    # fig = plt.figure()
    # ax = fig.add_subplot(111, projection='3d')
    # #ax.plot(x_centerline_fit, y_centerline_fit,z_centerline, 'r')
    # ax.plot([landmark_straight[i][j][0] for i in range(0, n_iz_curved) for j in range(0, 5)], \
    #        [landmark_straight[i][j][1] for i in range(0, n_iz_curved) for j in range(0, 5)], \
    #        [landmark_straight[i][j][2] for i in range(0, n_iz_curved) for j in range(0, 5)], '.')
    # ax.set_xlabel('x')
    # ax.set_ylabel('y')
    # ax.set_zlabel('z')
    # plt.show()
    #
    
    # Create NIFTI volumes with landmarks
    #==========================================================================================
    # Pad input volume to deal with the fact that some landmarks on the curved centerline might be outside the FOV
    # N.B. IT IS VERY IMPORTANT TO PAD ALSO ALONG X and Y, OTHERWISE SOME LANDMARKS MIGHT GET OUT OF THE FOV!!!
    #sct.run('fslview ' + fname_centerline_orient)
    sct.printv('\nPad input volume to account for landmarks that fall outside the FOV...', verbose)
    sct.run('isct_c3d '+fname_centerline_orient+' -pad '+str(padding)+'x'+str(padding)+'x'+str(padding)+'vox '+str(padding)+'x'+str(padding)+'x'+str(padding)+'vox 0 -o tmp.centerline_pad.nii.gz')
    
    # Open padded centerline for reading
    sct.printv('\nOpen padded centerline for reading...', verbose)
    file = load('tmp.centerline_pad.nii.gz')
    data = file.get_data()
    hdr = file.get_header()
    
    # Create volumes containing curved and straight landmarks
    data_curved_landmarks = data * 0
    data_straight_landmarks = data * 0
    # initialize landmark value
    landmark_value = 1
    # Loop across cross index
    for index in range(0, n_iz_curved, 1):
        # loop across cross element index
        for i_element in range(0, 5, 1):
            # get x, y and z coordinates of curved landmark (rounded to closest integer)
            x, y, z = int(round(landmark_curved[index][i_element][0])), int(round(landmark_curved[index][i_element][1])), int(round(landmark_curved[index][i_element][2]))
            # attribute landmark_value to the voxel and its neighbours
            data_curved_landmarks[x+padding-1:x+padding+2, y+padding-1:y+padding+2, z+padding-1:z+padding+2] = landmark_value
            # get x, y and z coordinates of straight landmark (rounded to closest integer)
            x, y, z = int(round(landmark_straight[index][i_element][0])), int(round(landmark_straight[index][i_element][1])), int(round(landmark_straight[index][i_element][2]))
            # attribute landmark_value to the voxel and its neighbours
            data_straight_landmarks[x+padding-1:x+padding+2, y+padding-1:y+padding+2, z+padding-1:z+padding+2] = landmark_value
            # increment landmark value
            landmark_value = landmark_value + 1

    # Write NIFTI volumes
    sct.printv('\nWrite NIFTI volumes...', verbose)
    hdr.set_data_dtype('uint32')  # set imagetype to uint8 #TODO: maybe use int32
    img = Nifti1Image(data_curved_landmarks, None, hdr)
    save(img, 'tmp.landmarks_curved.nii.gz')
    sct.printv('.. File created: tmp.landmarks_curved.nii.gz', verbose)
    img = Nifti1Image(data_straight_landmarks, None, hdr)
    save(img, 'tmp.landmarks_straight.nii.gz')
    sct.printv('.. File created: tmp.landmarks_straight.nii.gz', verbose)


    # Estimate deformation field by pairing landmarks
    #==========================================================================================
    
    # This stands to avoid overlapping between landmarks
    sct.printv('\nMake sure all labels between landmark_curved and landmark_curved match...', verbose)
    sct.run('sct_label_utils -t remove -i tmp.landmarks_straight.nii.gz -o tmp.landmarks_straight.nii.gz -r tmp.landmarks_curved.nii.gz', verbose)

    # convert landmarks to INT
    sct.printv('\nConvert landmarks to INT...', verbose)
    sct.run('isct_c3d tmp.landmarks_straight.nii.gz -type int -o tmp.landmarks_straight.nii.gz', verbose)
    sct.run('isct_c3d tmp.landmarks_curved.nii.gz -type int -o tmp.landmarks_curved.nii.gz', verbose)

    # Estimate rigid transformation
    sct.printv('\nEstimate rigid transformation between paired landmarks...', verbose)
    sct.run('isct_ANTSUseLandmarkImagesToGetAffineTransform tmp.landmarks_straight.nii.gz tmp.landmarks_curved.nii.gz rigid tmp.curve2straight_rigid.txt', verbose)
    
    # Apply rigid transformation
    sct.printv('\nApply rigid transformation to curved landmarks...', verbose)
    sct.run('sct_apply_transfo -i tmp.landmarks_curved.nii.gz -o tmp.landmarks_curved_rigid.nii.gz -d tmp.landmarks_straight.nii.gz -w tmp.curve2straight_rigid.txt -x nn', verbose)

    # Estimate b-spline transformation curve --> straight
    sct.printv('\nEstimate b-spline transformation: curve --> straight...', verbose)
    sct.run('isct_ANTSUseLandmarkImagesToGetBSplineDisplacementField tmp.landmarks_straight.nii.gz tmp.landmarks_curved_rigid.nii.gz tmp.warp_curve2straight.nii.gz 5x5x10 3 2 0', verbose)

    # remove padding for straight labels
    if crop == 1:
        # crop from center at gapxy + 10 for y
        nx, ny, nz, nt, px, py, pz, pt = sct.get_dimension('tmp.landmarks_straight.nii.gz')
        y_middle = int(round(ny/2.0))
        dist_y_crop = gapxy +10
        y_min_crop = y_middle - dist_y_crop
        y_max_crop = y_middle + dist_y_crop
        sct.run('sct_crop_image -i tmp.landmarks_straight.nii.gz -o tmp.landmarks_straight_crop.nii.gz -dim 0 -bzmax', verbose)
        #sct.run('sct_crop_image -i tmp.landmarks_straight_crop.nii.gz -o tmp.landmarks_straight_crop.nii.gz -dim 1 -bzmax', verbose)
        sct.run('sct_crop_image -i tmp.landmarks_straight_crop.nii.gz -o tmp.landmarks_straight_crop.nii.gz -dim 1 -start '+ str(y_min_crop)+' -end '+ str(y_max_crop), verbose)
        sct.run('sct_crop_image -i tmp.landmarks_straight_crop.nii.gz -o tmp.landmarks_straight_crop.nii.gz -dim 2 -bzmax', verbose)
    else:
        sct.run('cp tmp.landmarks_straight.nii.gz tmp.landmarks_straight_crop.nii.gz', verbose)

    # Concatenate rigid and non-linear transformations...
    sct.printv('\nConcatenate rigid and non-linear transformations...', verbose)
    #sct.run('isct_ComposeMultiTransform 3 tmp.warp_rigid.nii -R tmp.landmarks_straight.nii tmp.warp.nii tmp.curve2straight_rigid.txt')
    # !!! DO NOT USE sct.run HERE BECAUSE isct_ComposeMultiTransform OUTPUTS A NON-NULL STATUS !!!
    cmd = 'isct_ComposeMultiTransform 3 tmp.curve2straight.nii.gz -R tmp.landmarks_straight_crop.nii.gz tmp.warp_curve2straight.nii.gz tmp.curve2straight_rigid.txt'
    sct.printv(cmd, verbose, 'code')
    commands.getstatusoutput(cmd)

    # Estimate b-spline transformation straight --> curve
    # TODO: invert warping field instead of estimating a new one
    sct.printv('\nEstimate b-spline transformation: straight --> curve...', verbose)
    sct.run('isct_ANTSUseLandmarkImagesToGetBSplineDisplacementField tmp.landmarks_curved_rigid.nii.gz tmp.landmarks_straight.nii.gz tmp.warp_straight2curve.nii.gz 5x5x10 3 2 0', verbose)
    
    # Concatenate rigid and non-linear transformations...
    sct.printv('\nConcatenate rigid and non-linear transformations...', verbose)
    # cmd = 'isct_ComposeMultiTransform 3 tmp.straight2curve.nii.gz -R tmp.landmarks_straight.nii.gz -i tmp.curve2straight_rigid.txt tmp.warp_straight2curve.nii.gz'
    cmd = 'isct_ComposeMultiTransform 3 tmp.straight2curve.nii.gz -R '+file_anat+ext_anat+' -i tmp.curve2straight_rigid.txt tmp.warp_straight2curve.nii.gz'
    sct.printv(cmd, verbose, 'code')
    commands.getstatusoutput(cmd)

    # Apply transformation to input image
    sct.printv('\nApply transformation to input image...', verbose)
    sct.run('sct_apply_transfo -i '+file_anat+ext_anat+' -o tmp.anat_rigid_warp.nii.gz -d tmp.landmarks_straight_crop.nii.gz -x '+interpolation_warp+' -w tmp.curve2straight.nii.gz', verbose)

    # compute the error between the straightened centerline/segmentation and the central vertical line.
    # Ideally, the error should be zero.
    # Apply deformation to input image
    print '\nApply transformation to input image...'
    c = sct.run('sct_apply_transfo -i '+fname_centerline_orient+' -o tmp.centerline_straight.nii.gz -d tmp.landmarks_straight_crop.nii.gz -x nn -w tmp.curve2straight.nii.gz')
    #c = sct.run('sct_crop_image -i tmp.centerline_straight.nii.gz -o tmp.centerline_straight_crop.nii.gz -dim 2 -bzmax')
    from msct_image import Image
    file_centerline_straight = Image('tmp.centerline_straight.nii.gz')
    coordinates_centerline = file_centerline_straight.getNonZeroCoordinates(sorting='z')
    mean_coord = []
    for z in range(coordinates_centerline[0].z, coordinates_centerline[-1].z):
        mean_coord.append(mean([[coord.x*coord.value, coord.y*coord.value] for coord in coordinates_centerline if coord.z == z], axis=0))

    # compute error between the input data and the nurbs
    from math import sqrt
    mse_curve = 0.0
    max_dist = 0.0
    x0 = int(round(file_centerline_straight.data.shape[0]/2.0))
    y0 = int(round(file_centerline_straight.data.shape[1]/2.0))
    count_mean = 0
    for coord_z in mean_coord:
        if not isnan(sum(coord_z)):
            dist = ((x0-coord_z[0])*px)**2 + ((y0-coord_z[1])*py)**2
            mse_curve += dist
            dist = sqrt(dist)
            if dist > max_dist:
                max_dist = dist
            count_mean += 1
    mse_curve = mse_curve/float(count_mean)

    # come back to parent folder
    os.chdir('..')

    # Generate output file (in current folder)
    # TODO: do not uncompress the warping field, it is too time consuming!
    sct.printv('\nGenerate output file (in current folder)...', verbose)
    sct.generate_output_file(path_tmp+'/tmp.curve2straight.nii.gz', 'warp_curve2straight.nii.gz', verbose)  # warping field
    sct.generate_output_file(path_tmp+'/tmp.straight2curve.nii.gz', 'warp_straight2curve.nii.gz', verbose)  # warping field
    fname_straight = sct.generate_output_file(path_tmp+'/tmp.anat_rigid_warp.nii.gz', file_anat+'_straight'+ext_anat, verbose)  # straightened anatomic

    # Remove temporary files
    if remove_temp_files:
        sct.printv('\nRemove temporary files...', verbose)
        sct.run('rm -rf '+path_tmp, verbose)
    
    print '\nDone!\n'

    sct.printv('Maximum x-y error = '+str(round(max_dist,2))+' mm', verbose, 'bold')
    sct.printv('Accuracy of straightening (MSE) = '+str(round(mse_curve,2))+' mm', verbose, 'bold')
    # display elapsed time
    elapsed_time = time.time() - start_time
    sct.printv('\nFinished! Elapsed time: '+str(int(round(elapsed_time)))+'s', verbose)
    sct.printv('\nTo view results, type:', verbose)
    sct.printv('fslview '+fname_straight+' &\n', verbose, 'info')



#=======================================================================================================================
# usage
#=======================================================================================================================
def usage():
    print '\n' \
        ''+os.path.basename(__file__)+'\n' \
        '~~~~~~~~~~~~~~~~~~~~~~~~~~~~~~~~~~~~~~~~~~~~~~~~~~~~~~~~~~~~~~~~~~~~~~~~~~~~~~~~~~~~~~~~~~~~~~~~~~~~\n' \
        'Part of the Spinal Cord Toolbox <https://sourceforge.net/projects/spinalcordtoolbox>\n' \
        '\n'\
        'DESCRIPTION\n' \
        '  This function straightens the spinal cord using its centerline (or segmentation).\n' \
        '\n'\
        'USAGE\n' \
        '  '+os.path.basename(__file__)+' -i <data> -c <centerline>\n' \
        '\n'\
        'MANDATORY ARGUMENTS\n' \
        '  -i                input volume.\n' \
        '  -c                centerline or segmentation.\n' \
        '\n'\
        'OPTIONAL ARGUMENTS\n' \
        '  -p <padding>      amount of padding for generating labels. Default='+str(param_default.padding)+'\n' \
        '  -x {nn,linear,spline}  Final interpolation. Default='+str(param_default.interpolation_warp)+'\n' \
        '  -r {0,1}          remove temporary files. Default='+str(param_default.remove_temp_files)+'\n' \
        '  -a {hanning,nurbs}Algorithm for curve fitting. Default='+str(param_default.algo_fitting)+'\n' \
        '  -f {0,1}          Crop option. 0: no crop, 1: crop around landmarks. Default=' + str(param_default.crop) + '\n' \
        '  -v {0,1,2}        Verbose. 0: nothing, 1: basic, 2: extended. Default='+str(param_default.verbose)+'\n' \
        '  -h                help. Show this message.\n' \
        '\n'\
        'EXAMPLE:\n' \
        '  sct_straighten_spinalcord -i t2.nii.gz -c centerline.nii.gz\n'
    sys.exit(2)



# Smooth centerline
#=======================================================================================================================
def smooth_centerline(fname_centerline, algo_fitting = 'hanning', type_window = 'hanning', window_length = 80, verbose = 0):
=======
def smooth_centerline(fname_centerline, algo_fitting='hanning', type_window='hanning', window_length=80, verbose=0):
>>>>>>> 0a20c7ea
    """
    :param fname_centerline: centerline in RPI orientation
    :return: a bunch of useful stuff
    """
    # window_length = param.window_length
    # type_window = param.type_window
    # algo_fitting = param.algo_fitting

    sct.printv('\nSmooth centerline/segmentation...', verbose)

    # get dimensions (again!)
    nx, ny, nz, nt, px, py, pz, pt = sct.get_dimension(fname_centerline)

    # open centerline
    file = load(fname_centerline)
    data = file.get_data()

    # loop across z and associate x,y coordinate with the point having maximum intensity
    # N.B. len(z_centerline) = nz_nonz can be smaller than nz in case the centerline is smaller than the input volume
    z_centerline = [iz for iz in range(0, nz, 1) if data[:, :, iz].any()]
    nz_nonz = len(z_centerline)
    x_centerline = [0 for iz in range(0, nz_nonz, 1)]
    y_centerline = [0 for iz in range(0, nz_nonz, 1)]
    x_centerline_deriv = [0 for iz in range(0, nz_nonz, 1)]
    y_centerline_deriv = [0 for iz in range(0, nz_nonz, 1)]
    z_centerline_deriv = [0 for iz in range(0, nz_nonz, 1)]

    # get center of mass of the centerline/segmentation
    sct.printv('.. Get center of mass of the centerline/segmentation...', verbose)
    for iz in range(0, nz_nonz, 1):
        x_centerline[iz], y_centerline[iz] = ndimage.measurements.center_of_mass(array(data[:, :, z_centerline[iz]]))

        # import matplotlib.pyplot as plt
        # fig = plt.figure()
        # ax = fig.add_subplot(111)
        # data_tmp = data
        # data_tmp[x_centerline[iz], y_centerline[iz], z_centerline[iz]] = 10
        # implot = ax.imshow(data_tmp[:, :, z_centerline[iz]].T)
        # implot.set_cmap('gray')
        # plt.show()

    sct.printv('.. Smoothing algo = '+algo_fitting, verbose)
    if algo_fitting == 'hanning':
        # 2D smoothing
        sct.printv('.. Windows length = '+str(window_length), verbose)

        # change to array
        x_centerline = asarray(x_centerline)
        y_centerline = asarray(y_centerline)


        # Smooth the curve
        x_centerline_smooth = smoothing_window(x_centerline, window_len=window_length/pz, window=type_window, verbose = verbose)
        y_centerline_smooth = smoothing_window(y_centerline, window_len=window_length/pz, window=type_window, verbose = verbose)

        # convert to list final result
        x_centerline_smooth = x_centerline_smooth.tolist()
        y_centerline_smooth = y_centerline_smooth.tolist()

        # clear variable
        del data

        x_centerline_fit = x_centerline_smooth
        y_centerline_fit = y_centerline_smooth
        z_centerline_fit = z_centerline

        # get derivative
        x_centerline_deriv, y_centerline_deriv, z_centerline_deriv = evaluate_derivative_3D(x_centerline_fit, y_centerline_fit, z_centerline, px, py, pz)

        x_centerline_fit = asarray(x_centerline_fit)
        y_centerline_fit = asarray(y_centerline_fit)
        z_centerline_fit = asarray(z_centerline_fit)

    elif algo_fitting == 'nurbs':
        from msct_smooth import b_spline_nurbs
        x_centerline_fit, y_centerline_fit, z_centerline_fit, x_centerline_deriv, y_centerline_deriv, z_centerline_deriv = b_spline_nurbs(x_centerline, y_centerline, z_centerline, nbControl=None, verbose=verbose)


    else:
        sct.printv('ERROR: wrong algorithm for fitting',1,'error')

    return x_centerline_fit, y_centerline_fit, z_centerline_fit, x_centerline_deriv, y_centerline_deriv, z_centerline_deriv


class SpinalCordStraightener(object):

    def __init__(self, input_filename, centerline_filename, debug=0, deg_poly=10, gapxy=20, gapz=15, padding=30, interpolation_warp='spline', rm_tmp_files=1, verbose=1, algo_fitting='hanning', type_window='hanning', window_length=50, crop=1):
        self.input_filename = input_filename
        self.centerline_filename = centerline_filename
        self.debug = debug
        self.deg_poly = deg_poly  # maximum degree of polynomial function for fitting centerline.
        self.gapxy = gapxy  # size of cross in x and y direction for the landmarks
        self.gapz = gapz  # gap between landmarks along z voxels
        self.padding = padding  # pad input volume in order to deal with the fact that some landmarks might be outside the FOV due to the curvature of the spinal cord
        self.interpolation_warp = interpolation_warp
        self.remove_temp_files = rm_tmp_files  # remove temporary files
        self.verbose = verbose
        self.algo_fitting = algo_fitting  # 'hanning' or 'nurbs'
        self.type_window = type_window  # !! for more choices, edit msct_smooth. Possibilities: 'flat', 'hanning', 'hamming', 'bartlett', 'blackman'
        self.window_length = window_length
        self.crop = crop

        self.mse_straightening = 0.0
        self.max_distance_straightening = 0.0

    def straighten(self):
        # Initialization
        fname_anat = self.input_filename
        fname_centerline = self.centerline_filename
        gapxy = self.gapxy
        gapz = self.gapz
        padding = self.padding
        remove_temp_files = self.remove_temp_files
        verbose = self.verbose
        interpolation_warp = self.interpolation_warp
        algo_fitting = self.algo_fitting
        window_length = self.window_length
        type_window = self.type_window
        crop = self.crop

        # start timer
        start_time = time.time()

        # get path of the toolbox
        status, path_sct = commands.getstatusoutput('echo $SCT_DIR')
        print path_sct

        if self.debug == 1:
            print '\n*** WARNING: DEBUG MODE ON ***\n'
            fname_anat = '/Users/julien/data/temp/sct_example_data/t2/tmp.150401221259/anat_rpi.nii'  #path_sct+'/testing/sct_testing_data/data/t2/t2.nii.gz'
            fname_centerline = '/Users/julien/data/temp/sct_example_data/t2/tmp.150401221259/centerline_rpi.nii'  # path_sct+'/testing/sct_testing_data/data/t2/t2_seg.nii.gz'
            remove_temp_files = 0
            type_window = 'hanning'
            verbose = 2

        # check existence of input files
        sct.check_file_exist(fname_anat)
        sct.check_file_exist(fname_centerline)

        # Display arguments
        print '\nCheck input arguments...'
        print '  Input volume ...................... '+fname_anat
        print '  Centerline ........................ '+fname_centerline
        print '  Final interpolation ............... '+interpolation_warp
        print '  Verbose ........................... '+str(verbose)
        print ''

        # Extract path/file/extension
        path_anat, file_anat, ext_anat = sct.extract_fname(fname_anat)
        path_centerline, file_centerline, ext_centerline = sct.extract_fname(fname_centerline)

        # create temporary folder
        path_tmp = 'tmp.'+time.strftime("%y%m%d%H%M%S")
        sct.run('mkdir '+path_tmp, verbose)

        # copy files into tmp folder
        sct.run('cp '+fname_anat+' '+path_tmp)
        sct.run('cp '+fname_centerline+' '+path_tmp)

        # go to tmp folder
        os.chdir(path_tmp)

        try:
            # Change orientation of the input centerline into RPI
            sct.printv('\nOrient centerline to RPI orientation...', verbose)
            fname_centerline_orient = file_centerline+'_rpi.nii.gz'
            set_orientation(file_centerline+ext_centerline, 'RPI', fname_centerline_orient)

            # Get dimension
            sct.printv('\nGet dimensions...', verbose)
            nx, ny, nz, nt, px, py, pz, pt = sct.get_dimension(fname_centerline_orient)
            sct.printv('.. matrix size: '+str(nx)+' x '+str(ny)+' x '+str(nz), verbose)
            sct.printv('.. voxel size:  '+str(px)+'mm x '+str(py)+'mm x '+str(pz)+'mm', verbose)

            # smooth centerline
            x_centerline_fit, y_centerline_fit, z_centerline, x_centerline_deriv, y_centerline_deriv, z_centerline_deriv = smooth_centerline(fname_centerline_orient, algo_fitting=algo_fitting, type_window=type_window, window_length=window_length,verbose=verbose)

            # Get coordinates of landmarks along curved centerline
            #==========================================================================================
            sct.printv('\nGet coordinates of landmarks along curved centerline...', verbose)
            # landmarks are created along the curved centerline every z=gapz. They consist of a "cross" of size gapx and gapy. In voxel space!!!

            # find z indices along centerline given a specific gap: iz_curved
            nz_nonz = len(z_centerline)
            nb_landmark = int(round(float(nz_nonz)/gapz))

            if nb_landmark == 0:
                nb_landmark = 1

            if nb_landmark == 1:
                iz_curved = [0]
            else:
                iz_curved = [i*gapz for i in range(0, nb_landmark-1)]

            iz_curved.append(nz_nonz-1)
            #print iz_curved, len(iz_curved)
            n_iz_curved = len(iz_curved)
            #print n_iz_curved

            # landmark_curved initialisation
            landmark_curved = [ [ [ 0 for i in range(0, 3)] for i in range(0, 5) ] for i in iz_curved ]

            ### TODO: THIS PART IS SLOW AND CAN BE MADE FASTER
            ### >>==============================================================================================================
            for index in range(0, n_iz_curved, 1):
                # calculate d (ax+by+cz+d=0)
                # print iz_curved[index]
                a=x_centerline_deriv[iz_curved[index]]
                b=y_centerline_deriv[iz_curved[index]]
                c=z_centerline_deriv[iz_curved[index]]
                x=x_centerline_fit[iz_curved[index]]
                y=y_centerline_fit[iz_curved[index]]
                z=z_centerline[iz_curved[index]]
                d=-(a*x+b*y+c*z)
                #print a,b,c,d,x,y,z
                # set coordinates for landmark at the center of the cross
                landmark_curved[index][0][0], landmark_curved[index][0][1], landmark_curved[index][0][2] = x_centerline_fit[iz_curved[index]], y_centerline_fit[iz_curved[index]], z_centerline[iz_curved[index]]

                # set y coordinate to y_centerline_fit[iz] for elements 1 and 2 of the cross
                for i in range(1, 3):
                    landmark_curved[index][i][1] = y_centerline_fit[iz_curved[index]]

                # set x and z coordinates for landmarks +x and -x, forcing de landmark to be in the orthogonal plan and the distance landmark/curve to be gapxy
                x_n = Symbol('x_n')
                landmark_curved[index][2][0], landmark_curved[index][1][0]=solve((x_n-x)**2+((-1/c)*(a*x_n+b*y+d)-z)**2-gapxy**2,x_n)  #x for -x and +x
                landmark_curved[index][1][2] = (-1/c)*(a*landmark_curved[index][1][0]+b*y+d)  # z for +x
                landmark_curved[index][2][2] = (-1/c)*(a*landmark_curved[index][2][0]+b*y+d)  # z for -x

                # set x coordinate to x_centerline_fit[iz] for elements 3 and 4 of the cross
                for i in range(3, 5):
                    landmark_curved[index][i][0] = x_centerline_fit[iz_curved[index]]

                # set coordinates for landmarks +y and -y. Here, x coordinate is 0 (already initialized).
                y_n = Symbol('y_n')
                landmark_curved[index][4][1],landmark_curved[index][3][1] = solve((y_n-y)**2+((-1/c)*(a*x+b*y_n+d)-z)**2-gapxy**2,y_n)  #y for -y and +y
                landmark_curved[index][3][2] = (-1/c)*(a*x+b*landmark_curved[index][3][1]+d)  # z for +y
                landmark_curved[index][4][2] = (-1/c)*(a*x+b*landmark_curved[index][4][1]+d)  # z for -y
            ### <<==============================================================================================================

            if verbose == 2:
                from mpl_toolkits.mplot3d import Axes3D
                import matplotlib.pyplot as plt
                fig = plt.figure()
                ax = Axes3D(fig)
                ax.plot(x_centerline_fit, y_centerline_fit,z_centerline,zdir='z')
                ax.plot([landmark_curved[i][j][0] for i in range(0, n_iz_curved) for j in range(0, 5)], \
                      [landmark_curved[i][j][1] for i in range(0, n_iz_curved) for j in range(0, 5)], \
                      [landmark_curved[i][j][2] for i in range(0, n_iz_curved) for j in range(0, 5)], '.')
                ax.set_xlabel('x')
                ax.set_ylabel('y')
                ax.set_zlabel('z')
                plt.show()

            # Get coordinates of landmarks along straight centerline
            #==========================================================================================
            sct.printv('\nGet coordinates of landmarks along straight centerline...', verbose)
            landmark_straight = [ [ [ 0 for i in range(0,3)] for i in range (0,5) ] for i in iz_curved ] # same structure as landmark_curved

            # calculate the z indices corresponding to the Euclidean distance between two consecutive points on the curved centerline (approximation curve --> line)
            # TODO: DO NOT APPROXIMATE CURVE --> LINE
            if nb_landmark == 1:
                iz_straight = [0 for i in range(0, nb_landmark+1)]
            else:
                iz_straight = [0 for i in range(0, nb_landmark)]

            # print iz_straight,len(iz_straight)
            iz_straight[0] = iz_curved[0]
            for index in range(1, n_iz_curved, 1):
                # compute vector between two consecutive points on the curved centerline
                vector_centerline = [x_centerline_fit[iz_curved[index]] - x_centerline_fit[iz_curved[index-1]], \
                                     y_centerline_fit[iz_curved[index]] - y_centerline_fit[iz_curved[index-1]], \
                                     z_centerline[iz_curved[index]] - z_centerline[iz_curved[index-1]] ]
                # compute norm of this vector
                norm_vector_centerline = linalg.norm(vector_centerline, ord=2)
                # round to closest integer value
                norm_vector_centerline_rounded = int(round(norm_vector_centerline, 0))
                # assign this value to the current z-coordinate on the straight centerline
                iz_straight[index] = iz_straight[index-1] + norm_vector_centerline_rounded

            # initialize x0 and y0 to be at the center of the FOV
            x0 = int(round(nx/2))
            y0 = int(round(ny/2))
            for index in range(0, n_iz_curved, 1):
                # set coordinates for landmark at the center of the cross
                landmark_straight[index][0][0], landmark_straight[index][0][1], landmark_straight[index][0][2] = x0, y0, iz_straight[index]
                # set x, y and z coordinates for landmarks +x
                landmark_straight[index][1][0], landmark_straight[index][1][1], landmark_straight[index][1][2] = x0 + gapxy, y0, iz_straight[index]
                # set x, y and z coordinates for landmarks -x
                landmark_straight[index][2][0], landmark_straight[index][2][1], landmark_straight[index][2][2] = x0-gapxy, y0, iz_straight[index]
                # set x, y and z coordinates for landmarks +y
                landmark_straight[index][3][0], landmark_straight[index][3][1], landmark_straight[index][3][2] = x0, y0+gapxy, iz_straight[index]
                # set x, y and z coordinates for landmarks -y
                landmark_straight[index][4][0], landmark_straight[index][4][1], landmark_straight[index][4][2] = x0, y0-gapxy, iz_straight[index]

            # Create NIFTI volumes with landmarks
            #==========================================================================================
            # Pad input volume to deal with the fact that some landmarks on the curved centerline might be outside the FOV
            # N.B. IT IS VERY IMPORTANT TO PAD ALSO ALONG X and Y, OTHERWISE SOME LANDMARKS MIGHT GET OUT OF THE FOV!!!
            #sct.run('fslview ' + fname_centerline_orient)
            sct.printv('\nPad input volume to account for landmarks that fall outside the FOV...', verbose)
            sct.run('isct_c3d '+fname_centerline_orient+' -pad '+str(padding)+'x'+str(padding)+'x'+str(padding)+'vox '+str(padding)+'x'+str(padding)+'x'+str(padding)+'vox 0 -o tmp.centerline_pad.nii.gz')

            # Open padded centerline for reading
            sct.printv('\nOpen padded centerline for reading...', verbose)
            file = load('tmp.centerline_pad.nii.gz')
            data = file.get_data()
            hdr = file.get_header()

            # Create volumes containing curved and straight landmarks
            data_curved_landmarks = data * 0
            data_straight_landmarks = data * 0
            # initialize landmark value
            landmark_value = 1
            # Loop across cross index
            for index in range(0, n_iz_curved, 1):
                # loop across cross element index
                for i_element in range(0, 5, 1):
                    # get x, y and z coordinates of curved landmark (rounded to closest integer)
                    x, y, z = int(round(landmark_curved[index][i_element][0])), int(round(landmark_curved[index][i_element][1])), int(round(landmark_curved[index][i_element][2]))
                    # attribute landmark_value to the voxel and its neighbours
                    data_curved_landmarks[x+padding-1:x+padding+2, y+padding-1:y+padding+2, z+padding-1:z+padding+2] = landmark_value
                    # get x, y and z coordinates of straight landmark (rounded to closest integer)
                    x, y, z = int(round(landmark_straight[index][i_element][0])), int(round(landmark_straight[index][i_element][1])), int(round(landmark_straight[index][i_element][2]))
                    # attribute landmark_value to the voxel and its neighbours
                    data_straight_landmarks[x+padding-1:x+padding+2, y+padding-1:y+padding+2, z+padding-1:z+padding+2] = landmark_value
                    # increment landmark value
                    landmark_value = landmark_value + 1

            # Write NIFTI volumes
            sct.printv('\nWrite NIFTI volumes...', verbose)
            hdr.set_data_dtype('uint32')  # set imagetype to uint8 #TODO: maybe use int32
            img = Nifti1Image(data_curved_landmarks, None, hdr)
            save(img, 'tmp.landmarks_curved.nii.gz')
            sct.printv('.. File created: tmp.landmarks_curved.nii.gz', verbose)
            img = Nifti1Image(data_straight_landmarks, None, hdr)
            save(img, 'tmp.landmarks_straight.nii.gz')
            sct.printv('.. File created: tmp.landmarks_straight.nii.gz', verbose)

            # Estimate deformation field by pairing landmarks
            #==========================================================================================

            # This stands to avoid overlapping between landmarks
            sct.printv('\nMake sure all labels between landmark_curved and landmark_curved match...', verbose)
            label_process = ProcessLabels(fname_label="tmp.landmarks_straight.nii.gz", fname_output="tmp.landmarks_straight.nii.gz", fname_ref="tmp.landmarks_curved.nii.gz")
            label_process.remove_label()

            # convert landmarks to INT
            sct.printv('\nConvert landmarks to INT...', verbose)
            sct.run('isct_c3d tmp.landmarks_straight.nii.gz -type int -o tmp.landmarks_straight.nii.gz', verbose)
            sct.run('isct_c3d tmp.landmarks_curved.nii.gz -type int -o tmp.landmarks_curved.nii.gz', verbose)

            # Estimate rigid transformation
            sct.printv('\nEstimate rigid transformation between paired landmarks...', verbose)
            sct.run('isct_ANTSUseLandmarkImagesToGetAffineTransform tmp.landmarks_straight.nii.gz tmp.landmarks_curved.nii.gz rigid tmp.curve2straight_rigid.txt', verbose)

            # Apply rigid transformation
            sct.printv('\nApply rigid transformation to curved landmarks...', verbose)
            #sct.run('sct_apply_transfo -i tmp.landmarks_curved.nii.gz -o tmp.landmarks_curved_rigid.nii.gz -d tmp.landmarks_straight.nii.gz -w tmp.curve2straight_rigid.txt -x nn', verbose)
            Transform(input_filename="tmp.landmarks_curved.nii.gz", source_reg="tmp.landmarks_curved_rigid.nii.gz", output_filename="tmp.landmarks_straight.nii.gz", warp="tmp.curve2straight_rigid.txt", interp="nn", verbose=verbose).apply()

            # Estimate b-spline transformation curve --> straight
            sct.printv('\nEstimate b-spline transformation: curve --> straight...', verbose)
            sct.run('isct_ANTSUseLandmarkImagesToGetBSplineDisplacementField tmp.landmarks_straight.nii.gz tmp.landmarks_curved_rigid.nii.gz tmp.warp_curve2straight.nii.gz 5x5x10 3 2 0', verbose)

            # remove padding for straight labels
            if crop == 1:
                ImageCropper(input_file="tmp.landmarks_straight.nii.gz", output_file="tmp.landmarks_straight_crop.nii.gz", dim="0", bmax=True, verbose=verbose).crop()
                ImageCropper(input_file="tmp.landmarks_straight_crop.nii.gz", output_file="tmp.landmarks_straight_crop.nii.gz", dim="1", bmax=True, verbose=verbose).crop()
                ImageCropper(input_file="tmp.landmarks_straight_crop.nii.gz", output_file="tmp.landmarks_straight_crop.nii.gz", dim="2", bmax=True, verbose=verbose).crop()
                pass
            else:
                sct.run('cp tmp.landmarks_straight.nii.gz tmp.landmarks_straight_crop.nii.gz', verbose)

            # Concatenate rigid and non-linear transformations...
            sct.printv('\nConcatenate rigid and non-linear transformations...', verbose)
            #sct.run('isct_ComposeMultiTransform 3 tmp.warp_rigid.nii -R tmp.landmarks_straight.nii tmp.warp.nii tmp.curve2straight_rigid.txt')
            # !!! DO NOT USE sct.run HERE BECAUSE isct_ComposeMultiTransform OUTPUTS A NON-NULL STATUS !!!
            cmd = 'isct_ComposeMultiTransform 3 tmp.curve2straight.nii.gz -R tmp.landmarks_straight_crop.nii.gz tmp.warp_curve2straight.nii.gz tmp.curve2straight_rigid.txt'
            sct.printv(cmd, verbose, 'code')
            commands.getstatusoutput(cmd)

            # Estimate b-spline transformation straight --> curve
            # TODO: invert warping field instead of estimating a new one
            sct.printv('\nEstimate b-spline transformation: straight --> curve...', verbose)
            sct.run('isct_ANTSUseLandmarkImagesToGetBSplineDisplacementField tmp.landmarks_curved_rigid.nii.gz tmp.landmarks_straight.nii.gz tmp.warp_straight2curve.nii.gz 5x5x10 3 2 0', verbose)

            # Concatenate rigid and non-linear transformations...
            sct.printv('\nConcatenate rigid and non-linear transformations...', verbose)
            # cmd = 'isct_ComposeMultiTransform 3 tmp.straight2curve.nii.gz -R tmp.landmarks_straight.nii.gz -i tmp.curve2straight_rigid.txt tmp.warp_straight2curve.nii.gz'
            cmd = 'isct_ComposeMultiTransform 3 tmp.straight2curve.nii.gz -R '+file_anat+ext_anat+' -i tmp.curve2straight_rigid.txt tmp.warp_straight2curve.nii.gz'
            sct.printv(cmd, verbose, 'code')
            commands.getstatusoutput(cmd)

            # Apply transformation to input image
            sct.printv('\nApply transformation to input image...', verbose)
            # sct.run('sct_apply_transfo -i '+file_anat+ext_anat+' -o tmp.anat_rigid_warp.nii.gz -d tmp.landmarks_straight_crop.nii.gz -x '+interpolation_warp+' -w tmp.curve2straight.nii.gz', verbose)
            Transform(input_filename=str(file_anat+ext_anat), source_reg="tmp.anat_rigid_warp.nii.gz", output_filename="tmp.landmarks_straight_crop.nii.gz", interp=interpolation_warp, warp="tmp.curve2straight.nii.gz", verbose=verbose).apply()

            # compute the error between the straightened centerline/segmentation and the central vertical line.
            # Ideally, the error should be zero.
            # Apply deformation to input image
            print '\nApply transformation to input image...'
            # sct.run('sct_apply_transfo -i '+fname_centerline_orient+' -o tmp.centerline_straight.nii.gz -d tmp.landmarks_straight_crop.nii.gz -x nn -w tmp.curve2straight.nii.gz')
            Transform(input_filename=fname_centerline_orient, source_reg="tmp.centerline_straight.nii.gz", output_filename="tmp.landmarks_straight_crop.nii.gz", interp="nn", warp="tmp.curve2straight.nii.gz").apply()
            #c = sct.run('sct_crop_image -i tmp.centerline_straight.nii.gz -o tmp.centerline_straight_crop.nii.gz -dim 2 -bzmax')
            from msct_image import Image
            file_centerline_straight = Image('tmp.centerline_straight.nii.gz')
            coordinates_centerline = file_centerline_straight.getNonZeroCoordinates(sorting='z')
            mean_coord = []
            for z in range(coordinates_centerline[0].z, coordinates_centerline[-1].z):
                mean_coord.append(mean([[coord.x*coord.value, coord.y*coord.value] for coord in coordinates_centerline if coord.z == z], axis=0))

            # compute error between the input data and the nurbs
            from math import sqrt
            x0 = int(round(file_centerline_straight.data.shape[0]/2.0))
            y0 = int(round(file_centerline_straight.data.shape[1]/2.0))
            count_mean = 0
            for coord_z in mean_coord:
                if not isnan(sum(coord_z)):
                    dist = ((x0-coord_z[0])*px)**2 + ((y0-coord_z[1])*py)**2
                    self.mse_straightening += dist
                    dist = sqrt(dist)
                    if dist > self.max_distance_straightening:
                        self.max_distance_straightening = dist
                    count_mean += 1
            self.mse_straightening = self.mse_straightening/float(count_mean)

        except:
            pass

        os.chdir('..')

        # Generate output file (in current folder)
        # TODO: do not uncompress the warping field, it is too time consuming!
        sct.printv('\nGenerate output file (in current folder)...', verbose)
        sct.generate_output_file(path_tmp+'/tmp.curve2straight.nii.gz', 'warp_curve2straight.nii.gz', verbose)  # warping field
        sct.generate_output_file(path_tmp+'/tmp.straight2curve.nii.gz', 'warp_straight2curve.nii.gz', verbose)  # warping field
        fname_straight = sct.generate_output_file(path_tmp+'/tmp.anat_rigid_warp.nii.gz', file_anat+'_straight'+ext_anat, verbose)  # straightened anatomic

        # Remove temporary files
        if remove_temp_files:
            sct.printv('\nRemove temporary files...', verbose)
            sct.run('rm -rf '+path_tmp, verbose)

        print '\nDone!\n'

        sct.printv('Maximum x-y error = '+str(round(self.max_distance_straightening,2))+' mm', verbose, 'bold')
        sct.printv('Accuracy of straightening (MSE) = '+str(round(self.mse_straightening,2))+' mm', verbose, 'bold')
        # display elapsed time
        elapsed_time = time.time() - start_time
        sct.printv('\nFinished! Elapsed time: '+str(int(round(elapsed_time)))+'s', verbose)
        sct.printv('\nTo view results, type:', verbose)
        sct.printv('fslview '+fname_straight+' &\n', verbose, 'info')


if __name__ == "__main__":
    # Initialize parser
    parser = Parser(__file__)

    #Mandatory arguments
    parser.usage.set_description("This program takes as input an anatomic image and the centerline or segmentation of its spinal cord (that you can get using sct_get_centerline.py or sct_segmentation_propagation) and returns the anatomic image where the spinal cord was straightened.")
    parser.add_option(name="-i",
                      type_value="image_nifti",
                      description="input image.",
                      mandatory=True,
                      example="t2.nii.gz")
    parser.add_option(name="-c",
                      type_value="image_nifti",
                      description="centerline or segmentation.",
                      mandatory=True,
                      example="centerline.nii.gz")
    parser.add_option(name="-p",
                      type_value="int",
                      description="amount of padding for generating labels.",
                      mandatory=False,
                      example="30",
                      default_value=30)
    parser.add_option(name="-x",
                      type_value="multiple_choice",
                      description="Final interpolation.",
                      mandatory=False,
                      example=["nn", "linear", "spline"],
                      default_value="spline")
    parser.add_option(name="-r",
                      type_value="multiple_choice",
                      description="remove temporary files.",
                      mandatory=False,
                      example=['0', '1'],
                      default_value='0')
    parser.add_option(name="-a",
                      type_value="str",
                      description="Algorithm for curve fitting.",
                      mandatory=False,
                      example=["hanning", "nurbs"],
                      default_value="hanning")
    parser.add_option(name="-f",
                      type_value="multiple_choice",
                      description="Crop option. 0: no crop, 1: crop around landmarks.",
                      mandatory=False,
                      example=['0', '1'],
                      default_value=1)
    parser.add_option(name="-v",
                      type_value="multiple_choice",
                      description="Verbose. 0: nothing, 1: basic, 2: extended.",
                      mandatory=False,
                      example=['0', '1', '2'],
                      default_value=1)

    arguments = parser.parse(sys.argv[1:])

    # assigning variables to arguments
    input_filename = arguments["-i"]
    centerline_file = arguments["-c"]

    sc_straight = SpinalCordStraightener(input_filename, centerline_file)

    # Handling optional arguments
    if "-r" in arguments:
        sc_straight.remove_temp_files = int(arguments["-r"])
    if "-p" in arguments:
        sc_straight.padding = int(arguments["-p"])
    if "-x" in arguments:
        sc_straight.interpolation_warp = str(arguments["-x"])
    if "-a" in arguments:
        sc_straight.algo_fitting = str(arguments["-a"])
    if "-f" in arguments:
        sc_straight.crop = int(arguments["-f"])
    if "-v" in arguments:
        sc_straight.verbose = int(arguments["-v"])

    sc_straight.straighten()<|MERGE_RESOLUTION|>--- conflicted
+++ resolved
@@ -31,479 +31,7 @@
 from sct_orientation import set_orientation
 
 
-<<<<<<< HEAD
-
-## Create a structure to pass important user parameters to the main function
-class Param:
-    ## The constructor
-    def __init__(self):
-        self.debug = 0
-        self.deg_poly = 10  # maximum degree of polynomial function for fitting centerline.
-        self.gapxy = 20  # size of cross in x and y direction for the landmarks
-        self.gapz = 15  # gap between landmarks along z voxels
-        self.padding = 30  # pad input volume in order to deal with the fact that some landmarks might be outside the FOV due to the curvature of the spinal cord
-        self.interpolation_warp = 'spline'
-        self.remove_temp_files = 1  # remove temporary files
-        self.verbose = 1
-        self.algo_fitting = 'hanning'  # 'hanning' or 'nurbs'
-        self.type_window = 'hanning'  # !! for more choices, edit msct_smooth. Possibilities: 'flat', 'hanning', 'hamming', 'bartlett', 'blackman'
-        self.window_length = 50
-        self.crop = 1
-
-
-
-#=======================================================================================================================
-# main
-#=======================================================================================================================
-def main():
-    
-    # Initialization
-    fname_anat = ''
-    fname_centerline = ''
-    gapxy = param.gapxy
-    gapz = param.gapz
-    padding = param.padding
-    remove_temp_files = param.remove_temp_files
-    verbose = param.verbose
-    interpolation_warp = param.interpolation_warp
-    algo_fitting = param.algo_fitting
-    window_length = param.window_length
-    type_window = param.type_window
-    crop = param.crop
-
-    # start timer
-    start_time = time.time()
-
-    # get path of the toolbox
-    status, path_sct = commands.getstatusoutput('echo $SCT_DIR')
-    print path_sct
-
-    # Parameters for debug mode
-    if param.debug == 1:
-        print '\n*** WARNING: DEBUG MODE ON ***\n'
-        fname_anat = '/Users/julien/data/temp/sct_example_data/t2/tmp.150401221259/anat_rpi.nii'  #path_sct+'/testing/sct_testing_data/data/t2/t2.nii.gz'
-        fname_centerline = '/Users/julien/data/temp/sct_example_data/t2/tmp.150401221259/centerline_rpi.nii'  # path_sct+'/testing/sct_testing_data/data/t2/t2_seg.nii.gz'
-        remove_temp_files = 0
-        type_window = 'hanning'
-        verbose = 2
-    else:
-        # Check input param
-        try:
-            opts, args = getopt.getopt(sys.argv[1:],'hi:c:p:r:v:x:a:f:')
-        except getopt.GetoptError as err:
-            print str(err)
-            usage()
-        if not opts:
-            usage()
-        for opt, arg in opts:
-            if opt == '-h':
-                usage()
-            elif opt in ('-i'):
-                fname_anat = arg
-            elif opt in ('-c'):
-                fname_centerline = arg
-            elif opt in ('-r'):
-                remove_temp_files = int(arg)
-            elif opt in ('-p'):
-                padding = int(arg)
-            elif opt in ('-x'):
-                interpolation_warp = str(arg)
-            elif opt in ('-a'):
-                algo_fitting = str(arg)
-            elif opt in ('-f'):
-                crop = int(arg)
-            elif opt in ('-v'):
-                verbose = int(arg)
-
-    # display usage if a mandatory argument is not provided
-    if fname_anat == '' or fname_centerline == '':
-        usage()
-
-    # check if algorithm for fitting is correct
-    if algo_fitting not in ['hanning','nurbs']:
-        sct.printv('ERROR: wrong fitting algorithm',1,'warning')
-        usage()
-
-    # update field
-    param.verbose = verbose
-
-    # check existence of input files
-    sct.check_file_exist(fname_anat)
-    sct.check_file_exist(fname_centerline)
-
-    # Display arguments
-    print '\nCheck input arguments...'
-    print '  Input volume ...................... '+fname_anat
-    print '  Centerline ........................ '+fname_centerline
-    print '  Final interpolation ............... '+interpolation_warp
-    print '  Verbose ........................... '+str(verbose)
-    print ''
-
-
-    # Extract path/file/extension
-    path_anat, file_anat, ext_anat = sct.extract_fname(fname_anat)
-    path_centerline, file_centerline, ext_centerline = sct.extract_fname(fname_centerline)
-    
-    # create temporary folder
-    path_tmp = 'tmp.'+time.strftime("%y%m%d%H%M%S")
-    sct.run('mkdir '+path_tmp, verbose)
-
-    # copy files into tmp folder
-    sct.run('cp '+fname_anat+' '+path_tmp)
-    sct.run('cp '+fname_centerline+' '+path_tmp)
-
-    # go to tmp folder
-    os.chdir(path_tmp)
-
-    # Change orientation of the input centerline into RPI
-    sct.printv('\nOrient centerline to RPI orientation...', verbose)
-    fname_centerline_orient = file_centerline+'_rpi.nii.gz'
-    set_orientation(file_centerline+ext_centerline, 'RPI', fname_centerline_orient)
-
-    # Get dimension
-    sct.printv('\nGet dimensions...', verbose)
-    nx, ny, nz, nt, px, py, pz, pt = sct.get_dimension(fname_centerline_orient)
-    sct.printv('.. matrix size: '+str(nx)+' x '+str(ny)+' x '+str(nz), verbose)
-    sct.printv('.. voxel size:  '+str(px)+'mm x '+str(py)+'mm x '+str(pz)+'mm', verbose)
-
-    # smooth centerline
-    x_centerline_fit, y_centerline_fit, z_centerline, x_centerline_deriv, y_centerline_deriv, z_centerline_deriv = smooth_centerline(fname_centerline_orient, algo_fitting=algo_fitting, type_window=type_window, window_length=window_length,verbose=verbose)
-
-    # Get coordinates of landmarks along curved centerline
-    #==========================================================================================
-    sct.printv('\nGet coordinates of landmarks along curved centerline...', verbose)
-    # landmarks are created along the curved centerline every z=gapz. They consist of a "cross" of size gapx and gapy. In voxel space!!!
-    
-    # find z indices along centerline given a specific gap: iz_curved
-    nz_nonz = len(z_centerline)
-    nb_landmark = int(round(float(nz_nonz)/gapz))
-
-    if nb_landmark == 0:
-        nb_landmark = 1
-
-    if nb_landmark == 1:
-        iz_curved = [0]
-    else:
-        iz_curved = [i*gapz for i in range(0, nb_landmark-1)]
-
-    iz_curved.append(nz_nonz-1)
-    #print iz_curved, len(iz_curved)
-    n_iz_curved = len(iz_curved)
-    #print n_iz_curved
-
-    # landmark_curved initialisation
-    landmark_curved = [ [ [ 0 for i in range(0, 3)] for i in range(0, 5) ] for i in iz_curved ]
-
-    ### TODO: THIS PART IS SLOW AND CAN BE MADE FASTER
-    ### >>==============================================================================================================
-    for index in range(0, n_iz_curved, 1):
-        # calculate d (ax+by+cz+d=0)
-        # print iz_curved[index]
-        a=x_centerline_deriv[iz_curved[index]]
-        b=y_centerline_deriv[iz_curved[index]]
-        c=z_centerline_deriv[iz_curved[index]]
-        x=x_centerline_fit[iz_curved[index]]
-        y=y_centerline_fit[iz_curved[index]]
-        z=z_centerline[iz_curved[index]]
-        d=-(a*x+b*y+c*z)
-        #print a,b,c,d,x,y,z
-        # set coordinates for landmark at the center of the cross
-        landmark_curved[index][0][0], landmark_curved[index][0][1], landmark_curved[index][0][2] = x_centerline_fit[iz_curved[index]], y_centerline_fit[iz_curved[index]], z_centerline[iz_curved[index]]
-
-        # set y coordinate to y_centerline_fit[iz] for elements 1 and 2 of the cross
-        for i in range(1, 3):
-            landmark_curved[index][i][1] = y_centerline_fit[iz_curved[index]]
-
-        # set x and z coordinates for landmarks +x and -x, forcing de landmark to be in the orthogonal plan and the distance landmark/curve to be gapxy
-        x_n = Symbol('x_n')
-        landmark_curved[index][2][0], landmark_curved[index][1][0]=solve((x_n-x)**2+((-1/c)*(a*x_n+b*y+d)-z)**2-gapxy**2,x_n)  #x for -x and +x
-        landmark_curved[index][1][2] = (-1/c)*(a*landmark_curved[index][1][0]+b*y+d)  # z for +x
-        landmark_curved[index][2][2] = (-1/c)*(a*landmark_curved[index][2][0]+b*y+d)  # z for -x
-
-        # set x coordinate to x_centerline_fit[iz] for elements 3 and 4 of the cross
-        for i in range(3, 5):
-            landmark_curved[index][i][0] = x_centerline_fit[iz_curved[index]]
-
-        # set coordinates for landmarks +y and -y. Here, x coordinate is 0 (already initialized).
-        y_n = Symbol('y_n')
-        landmark_curved[index][4][1],landmark_curved[index][3][1] = solve((y_n-y)**2+((-1/c)*(a*x+b*y_n+d)-z)**2-gapxy**2,y_n)  #y for -y and +y
-        landmark_curved[index][3][2] = (-1/c)*(a*x+b*landmark_curved[index][3][1]+d)  # z for +y
-        landmark_curved[index][4][2] = (-1/c)*(a*x+b*landmark_curved[index][4][1]+d)  # z for -y
-    ### <<==============================================================================================================
-
-    if verbose == 2:
-        from mpl_toolkits.mplot3d import Axes3D
-        import matplotlib.pyplot as plt
-        fig = plt.figure()
-        ax = Axes3D(fig)
-        ax.plot(x_centerline_fit, y_centerline_fit,z_centerline,zdir='z')
-        ax.plot([landmark_curved[i][j][0] for i in range(0, n_iz_curved) for j in range(0, 5)], \
-              [landmark_curved[i][j][1] for i in range(0, n_iz_curved) for j in range(0, 5)], \
-              [landmark_curved[i][j][2] for i in range(0, n_iz_curved) for j in range(0, 5)], '.')
-        ax.set_xlabel('x')
-        ax.set_ylabel('y')
-        ax.set_zlabel('z')
-        plt.show()
-
-    # Get coordinates of landmarks along straight centerline
-    #==========================================================================================
-    sct.printv('\nGet coordinates of landmarks along straight centerline...', verbose)
-    landmark_straight = [ [ [ 0 for i in range(0,3)] for i in range (0,5) ] for i in iz_curved ] # same structure as landmark_curved
-    
-    # calculate the z indices corresponding to the Euclidean distance between two consecutive points on the curved centerline (approximation curve --> line)
-    # TODO: DO NOT APPROXIMATE CURVE --> LINE
-    if nb_landmark == 1:
-        iz_straight = [0 for i in range(0, nb_landmark+1)]
-    else:
-        iz_straight = [0 for i in range(0, nb_landmark)]
-
-    # print iz_straight,len(iz_straight)
-    iz_straight[0] = iz_curved[0]
-    for index in range(1, n_iz_curved, 1):
-        # compute vector between two consecutive points on the curved centerline
-        vector_centerline = [x_centerline_fit[iz_curved[index]] - x_centerline_fit[iz_curved[index-1]], \
-                             y_centerline_fit[iz_curved[index]] - y_centerline_fit[iz_curved[index-1]], \
-                             z_centerline[iz_curved[index]] - z_centerline[iz_curved[index-1]] ]
-        # compute norm of this vector
-        norm_vector_centerline = linalg.norm(vector_centerline, ord=2)
-        # round to closest integer value
-        norm_vector_centerline_rounded = int(round(norm_vector_centerline, 0))
-        # assign this value to the current z-coordinate on the straight centerline
-        iz_straight[index] = iz_straight[index-1] + norm_vector_centerline_rounded
-    
-    # initialize x0 and y0 to be at the center of the FOV
-    x0 = int(round(nx/2))
-    y0 = int(round(ny/2))
-    for index in range(0, n_iz_curved, 1):
-        # set coordinates for landmark at the center of the cross
-        landmark_straight[index][0][0], landmark_straight[index][0][1], landmark_straight[index][0][2] = x0, y0, iz_straight[index]
-        # set x, y and z coordinates for landmarks +x
-        landmark_straight[index][1][0], landmark_straight[index][1][1], landmark_straight[index][1][2] = x0 + gapxy, y0, iz_straight[index]
-        # set x, y and z coordinates for landmarks -x
-        landmark_straight[index][2][0], landmark_straight[index][2][1], landmark_straight[index][2][2] = x0-gapxy, y0, iz_straight[index]
-        # set x, y and z coordinates for landmarks +y
-        landmark_straight[index][3][0], landmark_straight[index][3][1], landmark_straight[index][3][2] = x0, y0+gapxy, iz_straight[index]
-        # set x, y and z coordinates for landmarks -y
-        landmark_straight[index][4][0], landmark_straight[index][4][1], landmark_straight[index][4][2] = x0, y0-gapxy, iz_straight[index]
-
-    # # display
-    # fig = plt.figure()
-    # ax = fig.add_subplot(111, projection='3d')
-    # #ax.plot(x_centerline_fit, y_centerline_fit,z_centerline, 'r')
-    # ax.plot([landmark_straight[i][j][0] for i in range(0, n_iz_curved) for j in range(0, 5)], \
-    #        [landmark_straight[i][j][1] for i in range(0, n_iz_curved) for j in range(0, 5)], \
-    #        [landmark_straight[i][j][2] for i in range(0, n_iz_curved) for j in range(0, 5)], '.')
-    # ax.set_xlabel('x')
-    # ax.set_ylabel('y')
-    # ax.set_zlabel('z')
-    # plt.show()
-    #
-    
-    # Create NIFTI volumes with landmarks
-    #==========================================================================================
-    # Pad input volume to deal with the fact that some landmarks on the curved centerline might be outside the FOV
-    # N.B. IT IS VERY IMPORTANT TO PAD ALSO ALONG X and Y, OTHERWISE SOME LANDMARKS MIGHT GET OUT OF THE FOV!!!
-    #sct.run('fslview ' + fname_centerline_orient)
-    sct.printv('\nPad input volume to account for landmarks that fall outside the FOV...', verbose)
-    sct.run('isct_c3d '+fname_centerline_orient+' -pad '+str(padding)+'x'+str(padding)+'x'+str(padding)+'vox '+str(padding)+'x'+str(padding)+'x'+str(padding)+'vox 0 -o tmp.centerline_pad.nii.gz')
-    
-    # Open padded centerline for reading
-    sct.printv('\nOpen padded centerline for reading...', verbose)
-    file = load('tmp.centerline_pad.nii.gz')
-    data = file.get_data()
-    hdr = file.get_header()
-    
-    # Create volumes containing curved and straight landmarks
-    data_curved_landmarks = data * 0
-    data_straight_landmarks = data * 0
-    # initialize landmark value
-    landmark_value = 1
-    # Loop across cross index
-    for index in range(0, n_iz_curved, 1):
-        # loop across cross element index
-        for i_element in range(0, 5, 1):
-            # get x, y and z coordinates of curved landmark (rounded to closest integer)
-            x, y, z = int(round(landmark_curved[index][i_element][0])), int(round(landmark_curved[index][i_element][1])), int(round(landmark_curved[index][i_element][2]))
-            # attribute landmark_value to the voxel and its neighbours
-            data_curved_landmarks[x+padding-1:x+padding+2, y+padding-1:y+padding+2, z+padding-1:z+padding+2] = landmark_value
-            # get x, y and z coordinates of straight landmark (rounded to closest integer)
-            x, y, z = int(round(landmark_straight[index][i_element][0])), int(round(landmark_straight[index][i_element][1])), int(round(landmark_straight[index][i_element][2]))
-            # attribute landmark_value to the voxel and its neighbours
-            data_straight_landmarks[x+padding-1:x+padding+2, y+padding-1:y+padding+2, z+padding-1:z+padding+2] = landmark_value
-            # increment landmark value
-            landmark_value = landmark_value + 1
-
-    # Write NIFTI volumes
-    sct.printv('\nWrite NIFTI volumes...', verbose)
-    hdr.set_data_dtype('uint32')  # set imagetype to uint8 #TODO: maybe use int32
-    img = Nifti1Image(data_curved_landmarks, None, hdr)
-    save(img, 'tmp.landmarks_curved.nii.gz')
-    sct.printv('.. File created: tmp.landmarks_curved.nii.gz', verbose)
-    img = Nifti1Image(data_straight_landmarks, None, hdr)
-    save(img, 'tmp.landmarks_straight.nii.gz')
-    sct.printv('.. File created: tmp.landmarks_straight.nii.gz', verbose)
-
-
-    # Estimate deformation field by pairing landmarks
-    #==========================================================================================
-    
-    # This stands to avoid overlapping between landmarks
-    sct.printv('\nMake sure all labels between landmark_curved and landmark_curved match...', verbose)
-    sct.run('sct_label_utils -t remove -i tmp.landmarks_straight.nii.gz -o tmp.landmarks_straight.nii.gz -r tmp.landmarks_curved.nii.gz', verbose)
-
-    # convert landmarks to INT
-    sct.printv('\nConvert landmarks to INT...', verbose)
-    sct.run('isct_c3d tmp.landmarks_straight.nii.gz -type int -o tmp.landmarks_straight.nii.gz', verbose)
-    sct.run('isct_c3d tmp.landmarks_curved.nii.gz -type int -o tmp.landmarks_curved.nii.gz', verbose)
-
-    # Estimate rigid transformation
-    sct.printv('\nEstimate rigid transformation between paired landmarks...', verbose)
-    sct.run('isct_ANTSUseLandmarkImagesToGetAffineTransform tmp.landmarks_straight.nii.gz tmp.landmarks_curved.nii.gz rigid tmp.curve2straight_rigid.txt', verbose)
-    
-    # Apply rigid transformation
-    sct.printv('\nApply rigid transformation to curved landmarks...', verbose)
-    sct.run('sct_apply_transfo -i tmp.landmarks_curved.nii.gz -o tmp.landmarks_curved_rigid.nii.gz -d tmp.landmarks_straight.nii.gz -w tmp.curve2straight_rigid.txt -x nn', verbose)
-
-    # Estimate b-spline transformation curve --> straight
-    sct.printv('\nEstimate b-spline transformation: curve --> straight...', verbose)
-    sct.run('isct_ANTSUseLandmarkImagesToGetBSplineDisplacementField tmp.landmarks_straight.nii.gz tmp.landmarks_curved_rigid.nii.gz tmp.warp_curve2straight.nii.gz 5x5x10 3 2 0', verbose)
-
-    # remove padding for straight labels
-    if crop == 1:
-        # crop from center at gapxy + 10 for y
-        nx, ny, nz, nt, px, py, pz, pt = sct.get_dimension('tmp.landmarks_straight.nii.gz')
-        y_middle = int(round(ny/2.0))
-        dist_y_crop = gapxy +10
-        y_min_crop = y_middle - dist_y_crop
-        y_max_crop = y_middle + dist_y_crop
-        sct.run('sct_crop_image -i tmp.landmarks_straight.nii.gz -o tmp.landmarks_straight_crop.nii.gz -dim 0 -bzmax', verbose)
-        #sct.run('sct_crop_image -i tmp.landmarks_straight_crop.nii.gz -o tmp.landmarks_straight_crop.nii.gz -dim 1 -bzmax', verbose)
-        sct.run('sct_crop_image -i tmp.landmarks_straight_crop.nii.gz -o tmp.landmarks_straight_crop.nii.gz -dim 1 -start '+ str(y_min_crop)+' -end '+ str(y_max_crop), verbose)
-        sct.run('sct_crop_image -i tmp.landmarks_straight_crop.nii.gz -o tmp.landmarks_straight_crop.nii.gz -dim 2 -bzmax', verbose)
-    else:
-        sct.run('cp tmp.landmarks_straight.nii.gz tmp.landmarks_straight_crop.nii.gz', verbose)
-
-    # Concatenate rigid and non-linear transformations...
-    sct.printv('\nConcatenate rigid and non-linear transformations...', verbose)
-    #sct.run('isct_ComposeMultiTransform 3 tmp.warp_rigid.nii -R tmp.landmarks_straight.nii tmp.warp.nii tmp.curve2straight_rigid.txt')
-    # !!! DO NOT USE sct.run HERE BECAUSE isct_ComposeMultiTransform OUTPUTS A NON-NULL STATUS !!!
-    cmd = 'isct_ComposeMultiTransform 3 tmp.curve2straight.nii.gz -R tmp.landmarks_straight_crop.nii.gz tmp.warp_curve2straight.nii.gz tmp.curve2straight_rigid.txt'
-    sct.printv(cmd, verbose, 'code')
-    commands.getstatusoutput(cmd)
-
-    # Estimate b-spline transformation straight --> curve
-    # TODO: invert warping field instead of estimating a new one
-    sct.printv('\nEstimate b-spline transformation: straight --> curve...', verbose)
-    sct.run('isct_ANTSUseLandmarkImagesToGetBSplineDisplacementField tmp.landmarks_curved_rigid.nii.gz tmp.landmarks_straight.nii.gz tmp.warp_straight2curve.nii.gz 5x5x10 3 2 0', verbose)
-    
-    # Concatenate rigid and non-linear transformations...
-    sct.printv('\nConcatenate rigid and non-linear transformations...', verbose)
-    # cmd = 'isct_ComposeMultiTransform 3 tmp.straight2curve.nii.gz -R tmp.landmarks_straight.nii.gz -i tmp.curve2straight_rigid.txt tmp.warp_straight2curve.nii.gz'
-    cmd = 'isct_ComposeMultiTransform 3 tmp.straight2curve.nii.gz -R '+file_anat+ext_anat+' -i tmp.curve2straight_rigid.txt tmp.warp_straight2curve.nii.gz'
-    sct.printv(cmd, verbose, 'code')
-    commands.getstatusoutput(cmd)
-
-    # Apply transformation to input image
-    sct.printv('\nApply transformation to input image...', verbose)
-    sct.run('sct_apply_transfo -i '+file_anat+ext_anat+' -o tmp.anat_rigid_warp.nii.gz -d tmp.landmarks_straight_crop.nii.gz -x '+interpolation_warp+' -w tmp.curve2straight.nii.gz', verbose)
-
-    # compute the error between the straightened centerline/segmentation and the central vertical line.
-    # Ideally, the error should be zero.
-    # Apply deformation to input image
-    print '\nApply transformation to input image...'
-    c = sct.run('sct_apply_transfo -i '+fname_centerline_orient+' -o tmp.centerline_straight.nii.gz -d tmp.landmarks_straight_crop.nii.gz -x nn -w tmp.curve2straight.nii.gz')
-    #c = sct.run('sct_crop_image -i tmp.centerline_straight.nii.gz -o tmp.centerline_straight_crop.nii.gz -dim 2 -bzmax')
-    from msct_image import Image
-    file_centerline_straight = Image('tmp.centerline_straight.nii.gz')
-    coordinates_centerline = file_centerline_straight.getNonZeroCoordinates(sorting='z')
-    mean_coord = []
-    for z in range(coordinates_centerline[0].z, coordinates_centerline[-1].z):
-        mean_coord.append(mean([[coord.x*coord.value, coord.y*coord.value] for coord in coordinates_centerline if coord.z == z], axis=0))
-
-    # compute error between the input data and the nurbs
-    from math import sqrt
-    mse_curve = 0.0
-    max_dist = 0.0
-    x0 = int(round(file_centerline_straight.data.shape[0]/2.0))
-    y0 = int(round(file_centerline_straight.data.shape[1]/2.0))
-    count_mean = 0
-    for coord_z in mean_coord:
-        if not isnan(sum(coord_z)):
-            dist = ((x0-coord_z[0])*px)**2 + ((y0-coord_z[1])*py)**2
-            mse_curve += dist
-            dist = sqrt(dist)
-            if dist > max_dist:
-                max_dist = dist
-            count_mean += 1
-    mse_curve = mse_curve/float(count_mean)
-
-    # come back to parent folder
-    os.chdir('..')
-
-    # Generate output file (in current folder)
-    # TODO: do not uncompress the warping field, it is too time consuming!
-    sct.printv('\nGenerate output file (in current folder)...', verbose)
-    sct.generate_output_file(path_tmp+'/tmp.curve2straight.nii.gz', 'warp_curve2straight.nii.gz', verbose)  # warping field
-    sct.generate_output_file(path_tmp+'/tmp.straight2curve.nii.gz', 'warp_straight2curve.nii.gz', verbose)  # warping field
-    fname_straight = sct.generate_output_file(path_tmp+'/tmp.anat_rigid_warp.nii.gz', file_anat+'_straight'+ext_anat, verbose)  # straightened anatomic
-
-    # Remove temporary files
-    if remove_temp_files:
-        sct.printv('\nRemove temporary files...', verbose)
-        sct.run('rm -rf '+path_tmp, verbose)
-    
-    print '\nDone!\n'
-
-    sct.printv('Maximum x-y error = '+str(round(max_dist,2))+' mm', verbose, 'bold')
-    sct.printv('Accuracy of straightening (MSE) = '+str(round(mse_curve,2))+' mm', verbose, 'bold')
-    # display elapsed time
-    elapsed_time = time.time() - start_time
-    sct.printv('\nFinished! Elapsed time: '+str(int(round(elapsed_time)))+'s', verbose)
-    sct.printv('\nTo view results, type:', verbose)
-    sct.printv('fslview '+fname_straight+' &\n', verbose, 'info')
-
-
-
-#=======================================================================================================================
-# usage
-#=======================================================================================================================
-def usage():
-    print '\n' \
-        ''+os.path.basename(__file__)+'\n' \
-        '~~~~~~~~~~~~~~~~~~~~~~~~~~~~~~~~~~~~~~~~~~~~~~~~~~~~~~~~~~~~~~~~~~~~~~~~~~~~~~~~~~~~~~~~~~~~~~~~~~~~\n' \
-        'Part of the Spinal Cord Toolbox <https://sourceforge.net/projects/spinalcordtoolbox>\n' \
-        '\n'\
-        'DESCRIPTION\n' \
-        '  This function straightens the spinal cord using its centerline (or segmentation).\n' \
-        '\n'\
-        'USAGE\n' \
-        '  '+os.path.basename(__file__)+' -i <data> -c <centerline>\n' \
-        '\n'\
-        'MANDATORY ARGUMENTS\n' \
-        '  -i                input volume.\n' \
-        '  -c                centerline or segmentation.\n' \
-        '\n'\
-        'OPTIONAL ARGUMENTS\n' \
-        '  -p <padding>      amount of padding for generating labels. Default='+str(param_default.padding)+'\n' \
-        '  -x {nn,linear,spline}  Final interpolation. Default='+str(param_default.interpolation_warp)+'\n' \
-        '  -r {0,1}          remove temporary files. Default='+str(param_default.remove_temp_files)+'\n' \
-        '  -a {hanning,nurbs}Algorithm for curve fitting. Default='+str(param_default.algo_fitting)+'\n' \
-        '  -f {0,1}          Crop option. 0: no crop, 1: crop around landmarks. Default=' + str(param_default.crop) + '\n' \
-        '  -v {0,1,2}        Verbose. 0: nothing, 1: basic, 2: extended. Default='+str(param_default.verbose)+'\n' \
-        '  -h                help. Show this message.\n' \
-        '\n'\
-        'EXAMPLE:\n' \
-        '  sct_straighten_spinalcord -i t2.nii.gz -c centerline.nii.gz\n'
-    sys.exit(2)
-
-
-
-# Smooth centerline
-#=======================================================================================================================
-def smooth_centerline(fname_centerline, algo_fitting = 'hanning', type_window = 'hanning', window_length = 80, verbose = 0):
-=======
 def smooth_centerline(fname_centerline, algo_fitting='hanning', type_window='hanning', window_length=80, verbose=0):
->>>>>>> 0a20c7ea
     """
     :param fname_centerline: centerline in RPI orientation
     :return: a bunch of useful stuff

#!/usr/bin/env python
#
# This program takes as input an anatomic image and the centerline or segmentation of its spinal cord (that you can get
# using sct_get_centerline.py or sct_segmentation_propagation) and returns the anatomic image where the spinal
# cord was straightened.
#
# ---------------------------------------------------------------------------------------
# Copyright (c) 2013 NeuroPoly, Polytechnique Montreal <www.neuro.polymtl.ca>
# Authors: Julien Cohen-Adad, Geoffrey Leveque, Julien Touati
# Modified: 2014-09-01
#
# License: see the LICENSE.TXT
# =======================================================================================================

import os
import shutil
import sys
import time
from bisect import bisect
from math import atan2, ceil, sin, sqrt

import numpy as np
from nibabel import Nifti1Image, save
from numpy import linspace
from scipy import ndimage

import sct_apply_transfo
import sct_convert
import sct_crop_image
import sct_image
import sct_utils as sct
from msct_image import Image
from msct_parser import Parser
from msct_smooth import evaluate_derivative_3D, smoothing_window
from sct_apply_transfo import Transform


def smooth_centerline(fname_centerline,
                      algo_fitting='hanning',
                      type_window='hanning',
                      window_length=80,
                      verbose=0,
                      nurbs_pts_number=1000,
                      all_slices=True,
                      phys_coordinates=False,
                      remove_outliers=False):
    """
    :param fname_centerline: centerline in RPI orientation, or an Image
    :return: x_centerline_fit, y_centerline_fit, z_centerline_fit, x_centerline_deriv, y_centerline_deriv, z_centerline_deriv
    """
    # window_length = param.window_length
    # type_window = param.type_window
    # algo_fitting = param.algo_fitting
    remove_edge_points = 2  # remove points at the edge (issue #513)

    sct.printv('\nSmooth centerline/segmentation...', verbose)

    # get dimensions (again!)
    file_image = None
    if isinstance(fname_centerline, str):
        file_image = Image(fname_centerline)
    elif isinstance(fname_centerline, Image):
        file_image = fname_centerline
    else:
        sct.printv('ERROR: wrong input image', 1, 'error')

    nx, ny, nz, nt, px, py, pz, pt = file_image.dim

    # open centerline
    data = file_image.data

    # loop across z and associate x,y coordinate with the point having maximum intensity
    # N.B. len(z_centerline) = nz_nonz can be smaller than nz in case the centerline is smaller than the input volume
    z_centerline = [iz for iz in range(0, nz, 1) if data[:, :, iz].any()]
    nz_nonz = len(z_centerline)
    x_centerline = [0 for _ in range(0, nz_nonz, 1)]
    y_centerline = [0 for _ in range(0, nz_nonz, 1)]
    x_centerline_fit = [0 for _ in range(0, nz_nonz, 1)]
    y_centerline_fit = [0 for _ in range(0, nz_nonz, 1)]
    z_centerline_fit = [0 for _ in range(0, nz_nonz, 1)]
    x_centerline_deriv = [0 for _ in range(0, nz_nonz, 1)]
    y_centerline_deriv = [0 for _ in range(0, nz_nonz, 1)]
    z_centerline_deriv = [0 for _ in range(0, nz_nonz, 1)]
    num_features = [0 for _ in range(0, nz_nonz, 1)]
    distances = []

    if nz_nonz <= 5 and algo_fitting == 'nurbs':
        sct.printv(
            'WARNING: switching to hanning smoothing due to low number of slices.',
            verbose=verbose,
            type='warning')
        algo_fitting = 'hanning'

    # get center of mass of the centerline/segmentation and remove outliers
    sct.printv('.. Get center of mass of the centerline/segmentation...',
               verbose)
    for iz in range(0, nz_nonz, 1):
        slice = np.array(data[:, :, z_centerline[iz]])
        labeled_array, num_f = ndimage.measurements.label(slice)
        num_features[iz] = num_f
        x_centerline[iz], y_centerline[
            iz] = ndimage.measurements.center_of_mass(slice)
        if iz != 0:
            distances.append(
                sqrt((x_centerline[iz] - x_centerline[iz - 1])**2 + (
                    y_centerline[iz] - y_centerline[iz - 1])**2))

    if remove_outliers:
        mean_distances = np.mean(distances)
        std_distances = np.std(distances)
        indices_to_remove = []

        # ascending verification
        for iz in range(0, nz_nonz / 2, 1):
            distance = sqrt((x_centerline[iz] - x_centerline[iz + 1])**2 + (
                y_centerline[iz] - y_centerline[iz + 1])**2)
            if num_features[iz] > 1 or abs(distance -
                                           mean_distances) > 3 * std_distances:
                indices_to_remove.append(iz)

        # descending verification
        for iz in range(nz_nonz - 1, nz_nonz / 2, -1):
            distance = sqrt((x_centerline[iz] - x_centerline[iz - 1])**2 + (
                y_centerline[iz] - y_centerline[iz - 1])**2)
            if num_features[iz] > 1 or abs(distance -
                                           mean_distances) > 3 * std_distances:
                indices_to_remove.append(iz)

        x_centerline = np.delete(x_centerline, indices_to_remove)
        y_centerline = np.delete(y_centerline, indices_to_remove)
        z_centerline = np.delete(z_centerline, indices_to_remove)

    if phys_coordinates:
        sct.printv(
            '.. Computing physical coordinates of centerline/segmentation...',
            verbose)
        coord_centerline = np.array(
            zip(x_centerline, y_centerline, z_centerline))
        phys_coord_centerline = np.asarray(
            file_image.transfo_pix2phys(coord_centerline))
        x_centerline = phys_coord_centerline[:, 0]
        y_centerline = phys_coord_centerline[:, 1]
        z_centerline = phys_coord_centerline[:, 2]

    sct.printv('.. Smoothing algo = ' + algo_fitting, verbose)
    if algo_fitting == 'hanning':
        # 2D smoothing
        sct.printv('.. Windows length = ' + str(window_length), verbose)

        # change to array
        x_centerline = np.asarray(x_centerline)
        y_centerline = np.asarray(y_centerline)

        # Smooth the curve
        x_centerline_smooth = smoothing_window(
            x_centerline,
            window_len=window_length / pz,
            window=type_window,
            verbose=verbose,
            robust=0,
            remove_edge_points=remove_edge_points)
        y_centerline_smooth = smoothing_window(
            y_centerline,
            window_len=window_length / pz,
            window=type_window,
            verbose=verbose,
            robust=0,
            remove_edge_points=remove_edge_points)

        # convert to list final result
        x_centerline_smooth = x_centerline_smooth.tolist()
        y_centerline_smooth = y_centerline_smooth.tolist()

        # clear variable
        del data

        x_centerline_fit = x_centerline_smooth
        y_centerline_fit = y_centerline_smooth
        z_centerline_fit = z_centerline

        # get derivative
        x_centerline_deriv, y_centerline_deriv, z_centerline_deriv = evaluate_derivative_3D(
            x_centerline_fit, y_centerline_fit, z_centerline, px, py, pz)

        x_centerline_fit = np.asarray(x_centerline_fit)
        y_centerline_fit = np.asarray(y_centerline_fit)
        z_centerline_fit = np.asarray(z_centerline_fit)

    elif algo_fitting == "nurbs":
        # TODO: remove outliers that are at the edges of the spinal cord
        # simple way to do it: go from one end and remove point if the distance from mean is higher than 2 * std
        from msct_smooth import b_spline_nurbs
        x_centerline_fit, y_centerline_fit, z_centerline_fit, x_centerline_deriv, y_centerline_deriv,\
            z_centerline_deriv = b_spline_nurbs(x_centerline, y_centerline, z_centerline, nbControl=None,
                                                point_number=nurbs_pts_number, verbose=verbose, all_slices=all_slices)

    else:
        sct.printv("ERROR: wrong algorithm for fitting", 1, "error")

    return x_centerline_fit, y_centerline_fit, z_centerline_fit, \
            x_centerline_deriv, y_centerline_deriv, z_centerline_deriv


class SpinalCordStraightener(object):
    def __init__(self,
                 input_filename,
                 centerline_filename,
                 debug=0,
                 deg_poly=10,
                 gapxy=30,
                 gapz=15,
                 leftright_width=150,
                 interpolation_warp='spline',
                 rm_tmp_files=1,
                 verbose=1,
                 algo_fitting='nurbs',
                 precision=2.0,
                 threshold_distance=2.5,
                 type_window='hanning',
                 window_length=50,
                 output_filename=''):
        self.input_filename = input_filename
        self.centerline_filename = centerline_filename
        self.output_filename = output_filename
        self.debug = debug
        self.deg_poly = deg_poly  # maximum degree of polynomial function for fitting centerline.
        self.gapxy = gapxy  # size of cross in x and y direction for the landmarks
        self.gapz = gapz  # gap between landmarks along z voxels
        # the FOV due to the curvature of the spinal cord
        self.leftright_width = leftright_width
        self.interpolation_warp = interpolation_warp
        self.remove_temp_files = rm_tmp_files  # remove temporary files
        self.verbose = verbose
        self.algo_fitting = algo_fitting  # 'hanning' or 'nurbs'
        self.precision = precision
        self.threshold_distance = threshold_distance
        self.type_window = type_window  # !! for more choices, edit msct_smooth. Possibilities: 'flat', 'hanning',
        # 'hamming', 'bartlett', 'blackman'
        self.window_length = window_length
        self.path_output = ""
        self.use_straight_reference = False
        self.centerline_reference_filename = ""
        self.disks_input_filename = ""
        self.disks_ref_filename = ""

        self.mse_straightening = 0.0
        self.max_distance_straightening = 0.0

        self.curved2straight = True
        self.straight2curved = True

<<<<<<< HEAD
=======
        self.resample_factor = 0.0
        self.accuracy_results = 0

        self.elapsed_time = 0.0
        self.elapsed_time_accuracy = 0.0


>>>>>>> a04a45f2
    def straighten(self):
        # Initialization
        fname_anat = self.input_filename
        fname_centerline = self.centerline_filename
        fname_output = self.output_filename
        gapxy = self.gapxy
        gapz = self.gapz
        leftright_width = self.leftright_width
        remove_temp_files = self.remove_temp_files
        verbose = self.verbose
        interpolation_warp = self.interpolation_warp
        algo_fitting = self.algo_fitting
        window_length = self.window_length
        type_window = self.type_window
        qc = self.qc

        # start timer
        start_time = time.time()

        # get path of the toolbox
        path_sct = os.environ.get('SCT_DIR')
        sct.printv(path_sct, verbose)

        # Display arguments
        sct.printv("\nCheck input arguments:", verbose)
        sct.printv("  Input volume ...................... " + fname_anat,
                   verbose)
        sct.printv("  Centerline ........................ " + fname_centerline,
                   verbose)
        sct.printv("  Final interpolation ............... " +
                   interpolation_warp, verbose)
        sct.printv("  Verbose ........................... " + str(verbose),
                   verbose)
        sct.printv("", verbose)

        # Extract path/file/extension
        path_anat, file_anat, ext_anat = sct.extract_fname(fname_anat)
        path_centerline, file_centerline, ext_centerline = sct.extract_fname(
            fname_centerline)

        # create temporary folder
        path_tmp = sct.tmp_create(verbose=verbose)

        # Copying input data to tmp folder
        sct.printv('\nCopy files to tmp folder...', verbose)
        sct_convert.main(['-i', fname_anat, '-o', path_tmp + 'data.nii'])
        sct_convert.main(['-i', fname_centerline, '-o', path_tmp + 'centerline.nii.gz'])

        if self.use_straight_reference:
            sct_convert.main(['-i', self.centerline_reference_filename,
                              '-o', path_tmp + 'centerline_ref.nii.gz'])
        if self.disks_input_filename != '':
            sct_convert.main(['-i', self.disks_input_filename, '-o',
                              path_tmp + 'labels_input.nii.gz'])
        if self.disks_ref_filename != '':
            sct_convert.main(['-i', self.disks_ref_filename, '-o',
                              path_tmp + 'labels_ref.nii.gz'])

        # go to tmp folder
        os.chdir(path_tmp)

        try:
            # Change orientation of the input centerline into RPI
            sct.printv("\nOrient centerline to RPI orientation...", verbose)
            sct_image.main('-i centerline.nii.gz -setorient RPI -o centerline_rpi.nii.gz'.split())

            # Get dimension
            sct.printv('\nGet dimensions...', verbose)
            image_centerline = Image('centerline_rpi.nii.gz')
            nx, ny, nz, nt, px, py, pz, pt = image_centerline.dim
            sct.printv('.. matrix size: ' + str(nx) + ' x ' + str(ny) + ' x ' +
                       str(nz), verbose)
            sct.printv('.. voxel size:  ' + str(px) + 'mm x ' + str(py) +
                       'mm x ' + str(pz) + 'mm', verbose)

<<<<<<< HEAD
            if np.min(image_centerline.data) < 0 or np.max(
                    image_centerline.data) > 1:
=======
            if self.resample_factor != 0.0:
                os.rename('centerline_rpi.nii.gz', 'centerline_rpi_native.nii.gz')
                pz_native = pz
                sct.run('sct_resample -i centerline_rpi_native.nii.gz -mm ' + str(self.resample_factor) + 'x' + str(self.resample_factor) + 'x' + str(self.resample_factor) + ' -o centerline_rpi.nii.gz')
                image_centerline = Image('centerline_rpi.nii.gz')
                nx, ny, nz, nt, px, py, pz, pt = image_centerline.dim

            if np.min(image_centerline.data) < 0 or np.max(image_centerline.data) > 1:
>>>>>>> a04a45f2
                image_centerline.data[image_centerline.data < 0] = 0
                image_centerline.data[image_centerline.data > 1] = 1
                image_centerline.save()
            """
            Steps: (everything is done in physical space)
            1. open input image and centreline image
            2. extract bspline fitting of the centreline, and its derivatives
            3. compute length of centerline
            4. compute and generate straight space
            5. compute transformations
                for each voxel of one space: (done using matrices --> improves speed by a factor x300)
                    a. determine which plane of spinal cord centreline it is included
                    b. compute the position of the voxel in the plane (X and Y distance from centreline, along the plane)
                    c. find the correspondant centreline point in the other space
                    d. find the correspondance of the voxel in the corresponding plane
            6. generate warping fields for each transformations
            7. write warping fields and apply them

            step 5.b: how to find the corresponding plane?
                The centerline plane corresponding to a voxel correspond to the nearest point of the centerline.
                However, we need to compute the distance between the voxel position and the plane to be sure it is part of the plane and not too distant.
                If it is more far than a threshold, warping value should be 0.

            step 5.d: how to make the correspondance between centerline point in both images?
                Both centerline have the same lenght. Therefore, we can map centerline point via their position along the curve.
                If we use the same number of points uniformely along the spinal cord (1000 for example), the correspondance is straight-forward.
            """

            # number of points along the spinal cord
            if algo_fitting == 'hanning':
                number_of_points = nz
            else:
                number_of_points = int(self.precision * (float(nz) / pz))
                if number_of_points < 100:
                    number_of_points *= 50
                if number_of_points == 0:
                    number_of_points = 50

            # 2. extract bspline fitting of the centreline, and its derivatives
            x_centerline_fit, y_centerline_fit, z_centerline, x_centerline_deriv, y_centerline_deriv, z_centerline_deriv = smooth_centerline(
                'centerline_rpi.nii.gz',
                algo_fitting=algo_fitting,
                type_window=type_window,
                window_length=window_length,
                verbose=verbose,
                nurbs_pts_number=number_of_points,
                all_slices=False,
                phys_coordinates=True,
                remove_outliers=True)
            from msct_types import Centerline
            centerline = Centerline(x_centerline_fit, y_centerline_fit,
                                    z_centerline, x_centerline_deriv,
                                    y_centerline_deriv, z_centerline_deriv)

            if centerline.number_of_points != number_of_points:
                number_of_points = centerline.number_of_points

            sct.printv("\nCreate the straight space and the safe zone...",
                       verbose)
            # 3. compute length of centerline
            # compute the length of the spinal cord based on fitted centerline and size of centerline in z direction
            # Computation of the safe zone.
            # The safe zone is defined as the length of the spinal cord for which an axial segmentation will be complete
            # The safe length (to remove) is computed using the safe radius (given as parameter) and the angle of the
            # last centerline point with the inferior-superior direction. Formula: Ls = Rs * sin(angle)
            # Calculate Ls for both edges and remove appropriate number of centerline points
            radius_safe = 0.0  # mm

            # inferior edge
            u = np.array([
                x_centerline_deriv[0], y_centerline_deriv[0],
                z_centerline_deriv[0]
            ])
            v = np.array([0, 0, -1])
            angle_inferior = atan2(
                np.linalg.norm(np.cross(u, v)), np.dot(u, v))
            length_safe_inferior = radius_safe * sin(angle_inferior)

            # superior edge
            u = np.array([
                x_centerline_deriv[-1], y_centerline_deriv[-1],
                z_centerline_deriv[-1]
            ])
            v = np.array([0, 0, 1])
            angle_superior = atan2(
                np.linalg.norm(np.cross(u, v)), np.dot(u, v))
            length_safe_superior = radius_safe * sin(angle_superior)

            # remove points
            inferior_bound = bisect(centerline.progressive_length,
                                    length_safe_inferior) - 1
            superior_bound = centerline.number_of_points - bisect(
                centerline.progressive_length_inverse, length_safe_superior)

            length_centerline = centerline.length
            size_z_centerline = z_centerline[-1] - z_centerline[0]

            # compute the size factor between initial centerline and straight bended centerline
            factor_curved_straight = length_centerline / size_z_centerline
            middle_slice = (z_centerline[0] + z_centerline[-1]) / 2.0

            bound_curved = [
                z_centerline[inferior_bound], z_centerline[superior_bound]
            ]
            bound_straight = [(z_centerline[inferior_bound] - middle_slice
                               ) * factor_curved_straight + middle_slice,
                              (z_centerline[superior_bound] - middle_slice
                               ) * factor_curved_straight + middle_slice]

            if verbose == 2:
                print "Length of spinal cord = ", str(length_centerline)
                print "Size of spinal cord in z direction = ", str(
                    size_z_centerline)
                print "Ratio length/size = ", str(factor_curved_straight)
                print "Safe zone boundaries: "
                print "Curved space = ", bound_curved
                print "Straight space = ", bound_straight

            # 4. compute and generate straight space
            # points along curved centerline are already regularly spaced.
            # calculate position of points along straight centerline

            # Create straight NIFTI volumes
            # ==========================================================================================
            if self.use_straight_reference:
                image_centerline_pad = Image('centerline_rpi.nii.gz')
                nx, ny, nz, nt, px, py, pz, pt = image_centerline_pad.dim

                sct_image.main('-i centerline_ref.nii.gz -setorient RPI -o centerline_ref_rpi.nii.gz'.split())
                fname_ref = 'centerline_ref_rpi.nii.gz'
                image_centerline_straight = Image('centerline_ref_rpi.nii.gz')
                nx_s, ny_s, nz_s, nt_s, px_s, py_s, pz_s, pt_s = image_centerline_straight.dim
                x_centerline_fit, y_centerline_fit, z_centerline, x_centerline_deriv, y_centerline_deriv, z_centerline_deriv = smooth_centerline(
                    'centerline_ref_rpi.nii.gz',
                    algo_fitting=algo_fitting,
                    type_window=type_window,
                    window_length=window_length,
                    verbose=verbose,
                    nurbs_pts_number=number_of_points,
                    all_slices=False,
                    phys_coordinates=True,
                    remove_outliers=True)
                centerline_straight = Centerline(
                    x_centerline_fit, y_centerline_fit, z_centerline,
                    x_centerline_deriv, y_centerline_deriv, z_centerline_deriv)

                hdr_warp = image_centerline_pad.hdr.copy()
                hdr_warp_s = image_centerline_straight.hdr.copy()
                hdr_warp_s.set_data_dtype('float32')

                if self.disks_input_filename != "" and self.disks_ref_filename != "":
                    disks_input_image = Image('labels_input.nii.gz')
                    coord = disks_input_image.getNonZeroCoordinates(
                        sorting='z', reverse_coord=True)
                    coord_physical = []
                    for c in coord:
                        c_p = disks_input_image.transfo_pix2phys(
                            [[c.x, c.y, c.z]])[0]
                        c_p.append(c.value)
                        coord_physical.append(c_p)
                    centerline.compute_vertebral_distribution(coord_physical)
                    centerline.save_centerline(
                        image=disks_input_image,
                        fname_output='disks_input_image.nii.gz')

                    disks_ref_image = Image('labels_ref.nii.gz')
                    coord = disks_ref_image.getNonZeroCoordinates(
                        sorting='z', reverse_coord=True)
                    coord_physical = []
                    for c in coord:
                        c_p = disks_ref_image.transfo_pix2phys(
                            [[c.x, c.y, c.z]])[0]
                        c_p.append(c.value)
                        coord_physical.append(c_p)
                    centerline_straight.compute_vertebral_distribution(
                        coord_physical)
                    centerline_straight.save_centerline(
                        image=disks_ref_image,
                        fname_output='disks_ref_image.nii.gz')

            else:
<<<<<<< HEAD
                sct.printv(
                    '\nPad input volume to account for spinal cord length...',
                    verbose)
                start_point = (z_centerline[0] - middle_slice
                               ) * factor_curved_straight + middle_slice
                end_point = (z_centerline[-1] - middle_slice
                             ) * factor_curved_straight + middle_slice

                padding_z = int(
                    ceil(1.5 * ((length_centerline - size_z_centerline) / 2.0)
                         / pz))
                sct_image.main(('-i centerline_rpi.nii.gz -o tmp.centerline_pad.nii.gz -pad 0,0,' + str(padding_z)).split())
=======
                sct.printv('\nPad input volume to account for spinal cord length...', verbose)
                from numpy import ceil
                start_point = (z_centerline[0] - middle_slice) * factor_curved_straight + middle_slice
                end_point = (z_centerline[-1] - middle_slice) * factor_curved_straight + middle_slice

                xy_space = 35  # in mm
                offset_z = 0

                # if the destination image is resampled, we still create the straight reference space with the native resolution
                if self.resample_factor != 0.0:
                    padding_z = int(ceil(1.5 * ((length_centerline - size_z_centerline) / 2.0) / pz_native))
                    sct.run('sct_image -i centerline_rpi_native.nii.gz -o tmp.centerline_pad_native.nii.gz -pad 0,0,' + str(padding_z))
                    image_centerline_pad = Image('centerline_rpi_native.nii.gz')
                    nx, ny, nz, nt, px, py, pz, pt = image_centerline_pad.dim
                    start_point_coord_native = image_centerline_pad.transfo_phys2pix([[0, 0, start_point]])[0]
                    end_point_coord_native = image_centerline_pad.transfo_phys2pix([[0, 0, end_point]])[0]
                    straight_size_x = int(xy_space / px)
                    straight_size_y = int(xy_space / py)
                    warp_space_x = [int(np.round(nx / 2)) - straight_size_x, int(np.round(nx / 2)) + straight_size_x]
                    warp_space_y = [int(np.round(ny / 2)) - straight_size_y, int(np.round(ny / 2)) + straight_size_y]
                    if warp_space_x[0] < 0:
                        warp_space_x[1] += warp_space_x[0] - 2
                        warp_space_x[0] = 0
                    if warp_space_y[0] < 0:
                        warp_space_y[1] += warp_space_y[0] - 2
                        warp_space_y[0] = 0
                    if self.resample_factor != 0.0:
                        sct.run('sct_crop_image -i tmp.centerline_pad_native.nii.gz -o tmp.centerline_pad_crop_native.nii.gz -dim 0,1,2 -start ' + str(warp_space_x[0]) + ',' + str(warp_space_y[0]) + ',0 -end ' + str(warp_space_x[1]) + ',' + str(warp_space_y[1]) + ',' + str(end_point_coord_native[2] - start_point_coord_native[2]))

                    fname_ref = 'tmp.centerline_pad_crop_native.nii.gz'
                    xy_space = 40
                    offset_z = 4
                else:
                    fname_ref = 'tmp.centerline_pad_crop.nii.gz'

                nx, ny, nz, nt, px, py, pz, pt = image_centerline.dim
                padding_z = int(ceil(1.5 * ((length_centerline - size_z_centerline) / 2.0) / pz)) + offset_z
                sct.run('sct_image -i centerline_rpi.nii.gz -o tmp.centerline_pad.nii.gz -pad 0,0,'+str(padding_z))
>>>>>>> a04a45f2
                image_centerline_pad = Image('centerline_rpi.nii.gz')
                nx, ny, nz, nt, px, py, pz, pt = image_centerline_pad.dim
                hdr_warp = image_centerline_pad.hdr.copy()
                start_point_coord = image_centerline_pad.transfo_phys2pix(
                    [[0, 0, start_point]])[0]
                end_point_coord = image_centerline_pad.transfo_phys2pix(
                    [[0, 0, end_point]])[0]

<<<<<<< HEAD
                straight_size_x = int(35 / px)
                straight_size_y = int(35 / py)
                warp_space_x = [
                    int(np.round(nx / 2)) - straight_size_x,
                    int(np.round(nx / 2)) + straight_size_x
                ]
                warp_space_y = [
                    int(np.round(ny / 2)) - straight_size_y,
                    int(np.round(ny / 2)) + straight_size_y
                ]
=======
                straight_size_x = int(xy_space / px)
                straight_size_y = int(xy_space / py)
                warp_space_x = [int(np.round(nx / 2)) - straight_size_x, int(np.round(nx / 2)) + straight_size_x]
                warp_space_y = [int(np.round(ny / 2)) - straight_size_y, int(np.round(ny / 2)) + straight_size_y]
>>>>>>> a04a45f2
                if warp_space_x[0] < 0:
                    warp_space_x[1] += warp_space_x[0] - 2
                    warp_space_x[0] = 0
                if warp_space_y[0] < 0:
                    warp_space_y[1] += warp_space_y[0] - 2
                    warp_space_y[0] = 0

<<<<<<< HEAD
                sct_crop_image.main(
                    ('-i tmp.centerline_pad.nii.gz -o tmp.centerline_pad_crop.nii.gz -dim 0,1,2 -start '
                    + str(warp_space_x[0]) + ',' + str(warp_space_y[
                        0]) + ',0 -end ' + str(warp_space_x[1]) + ',' + str(
                            warp_space_y[1]) + ',' + str(end_point_coord[2] -
                                                         start_point_coord[2])).split())
                fname_ref = 'tmp.centerline_pad_crop.nii.gz'
                image_centerline_straight = Image(
                    'tmp.centerline_pad_crop.nii.gz')
                nx_s, ny_s, nz_s, nt_s, px_s, py_s, pz_s, pt_s = image_centerline_straight.dim
                hdr_warp_s = image_centerline_straight.hdr.copy()
                hdr_warp_s.set_data_dtype('float32')
                hdr_warp_s.structarr['quatern_b'] = 0.0
=======
                print warp_space_x, warp_space_y, end_point_coord[2] - start_point_coord[2] + offset_z

                sct.run('sct_crop_image -i tmp.centerline_pad.nii.gz -o tmp.centerline_pad_crop.nii.gz -dim 0,1,2 -start ' + str(warp_space_x[0]) + ',' + str(warp_space_y[0]) + ',0 -end ' + str(warp_space_x[1]) + ',' + str(warp_space_y[1]) + ',' + str(end_point_coord[2] - start_point_coord[2] + offset_z))

                image_centerline_straight = Image('tmp.centerline_pad_crop.nii.gz')
                nx_s, ny_s, nz_s, nt_s, px_s, py_s, pz_s, pt_s = image_centerline_straight.dim
                hdr_warp_s = image_centerline_straight.hdr.copy()
                hdr_warp_s.set_data_dtype('float32')
                #origin = [(nx_s * px_s)/2.0, -(ny_s * py_s)/2.0, -(nz_s * pz_s)/2.0]
                #hdr_warp_s.structarr['qoffset_x'] = origin[0]
                #hdr_warp_s.structarr['qoffset_y'] = origin[1]
                #hdr_warp_s.structarr['qoffset_z'] = origin[2]
                #hdr_warp_s.structarr['srow_x'][-1] = origin[0]
                #hdr_warp_s.structarr['srow_y'][-1] = origin[1]
                #hdr_warp_s.structarr['srow_z'][-1] = origin[2]
                """hdr_warp_s.structarr['quatern_b'] = 0.0
>>>>>>> a04a45f2
                hdr_warp_s.structarr['quatern_c'] = 1.0
                hdr_warp_s.structarr['quatern_d'] = 0.0
                hdr_warp_s.structarr['srow_x'][0] = -px_s
                hdr_warp_s.structarr['srow_x'][1] = 0.0
                hdr_warp_s.structarr['srow_x'][2] = 0.0
                hdr_warp_s.structarr['srow_y'][0] = 0.0
                hdr_warp_s.structarr['srow_y'][1] = py_s
                hdr_warp_s.structarr['srow_y'][2] = 0.0
                hdr_warp_s.structarr['srow_z'][0] = 0.0
                hdr_warp_s.structarr['srow_z'][1] = 0.0
                hdr_warp_s.structarr['srow_z'][2] = pz_s"""
                image_centerline_straight.hdr = hdr_warp_s
                image_centerline_straight.compute_transform_matrix()
                image_centerline_straight.save()

                start_point_coord = image_centerline_pad.transfo_phys2pix(
                    [[0, 0, start_point]])[0]
                end_point_coord = image_centerline_pad.transfo_phys2pix(
                    [[0, 0, end_point]])[0]

                number_of_voxel = nx * ny * nz
                sct.printv("Number of voxel = " + str(number_of_voxel))

                time_centerlines = time.time()

                ix_straight = [int(np.round(nx_s / 2))] * number_of_points
                iy_straight = [int(np.round(ny_s / 2))] * number_of_points
                iz_straight = linspace(0, end_point_coord[2] -
                                       start_point_coord[2], number_of_points)
                dx_straight = [0.0] * number_of_points
                dy_straight = [0.0] * number_of_points
                dz_straight = [1.0] * number_of_points
                coord_straight = np.array(
                    zip(ix_straight, iy_straight, iz_straight))
                coord_phys_straight = np.asarray(
                    image_centerline_straight.transfo_pix2phys(coord_straight))

                centerline_straight = Centerline(
                    coord_phys_straight[:, 0], coord_phys_straight[:, 1],
                    coord_phys_straight[:, 2], dx_straight, dy_straight,
                    dz_straight)

                time_centerlines = time.time() - time_centerlines
                sct.printv('Time to generate centerline: ' +
                           str(np.round(time_centerlines * 1000.0)) + ' ms',
                           verbose)

            lookup_curved2straight = range(centerline.number_of_points)
            if self.disks_input_filename != "":
                # create look-up table curved to straight
                for index in range(centerline.number_of_points):
                    disk_label = centerline.l_points[index]
                    relative_position = centerline.dist_points_rel[index]
                    idx_closest = centerline_straight.get_closest_to_relative_position(
                        disk_label, relative_position)
                    if idx_closest is not None:
                        lookup_curved2straight[
                            index] = centerline_straight.get_closest_to_relative_position(
                                disk_label, relative_position)[0]
            lookup_curved2straight = np.array(lookup_curved2straight)

            lookup_straight2curved = range(
                centerline_straight.number_of_points)
            if self.disks_input_filename != "":
                for index in range(centerline_straight.number_of_points):
                    disk_label = centerline_straight.l_points[index]
                    relative_position = centerline_straight.dist_points_rel[
                        index]
                    idx_closest = centerline.get_closest_to_relative_position(
                        disk_label, relative_position)
                    if idx_closest is not None:
                        lookup_straight2curved[
                            index] = centerline.get_closest_to_relative_position(
                                disk_label, relative_position)[0]
            lookup_straight2curved = np.array(lookup_straight2curved)
            print np.min(lookup_straight2curved), np.max(
                lookup_straight2curved)

            # Create volumes containing curved and straight warping fields
            time_generation_volumes = time.time()
            data_warp_curved2straight = np.zeros((nx_s, ny_s, nz_s, 1, 3))
            data_warp_straight2curved = np.zeros((nx, ny, nz, 1, 3))

            # 5. compute transformations
            # Curved and straight images and the same dimensions, so we compute both warping fields at the same time.
            # b. determine which plane of spinal cord centreline it is included
            #print nx * ny * nz, nx_s * ny_s * nz_s

            if self.curved2straight:
                for u in range(nz_s):
                    print u + 1, '/', nz_s
                    x_s, y_s, z_s = np.mgrid[0:nx_s, 0:ny_s, u:u + 1]
                    indexes_straight = np.array(
                        zip(x_s.ravel(), y_s.ravel(), z_s.ravel()))
                    physical_coordinates_straight = image_centerline_straight.transfo_pix2phys(
                        indexes_straight)
                    nearest_indexes_straight = centerline_straight.find_nearest_indexes(
                        physical_coordinates_straight)
                    distances_straight = centerline_straight.get_distances_from_planes(
                        physical_coordinates_straight,
                        nearest_indexes_straight)
                    indexes_out_distance_straight = np.logical_or(
                        distances_straight > self.threshold_distance,
                        distances_straight < -self.threshold_distance)
                    projected_points_straight = centerline_straight.get_projected_coordinates_on_planes(
                        physical_coordinates_straight,
                        nearest_indexes_straight)
                    coord_in_planes_straight = centerline_straight.get_in_plans_coordinates(
                        projected_points_straight, nearest_indexes_straight)

                    coord_straight2curved = centerline.get_inverse_plans_coordinates(
                        coord_in_planes_straight,
                        lookup_straight2curved[nearest_indexes_straight])
                    displacements_straight = coord_straight2curved - physical_coordinates_straight
                    # for some reason, displacement in Z is inverted. Probably due to left/right-handed definition of referential.
                    #displacements_straight[:, 0] = -displacements_straight[:, 0]
                    displacements_straight[:, 2] = -displacements_straight[:,
                                                                           2]
                    displacements_straight[indexes_out_distance_straight] = [
                        100000.0, 100000.0, 100000.0
                    ]

                    data_warp_curved2straight[
                        indexes_straight[:, 0], indexes_straight[:, 1],
                        indexes_straight[:, 2], 0, :] = -displacements_straight

            if self.straight2curved:
                for u in range(nz):
                    print u + 1, '/', nz
                    x, y, z = np.mgrid[0:nx, 0:ny, u:u + 1]
                    indexes = np.array(zip(x.ravel(), y.ravel(), z.ravel()))
                    physical_coordinates = image_centerline_pad.transfo_pix2phys(
                        indexes)
                    nearest_indexes_curved = centerline.find_nearest_indexes(
                        physical_coordinates)
                    distances_curved = centerline.get_distances_from_planes(
                        physical_coordinates, nearest_indexes_curved)
                    indexes_out_distance_curved = np.logical_or(
                        distances_curved > self.threshold_distance,
                        distances_curved < -self.threshold_distance)
                    projected_points_curved = centerline.get_projected_coordinates_on_planes(
                        physical_coordinates, nearest_indexes_curved)
                    coord_in_planes_curved = centerline.get_in_plans_coordinates(
                        projected_points_curved, nearest_indexes_curved)

                    coord_curved2straight = centerline_straight.points[
                        lookup_curved2straight[nearest_indexes_curved]]
                    coord_curved2straight[:, 0:
                                          2] += coord_in_planes_curved[:, 0:2]
                    coord_curved2straight[:, 2] += distances_curved

                    displacements_curved = coord_curved2straight - physical_coordinates
                    # for some reason, displacement in Z is inverted. Probably due to left/right-hended definition of referential.
                    #displacements_curved[:, 0] = -displacements_curved[:, 0]
                    displacements_curved[:, 2] = -displacements_curved[:, 2]
                    displacements_curved[indexes_out_distance_curved] = [
                        100000.0, 100000.0, 100000.0
                    ]

                    data_warp_straight2curved[indexes[:, 0], indexes[:, 1],
                                              indexes[:, 2],
                                              0, :] = -displacements_curved

            # Creation of the safe zone based on pre-calculated safe boundaries
            coord_bound_curved_inf, coord_bound_curved_sup = image_centerline_pad.transfo_phys2pix(
                [[0, 0, bound_curved[0]]
                 ]), image_centerline_pad.transfo_phys2pix(
                     [[0, 0, bound_curved[1]]])
            coord_bound_straight_inf, coord_bound_straight_sup = image_centerline_straight.transfo_phys2pix(
                [[0, 0, bound_straight[0]]
                 ]), image_centerline_straight.transfo_phys2pix(
                     [[0, 0, bound_straight[1]]])

            if radius_safe > 0:
                data_warp_curved2straight[:, :, 0:coord_bound_straight_inf[0][
                    2], 0, :] = 100000.0
                data_warp_curved2straight[:, :, coord_bound_straight_sup[0][
                    2]:, 0, :] = 100000.0
                data_warp_straight2curved[:, :, 0:coord_bound_curved_inf[0][2],
                                          0, :] = 100000.0
                data_warp_straight2curved[:, :, coord_bound_curved_sup[0][2]:,
                                          0, :] = 100000.0

            # Generate warp files as a warping fields
            hdr_warp_s.set_intent('vector', (), '')
            hdr_warp_s.set_data_dtype('float32')
            hdr_warp.set_intent('vector', (), '')
            hdr_warp.set_data_dtype('float32')
            img = Nifti1Image(data_warp_curved2straight, None, hdr_warp_s)
            save(img, 'tmp.curve2straight.nii.gz')
            sct.printv(
                '\nDONE ! Warping field generated: tmp.curve2straight.nii.gz',
                verbose)

            img = Nifti1Image(data_warp_straight2curved, None, hdr_warp)
            save(img, 'tmp.straight2curve.nii.gz')
            sct.printv(
                '\nDONE ! Warping field generated: tmp.straight2curve.nii.gz',
                verbose)

            # Apply transformation to input image
            sct.printv('\nApply transformation to input image...', verbose)
            sct_apply_transfo.main(('-i data.nii -d ' + fname_ref +
                                    ' -o tmp.anat_rigid_warp.nii.gz -w tmp.curve2straight.nii.gz -x '
                                    + interpolation_warp).split())

<<<<<<< HEAD
            # compute the error between the straightened centerline/segmentation and the central vertical line.
            # Ideally, the error should be zero.
            # Apply deformation to input image
            sct.printv('\nApply transformation to centerline image...',
                       verbose)
            Transform(
                input_filename='centerline.nii.gz',
                fname_dest=fname_ref,
                output_filename="tmp.centerline_straight.nii.gz",
                interp="nn",
                warp="tmp.curve2straight.nii.gz",
                verbose=verbose).apply()
            file_centerline_straight = Image(
                'tmp.centerline_straight.nii.gz', verbose=verbose)
            coordinates_centerline = file_centerline_straight.getNonZeroCoordinates(
                sorting='z')
            mean_coord = []
            for z in range(coordinates_centerline[0].z,
                           coordinates_centerline[-1].z):
                temp_mean = [
                    coord.value for coord in coordinates_centerline
                    if coord.z == z
                ]
                if temp_mean:
                    mean_value = np.mean(temp_mean)
                    mean_coord.append(
                        np.mean(
                            [[
                                coord.x * coord.value / mean_value, coord.y *
                                coord.value / mean_value
                            ] for coord in coordinates_centerline
                             if coord.z == z],
                            axis=0))

            # compute error between the straightened centerline and the straight line.
            x0 = file_centerline_straight.data.shape[0] / 2.0
            y0 = file_centerline_straight.data.shape[1] / 2.0
            count_mean = 0
            if number_of_points >= 10:
                mean_c = mean_coord[
                    2:
                    -2]  # we don't include the four extrema because there are usually messy.
            else:
                mean_c = mean_coord
            for coord_z in mean_c:
                if not np.isnan(np.sum(coord_z)):
                    dist = ((x0 - coord_z[0]) * px)**2 + (
                        (y0 - coord_z[1]) * py)**2
                    self.mse_straightening += dist
                    dist = sqrt(dist)
                    if dist > self.max_distance_straightening:
                        self.max_distance_straightening = dist
                    count_mean += 1
            self.mse_straightening = sqrt(self.mse_straightening /
                                          float(count_mean))
=======
            if self.accuracy_results:
                time_accuracy_results = time.time()
                # compute the error between the straightened centerline/segmentation and the central vertical line.
                # Ideally, the error should be zero.
                # Apply deformation to input image
                sct.printv('\nApply transformation to centerline image...', verbose)
                Transform(input_filename='centerline.nii.gz', fname_dest=fname_ref,
                          output_filename="tmp.centerline_straight.nii.gz", interp="nn",
                          warp="tmp.curve2straight.nii.gz", verbose=verbose).apply()
                from msct_image import Image
                file_centerline_straight = Image('tmp.centerline_straight.nii.gz', verbose=verbose)
                coordinates_centerline = file_centerline_straight.getNonZeroCoordinates(sorting='z')
                mean_coord = []
                for z in range(coordinates_centerline[0].z, coordinates_centerline[-1].z):
                    temp_mean = [coord.value for coord in coordinates_centerline if coord.z == z]
                    if temp_mean:
                        mean_value = np.mean(temp_mean)
                        mean_coord.append(np.mean([[coord.x * coord.value / mean_value, coord.y * coord.value / mean_value]
                                                    for coord in coordinates_centerline if coord.z == z], axis=0))

                # compute error between the straightened centerline and the straight line.
                x0 = file_centerline_straight.data.shape[0]/2.0
                y0 = file_centerline_straight.data.shape[1]/2.0
                count_mean = 0
                if number_of_points >= 10:
                    mean_c = mean_coord[2:-2]  # we don't include the four extrema because there are usually messy.
                else:
                    mean_c = mean_coord
                for coord_z in mean_c:
                    if not np.isnan(np.sum(coord_z)):
                        dist = ((x0-coord_z[0])*px)**2 + ((y0-coord_z[1])*py)**2
                        self.mse_straightening += dist
                        dist = sqrt(dist)
                        if dist > self.max_distance_straightening:
                            self.max_distance_straightening = dist
                        count_mean += 1
                self.mse_straightening = sqrt(self.mse_straightening/float(count_mean))

                self.elapsed_time_accuracy = time.time() - time_accuracy_results
>>>>>>> a04a45f2

        except Exception as e:
            sct.printv('WARNING: Exception during Straightening:', 1,
                       'warning')
            sct.printv('Error on line {}'.format(sys.exc_info()[-1].tb_lineno),
                       1, 'warning')
            sct.printv(str(e), 1, 'warning')

        os.chdir(os.pardir)

        # Generate output file (in current folder)
        # TODO: do not uncompress the warping field, it is too time consuming!
        sct.printv("\nGenerate output file (in current folder)...", verbose)
        sct.generate_output_file(
            path_tmp + "/tmp.curve2straight.nii.gz",
            self.path_output + "warp_curve2straight.nii.gz", verbose)
        sct.generate_output_file(
            path_tmp + "/tmp.straight2curve.nii.gz",
            self.path_output + "warp_straight2curve.nii.gz", verbose)
        # create ref_straight.nii.gz file that can be used by other SCT functions that need a straight reference space
<<<<<<< HEAD
        shutil.copy(os.path.join(path_tmp, 'tmp.anat_rigid_warp.nii.gz'),
                    'straight_ref.nii.gz')
=======
        shutil.copy(path_tmp+'/tmp.anat_rigid_warp.nii.gz', self.path_output + 'straight_ref.nii.gz')
>>>>>>> a04a45f2
        # move straightened input file
        if fname_output == '':
            fname_straight = sct.generate_output_file(
                path_tmp + "/tmp.anat_rigid_warp.nii.gz",
                self.path_output + file_anat + "_straight" + ext_anat, verbose)
        else:
            fname_straight = sct.generate_output_file(
                path_tmp + '/tmp.anat_rigid_warp.nii.gz',
                self.path_output + fname_output,
                verbose)  # straightened anatomic

        # Remove temporary files
        if remove_temp_files:
            sct.printv("\nRemove temporary files...", verbose)
            shutil.rmtree(path_tmp, ignore_errors=True)

        sct.printv('\nDone!\n', verbose)

<<<<<<< HEAD
        sct.printv("Maximum x-y error = " +
                   str(np.round(self.max_distance_straightening, 2)) + " mm",
                   verbose, "bold")
        sct.printv("Accuracy of straightening (MSE) = " +
                   str(np.round(self.mse_straightening, 2)) + " mm", verbose,
                   "bold")

        # display elapsed time
        elapsed_time = time.time() - start_time
        sct.printv("\nFinished! Elapsed time: " +
                   str(int(np.round(elapsed_time))) + "s", verbose)
=======
        if self.accuracy_results:
            sct.printv("Maximum x-y error = " + str(np.round(self.max_distance_straightening, 2)) + " mm", verbose, "bold")
            sct.printv("Accuracy of straightening (MSE) = " + str(np.round(self.mse_straightening, 2)) +
                       " mm", verbose, "bold")

        # display elapsed time
        self.elapsed_time = time.time() - start_time
        sct.printv("\nFinished! Elapsed time: " + str(int(np.round(self.elapsed_time))) + " s", verbose)
        if self.accuracy_results:
            sct.printv('    including ' + str(int(np.round(self.elapsed_time_accuracy))) + ' s spent computing '
                                                                                      'accuracy results', verbose)
>>>>>>> a04a45f2
        sct.printv("\nTo view results, type:", verbose)
        sct.printv("fslview " + fname_straight + " &\n", verbose, 'info')

        # output QC image
        if qc:
            Image(fname_straight).save_quality_control(
                plane='sagittal', n_slices=1, path_output=self.path_output)


def get_parser():
    # Initialize parser
    parser = Parser(__file__)

    # Mandatory arguments
<<<<<<< HEAD
    parser.usage.set_description(
        "This program takes as input an anatomic image and the centerline or segmentation of "
        "its spinal cord (that you can get using sct_get_centerline.py or "
        "sct_segmentation_propagation) and returns the anatomic image where the spinal cord "
        "was straightened.")
    parser.add_option(
        name="-i",
        type_value="image_nifti",
        description="input image.",
        mandatory=True,
        example="t2.nii.gz")
    parser.add_option(
        name="-s",
        type_value="image_nifti",
        description="centerline or segmentation.",
        mandatory=True,
        example="centerline.nii.gz")
    parser.add_option(
        name="-c",
        type_value=None,
        description="centerline or segmentation.",
        mandatory=False,
        deprecated_by='-s')
    parser.add_option(
        name="-ref",
        type_value="image_nifti",
        description="reference centerline (or segmentation) on which to register the input image, using the same philosophy as straightening procedure..",
        mandatory=False,
        example="centerline.nii.gz")
    parser.add_option(
        name="-disks-input",
        type_value="image_nifti",
        description="",
        mandatory=False,
        example="disks.nii.gz")
    parser.add_option(
        name="-disks-ref",
        type_value="image_nifti",
        description="",
        mandatory=False,
        example="disks_ref.nii.gz")
    parser.add_option(
        name="-p",
        type_value=None,
        description="amount of padding for generating labels.",
        mandatory=False,
        deprecated_by='-pad')
    parser.add_option(
        name="-disable-straight2curved",
        type_value=None,
        description="Disable straight to curved transformation computation.",
        mandatory=False)
    parser.add_option(
        name="-disable-curved2straight",
        type_value=None,
        description="Disable curved to straight transformation computation.",
        mandatory=False)
    parser.add_option(
        name="-o",
        type_value="file_output",
        description="straightened file",
        mandatory=False,
        default_value='',
        example="data_straight.nii.gz")
    parser.add_option(
        name="-ofolder",
        type_value="folder_creation",
        description="Output folder (all outputs will go there).",
        mandatory=False,
        default_value='')
    parser.add_option(
        name="-x",
        type_value="multiple_choice",
        description="Final interpolation.",
        mandatory=False,
        example=["nn", "linear", "spline"],
        default_value="spline")
    parser.add_option(
        name="-r",
        type_value="multiple_choice",
        description="remove temporary files.",
        mandatory=False,
        example=['0', '1'],
        default_value='1')
    parser.add_option(
        name="-v",
        type_value="multiple_choice",
        description="Verbose. 0: nothing, 1: basic, 2: extended.",
        mandatory=False,
        example=['0', '1', '2'],
        default_value='1')

    parser.add_option(
        name="-param",
        type_value=[[','], 'str'],
        description="Parameters for spinal cord straightening. Separate arguments with ','."
        "\nalgo_fitting: {hanning,nurbs} algorithm for curve fitting. Default=nurbs"
        "\nprecision: [1.0,inf[. Precision factor of straightening, related to the number of slices. Increasing this parameter increases the precision along with a loss of time. Is not taken into account with hanning fitting method. Default=2.0"
        "\nthreshold_distance: [0.0,inf[. Threshold for which voxels are not considered into displacement. Increase this threshold if the image is blackout around the spinal cord too much. Default=1.0",
        mandatory=False,
        example="algo_fitting=nurbs")
    parser.add_option(
        name="-params",
        type_value=None,
        description="Parameters for spinal cord straightening. Separate arguments with ','."
        "\nalgo_fitting: {hanning,nurbs} algorithm for curve fitting. Default=nurbs"
        "\nprecision: [1.0,inf[. Precision factor of straightening, related to the number of slices. Increasing this parameter increases the precision along with a loss of time. Is not taken into account with hanning fitting method. Default=2.0"
        "\nthreshold_distance: [0.0,inf[. Threshold for which voxels are not considered into displacement. Default=1.0",
        mandatory=False,
        deprecated_by='-param')

    parser.add_option(
        name='-qc',
        type_value='multiple_choice',
        description='Output images for quality control.',
        mandatory=False,
        example=['0', '1'],
        default_value='0')
=======
    parser.usage.set_description("This program takes as input an anatomic image and the centerline or segmentation of "
                                 "its spinal cord (that you can get using sct_get_centerline.py or "
                                 "sct_segmentation_propagation) and returns the anatomic image where the spinal cord "
                                 "was straightened.")
    parser.add_option(name="-i",
                      type_value="image_nifti",
                      description="input image.",
                      mandatory=True,
                      example="t2.nii.gz")
    parser.add_option(name="-s",
                      type_value="image_nifti",
                      description="centerline or segmentation.",
                      mandatory=True,
                      example="centerline.nii.gz")
    parser.add_option(name="-c",
                      type_value=None,
                      description="centerline or segmentation.",
                      mandatory=False,
                      deprecated_by='-s')
    parser.add_option(name="-ref",
                      type_value="image_nifti",
                      description="reference centerline (or segmentation) on which to register the input image, using the same philosophy as straightening procedure..",
                      mandatory=False,
                      example="centerline.nii.gz")
    parser.add_option(name="-disks-input",
                      type_value="image_nifti",
                      description="",
                      mandatory=False,
                      example="disks.nii.gz")
    parser.add_option(name="-disks-ref",
                      type_value="image_nifti",
                      description="",
                      mandatory=False,
                      example="disks_ref.nii.gz")
    parser.add_option(name="-p",
                      type_value=None,
                      description="amount of padding for generating labels.",
                      mandatory=False,
                      deprecated_by='-pad')
    parser.add_option(name="-disable-straight2curved",
                      type_value=None,
                      description="Disable straight to curved transformation computation.",
                      mandatory=False)
    parser.add_option(name="-disable-curved2straight",
                      type_value=None,
                      description="Disable curved to straight transformation computation.",
                      mandatory=False)
    parser.add_option(name="-resample",
                      type_value='float',
                      description='Isotropic resolution of the straightening output, in millimeters.\n'
                                  'Resampling to lower resolution decreases computational time while decreasing straightening accuracy.\n'
                                  'To keep native resolution, set this option to 0.\n',
                      mandatory=False,
                      default_value=0)
    parser.add_option(name="-o",
                      type_value="file_output",
                      description="straightened file",
                      mandatory=False,
                      default_value='',
                      example="data_straight.nii.gz")
    parser.add_option(name="-ofolder",
                      type_value="folder_creation",
                      description="Output folder (all outputs will go there).",
                      mandatory=False,
                      default_value='')
    parser.add_option(name="-x",
                      type_value="multiple_choice",
                      description="Final interpolation.",
                      mandatory=False,
                      example=["nn", "linear", "spline"],
                      default_value="spline")
    parser.add_option(name="-r",
                      type_value="multiple_choice",
                      description="remove temporary files.",
                      mandatory=False,
                      example=['0', '1'],
                      default_value='1')
    parser.add_option(name="-v",
                      type_value="multiple_choice",
                      description="Verbose. 0: nothing, 1: basic, 2: extended.",
                      mandatory=False,
                      example=['0', '1', '2'],
                      default_value='1')

    parser.add_option(name="-param",
                      type_value=[[','], 'str'],
                      description="Parameters for spinal cord straightening. Separate arguments with ','."
                                  "\nalgo_fitting: {hanning,nurbs} algorithm for curve fitting. Default=nurbs"
                                  "\nprecision: [1.0,inf[. Precision factor of straightening, related to the number of slices. Increasing this parameter increases the precision along with a loss of time. Is not taken into account with hanning fitting method. Default=2.0"
                                  "\nthreshold_distance: [0.0,inf[. Threshold for which voxels are not considered into displacement. Increase this threshold if the image is blackout around the spinal cord too much. Default=1.0"
                                  "\naccuracy_results: {0, 1} Disable/Enable computation of accuracy results after straightening. Default=0",
                      mandatory=False,
                      example="algo_fitting=nurbs")
    parser.add_option(name="-params",
                      type_value=None,
                      description="Parameters for spinal cord straightening. Separate arguments with ','."
                                  "\nalgo_fitting: {hanning,nurbs} algorithm for curve fitting. Default=nurbs"
                                  "\nprecision: [1.0,inf[. Precision factor of straightening, related to the number of slices. Increasing this parameter increases the precision along with a loss of time. Is not taken into account with hanning fitting method. Default=2.0"
                                  "\nthreshold_distance: [0.0,inf[. Threshold for which voxels are not considered into displacement. Default=1.0",
                      mandatory=False,
                      deprecated_by='-param')

    parser.add_option(name='-qc',
                      type_value='multiple_choice',
                      description='Output images for quality control.',
                      mandatory=False,
                      example=['0', '1'],
                      default_value='0')
>>>>>>> a04a45f2

    return parser


def main(args=None):

    if args is None:
        args = sys.argv[1:]

    parser = get_parser()
    arguments = parser.parse(args)

    # assigning variables to arguments
    input_filename = arguments["-i"]
    centerline_file = arguments["-s"]

    sc_straight = SpinalCordStraightener(input_filename, centerline_file)

    if "-ref" in arguments:
        sc_straight.use_straight_reference = True
        sc_straight.centerline_reference_filename = str(arguments["-ref"])

    if "-disks-input" in arguments:
        if not sc_straight.use_straight_reference:
            sct.printv(
                'Warning: disks position are not yet taken into account if reference is not provided.'
            )
        else:
            sc_straight.disks_input_filename = str(arguments["-disks-input"])
            sc_straight.precision = 4.0
    if "-disks-ref" in arguments:
        if not sc_straight.use_straight_reference:
            sct.printv(
                'Warning: disks position are not yet taken into account if reference is not provided.'
            )
        else:
            sc_straight.disks_ref_filename = str(arguments["-disks-ref"])
            sc_straight.precision = 4.0

    # Handling optional arguments
    if "-r" in arguments:
        sc_straight.remove_temp_files = int(arguments["-r"])
    if "-x" in arguments:
        sc_straight.interpolation_warp = str(arguments["-x"])
    if "-o" in arguments:
        sc_straight.output_filename = str(arguments["-o"])
    if '-ofolder' in arguments:
        sc_straight.path_output = arguments['-ofolder']
    else:
        sc_straight.path_output = './'
    if "-v" in arguments:
        sc_straight.verbose = int(arguments["-v"])
    # if "-cpu-nb" in arguments:
    #     sc_straight.cpu_number = int(arguments["-cpu-nb"])
    if '-qc' in arguments:
        sc_straight.qc = int(arguments['-qc'])

    if '-disable-straight2curved' in arguments:
        sc_straight.straight2curved = False
    if '-disable-curved2straight' in arguments:
        sc_straight.curved2straight = False

    if '-resample' in arguments:
        sc_straight.resample_factor = arguments['-resample']

    if "-param" in arguments:
        params_user = arguments['-param']
        # update registration parameters
        for param in params_user:
            param_split = param.split('=')
            if param_split[0] == 'algo_fitting':
                sc_straight.algo_fitting = param_split[1]
                if sc_straight.algo_fitting == 'hanning':
                    sct.printv(
                        "WARNING: hanning has been disabled in this function. The fitting algorithm has been changed to NURBS.",
                        type='warning')
                    sc_straight.algo_fitting = 'nurbs'
            if param_split[0] == 'precision':
                sc_straight.precision = float(param_split[1])
            if param_split[0] == 'threshold_distance':
                sc_straight.threshold_distance = float(param_split[1])
            if param_split[0] == 'accuracy_results':
                sc_straight.accuracy_results = int(param_split[1])

    sc_straight.straighten()


if __name__ == "__main__":
    main()<|MERGE_RESOLUTION|>--- conflicted
+++ resolved
@@ -17,7 +17,7 @@
 import sys
 import time
 from bisect import bisect
-from math import atan2, ceil, sin, sqrt
+from math import atan2, sin, sqrt
 
 import numpy as np
 from nibabel import Nifti1Image, save
@@ -249,16 +249,12 @@
         self.curved2straight = True
         self.straight2curved = True
 
-<<<<<<< HEAD
-=======
         self.resample_factor = 0.0
         self.accuracy_results = 0
 
         self.elapsed_time = 0.0
         self.elapsed_time_accuracy = 0.0
 
-
->>>>>>> a04a45f2
     def straighten(self):
         # Initialization
         fname_anat = self.input_filename
@@ -334,10 +330,6 @@
             sct.printv('.. voxel size:  ' + str(px) + 'mm x ' + str(py) +
                        'mm x ' + str(pz) + 'mm', verbose)
 
-<<<<<<< HEAD
-            if np.min(image_centerline.data) < 0 or np.max(
-                    image_centerline.data) > 1:
-=======
             if self.resample_factor != 0.0:
                 os.rename('centerline_rpi.nii.gz', 'centerline_rpi_native.nii.gz')
                 pz_native = pz
@@ -346,7 +338,6 @@
                 nx, ny, nz, nt, px, py, pz, pt = image_centerline.dim
 
             if np.min(image_centerline.data) < 0 or np.max(image_centerline.data) > 1:
->>>>>>> a04a45f2
                 image_centerline.data[image_centerline.data < 0] = 0
                 image_centerline.data[image_centerline.data > 1] = 1
                 image_centerline.save()
@@ -528,22 +519,7 @@
                         fname_output='disks_ref_image.nii.gz')
 
             else:
-<<<<<<< HEAD
-                sct.printv(
-                    '\nPad input volume to account for spinal cord length...',
-                    verbose)
-                start_point = (z_centerline[0] - middle_slice
-                               ) * factor_curved_straight + middle_slice
-                end_point = (z_centerline[-1] - middle_slice
-                             ) * factor_curved_straight + middle_slice
-
-                padding_z = int(
-                    ceil(1.5 * ((length_centerline - size_z_centerline) / 2.0)
-                         / pz))
-                sct_image.main(('-i centerline_rpi.nii.gz -o tmp.centerline_pad.nii.gz -pad 0,0,' + str(padding_z)).split())
-=======
                 sct.printv('\nPad input volume to account for spinal cord length...', verbose)
-                from numpy import ceil
                 start_point = (z_centerline[0] - middle_slice) * factor_curved_straight + middle_slice
                 end_point = (z_centerline[-1] - middle_slice) * factor_curved_straight + middle_slice
 
@@ -552,7 +528,7 @@
 
                 # if the destination image is resampled, we still create the straight reference space with the native resolution
                 if self.resample_factor != 0.0:
-                    padding_z = int(ceil(1.5 * ((length_centerline - size_z_centerline) / 2.0) / pz_native))
+                    padding_z = int(np.ceil(1.5 * ((length_centerline - size_z_centerline) / 2.0) / pz_native))
                     sct.run('sct_image -i centerline_rpi_native.nii.gz -o tmp.centerline_pad_native.nii.gz -pad 0,0,' + str(padding_z))
                     image_centerline_pad = Image('centerline_rpi_native.nii.gz')
                     nx, ny, nz, nt, px, py, pz, pt = image_centerline_pad.dim
@@ -578,9 +554,8 @@
                     fname_ref = 'tmp.centerline_pad_crop.nii.gz'
 
                 nx, ny, nz, nt, px, py, pz, pt = image_centerline.dim
-                padding_z = int(ceil(1.5 * ((length_centerline - size_z_centerline) / 2.0) / pz)) + offset_z
+                padding_z = int(np.ceil(1.5 * ((length_centerline - size_z_centerline) / 2.0) / pz)) + offset_z
                 sct.run('sct_image -i centerline_rpi.nii.gz -o tmp.centerline_pad.nii.gz -pad 0,0,'+str(padding_z))
->>>>>>> a04a45f2
                 image_centerline_pad = Image('centerline_rpi.nii.gz')
                 nx, ny, nz, nt, px, py, pz, pt = image_centerline_pad.dim
                 hdr_warp = image_centerline_pad.hdr.copy()
@@ -589,46 +564,16 @@
                 end_point_coord = image_centerline_pad.transfo_phys2pix(
                     [[0, 0, end_point]])[0]
 
-<<<<<<< HEAD
-                straight_size_x = int(35 / px)
-                straight_size_y = int(35 / py)
-                warp_space_x = [
-                    int(np.round(nx / 2)) - straight_size_x,
-                    int(np.round(nx / 2)) + straight_size_x
-                ]
-                warp_space_y = [
-                    int(np.round(ny / 2)) - straight_size_y,
-                    int(np.round(ny / 2)) + straight_size_y
-                ]
-=======
                 straight_size_x = int(xy_space / px)
                 straight_size_y = int(xy_space / py)
                 warp_space_x = [int(np.round(nx / 2)) - straight_size_x, int(np.round(nx / 2)) + straight_size_x]
                 warp_space_y = [int(np.round(ny / 2)) - straight_size_y, int(np.round(ny / 2)) + straight_size_y]
->>>>>>> a04a45f2
                 if warp_space_x[0] < 0:
                     warp_space_x[1] += warp_space_x[0] - 2
                     warp_space_x[0] = 0
                 if warp_space_y[0] < 0:
                     warp_space_y[1] += warp_space_y[0] - 2
                     warp_space_y[0] = 0
-
-<<<<<<< HEAD
-                sct_crop_image.main(
-                    ('-i tmp.centerline_pad.nii.gz -o tmp.centerline_pad_crop.nii.gz -dim 0,1,2 -start '
-                    + str(warp_space_x[0]) + ',' + str(warp_space_y[
-                        0]) + ',0 -end ' + str(warp_space_x[1]) + ',' + str(
-                            warp_space_y[1]) + ',' + str(end_point_coord[2] -
-                                                         start_point_coord[2])).split())
-                fname_ref = 'tmp.centerline_pad_crop.nii.gz'
-                image_centerline_straight = Image(
-                    'tmp.centerline_pad_crop.nii.gz')
-                nx_s, ny_s, nz_s, nt_s, px_s, py_s, pz_s, pt_s = image_centerline_straight.dim
-                hdr_warp_s = image_centerline_straight.hdr.copy()
-                hdr_warp_s.set_data_dtype('float32')
-                hdr_warp_s.structarr['quatern_b'] = 0.0
-=======
-                print warp_space_x, warp_space_y, end_point_coord[2] - start_point_coord[2] + offset_z
 
                 sct.run('sct_crop_image -i tmp.centerline_pad.nii.gz -o tmp.centerline_pad_crop.nii.gz -dim 0,1,2 -start ' + str(warp_space_x[0]) + ',' + str(warp_space_y[0]) + ',0 -end ' + str(warp_space_x[1]) + ',' + str(warp_space_y[1]) + ',' + str(end_point_coord[2] - start_point_coord[2] + offset_z))
 
@@ -644,7 +589,6 @@
                 #hdr_warp_s.structarr['srow_y'][-1] = origin[1]
                 #hdr_warp_s.structarr['srow_z'][-1] = origin[2]
                 """hdr_warp_s.structarr['quatern_b'] = 0.0
->>>>>>> a04a45f2
                 hdr_warp_s.structarr['quatern_c'] = 1.0
                 hdr_warp_s.structarr['quatern_d'] = 0.0
                 hdr_warp_s.structarr['srow_x'][0] = -px_s
@@ -851,63 +795,6 @@
                                     ' -o tmp.anat_rigid_warp.nii.gz -w tmp.curve2straight.nii.gz -x '
                                     + interpolation_warp).split())
 
-<<<<<<< HEAD
-            # compute the error between the straightened centerline/segmentation and the central vertical line.
-            # Ideally, the error should be zero.
-            # Apply deformation to input image
-            sct.printv('\nApply transformation to centerline image...',
-                       verbose)
-            Transform(
-                input_filename='centerline.nii.gz',
-                fname_dest=fname_ref,
-                output_filename="tmp.centerline_straight.nii.gz",
-                interp="nn",
-                warp="tmp.curve2straight.nii.gz",
-                verbose=verbose).apply()
-            file_centerline_straight = Image(
-                'tmp.centerline_straight.nii.gz', verbose=verbose)
-            coordinates_centerline = file_centerline_straight.getNonZeroCoordinates(
-                sorting='z')
-            mean_coord = []
-            for z in range(coordinates_centerline[0].z,
-                           coordinates_centerline[-1].z):
-                temp_mean = [
-                    coord.value for coord in coordinates_centerline
-                    if coord.z == z
-                ]
-                if temp_mean:
-                    mean_value = np.mean(temp_mean)
-                    mean_coord.append(
-                        np.mean(
-                            [[
-                                coord.x * coord.value / mean_value, coord.y *
-                                coord.value / mean_value
-                            ] for coord in coordinates_centerline
-                             if coord.z == z],
-                            axis=0))
-
-            # compute error between the straightened centerline and the straight line.
-            x0 = file_centerline_straight.data.shape[0] / 2.0
-            y0 = file_centerline_straight.data.shape[1] / 2.0
-            count_mean = 0
-            if number_of_points >= 10:
-                mean_c = mean_coord[
-                    2:
-                    -2]  # we don't include the four extrema because there are usually messy.
-            else:
-                mean_c = mean_coord
-            for coord_z in mean_c:
-                if not np.isnan(np.sum(coord_z)):
-                    dist = ((x0 - coord_z[0]) * px)**2 + (
-                        (y0 - coord_z[1]) * py)**2
-                    self.mse_straightening += dist
-                    dist = sqrt(dist)
-                    if dist > self.max_distance_straightening:
-                        self.max_distance_straightening = dist
-                    count_mean += 1
-            self.mse_straightening = sqrt(self.mse_straightening /
-                                          float(count_mean))
-=======
             if self.accuracy_results:
                 time_accuracy_results = time.time()
                 # compute the error between the straightened centerline/segmentation and the central vertical line.
@@ -947,7 +834,6 @@
                 self.mse_straightening = sqrt(self.mse_straightening/float(count_mean))
 
                 self.elapsed_time_accuracy = time.time() - time_accuracy_results
->>>>>>> a04a45f2
 
         except Exception as e:
             sct.printv('WARNING: Exception during Straightening:', 1,
@@ -968,12 +854,7 @@
             path_tmp + "/tmp.straight2curve.nii.gz",
             self.path_output + "warp_straight2curve.nii.gz", verbose)
         # create ref_straight.nii.gz file that can be used by other SCT functions that need a straight reference space
-<<<<<<< HEAD
-        shutil.copy(os.path.join(path_tmp, 'tmp.anat_rigid_warp.nii.gz'),
-                    'straight_ref.nii.gz')
-=======
         shutil.copy(path_tmp+'/tmp.anat_rigid_warp.nii.gz', self.path_output + 'straight_ref.nii.gz')
->>>>>>> a04a45f2
         # move straightened input file
         if fname_output == '':
             fname_straight = sct.generate_output_file(
@@ -992,19 +873,6 @@
 
         sct.printv('\nDone!\n', verbose)
 
-<<<<<<< HEAD
-        sct.printv("Maximum x-y error = " +
-                   str(np.round(self.max_distance_straightening, 2)) + " mm",
-                   verbose, "bold")
-        sct.printv("Accuracy of straightening (MSE) = " +
-                   str(np.round(self.mse_straightening, 2)) + " mm", verbose,
-                   "bold")
-
-        # display elapsed time
-        elapsed_time = time.time() - start_time
-        sct.printv("\nFinished! Elapsed time: " +
-                   str(int(np.round(elapsed_time))) + "s", verbose)
-=======
         if self.accuracy_results:
             sct.printv("Maximum x-y error = " + str(np.round(self.max_distance_straightening, 2)) + " mm", verbose, "bold")
             sct.printv("Accuracy of straightening (MSE) = " + str(np.round(self.mse_straightening, 2)) +
@@ -1016,7 +884,6 @@
         if self.accuracy_results:
             sct.printv('    including ' + str(int(np.round(self.elapsed_time_accuracy))) + ' s spent computing '
                                                                                       'accuracy results', verbose)
->>>>>>> a04a45f2
         sct.printv("\nTo view results, type:", verbose)
         sct.printv("fslview " + fname_straight + " &\n", verbose, 'info')
 
@@ -1031,126 +898,6 @@
     parser = Parser(__file__)
 
     # Mandatory arguments
-<<<<<<< HEAD
-    parser.usage.set_description(
-        "This program takes as input an anatomic image and the centerline or segmentation of "
-        "its spinal cord (that you can get using sct_get_centerline.py or "
-        "sct_segmentation_propagation) and returns the anatomic image where the spinal cord "
-        "was straightened.")
-    parser.add_option(
-        name="-i",
-        type_value="image_nifti",
-        description="input image.",
-        mandatory=True,
-        example="t2.nii.gz")
-    parser.add_option(
-        name="-s",
-        type_value="image_nifti",
-        description="centerline or segmentation.",
-        mandatory=True,
-        example="centerline.nii.gz")
-    parser.add_option(
-        name="-c",
-        type_value=None,
-        description="centerline or segmentation.",
-        mandatory=False,
-        deprecated_by='-s')
-    parser.add_option(
-        name="-ref",
-        type_value="image_nifti",
-        description="reference centerline (or segmentation) on which to register the input image, using the same philosophy as straightening procedure..",
-        mandatory=False,
-        example="centerline.nii.gz")
-    parser.add_option(
-        name="-disks-input",
-        type_value="image_nifti",
-        description="",
-        mandatory=False,
-        example="disks.nii.gz")
-    parser.add_option(
-        name="-disks-ref",
-        type_value="image_nifti",
-        description="",
-        mandatory=False,
-        example="disks_ref.nii.gz")
-    parser.add_option(
-        name="-p",
-        type_value=None,
-        description="amount of padding for generating labels.",
-        mandatory=False,
-        deprecated_by='-pad')
-    parser.add_option(
-        name="-disable-straight2curved",
-        type_value=None,
-        description="Disable straight to curved transformation computation.",
-        mandatory=False)
-    parser.add_option(
-        name="-disable-curved2straight",
-        type_value=None,
-        description="Disable curved to straight transformation computation.",
-        mandatory=False)
-    parser.add_option(
-        name="-o",
-        type_value="file_output",
-        description="straightened file",
-        mandatory=False,
-        default_value='',
-        example="data_straight.nii.gz")
-    parser.add_option(
-        name="-ofolder",
-        type_value="folder_creation",
-        description="Output folder (all outputs will go there).",
-        mandatory=False,
-        default_value='')
-    parser.add_option(
-        name="-x",
-        type_value="multiple_choice",
-        description="Final interpolation.",
-        mandatory=False,
-        example=["nn", "linear", "spline"],
-        default_value="spline")
-    parser.add_option(
-        name="-r",
-        type_value="multiple_choice",
-        description="remove temporary files.",
-        mandatory=False,
-        example=['0', '1'],
-        default_value='1')
-    parser.add_option(
-        name="-v",
-        type_value="multiple_choice",
-        description="Verbose. 0: nothing, 1: basic, 2: extended.",
-        mandatory=False,
-        example=['0', '1', '2'],
-        default_value='1')
-
-    parser.add_option(
-        name="-param",
-        type_value=[[','], 'str'],
-        description="Parameters for spinal cord straightening. Separate arguments with ','."
-        "\nalgo_fitting: {hanning,nurbs} algorithm for curve fitting. Default=nurbs"
-        "\nprecision: [1.0,inf[. Precision factor of straightening, related to the number of slices. Increasing this parameter increases the precision along with a loss of time. Is not taken into account with hanning fitting method. Default=2.0"
-        "\nthreshold_distance: [0.0,inf[. Threshold for which voxels are not considered into displacement. Increase this threshold if the image is blackout around the spinal cord too much. Default=1.0",
-        mandatory=False,
-        example="algo_fitting=nurbs")
-    parser.add_option(
-        name="-params",
-        type_value=None,
-        description="Parameters for spinal cord straightening. Separate arguments with ','."
-        "\nalgo_fitting: {hanning,nurbs} algorithm for curve fitting. Default=nurbs"
-        "\nprecision: [1.0,inf[. Precision factor of straightening, related to the number of slices. Increasing this parameter increases the precision along with a loss of time. Is not taken into account with hanning fitting method. Default=2.0"
-        "\nthreshold_distance: [0.0,inf[. Threshold for which voxels are not considered into displacement. Default=1.0",
-        mandatory=False,
-        deprecated_by='-param')
-
-    parser.add_option(
-        name='-qc',
-        type_value='multiple_choice',
-        description='Output images for quality control.',
-        mandatory=False,
-        example=['0', '1'],
-        default_value='0')
-=======
     parser.usage.set_description("This program takes as input an anatomic image and the centerline or segmentation of "
                                  "its spinal cord (that you can get using sct_get_centerline.py or "
                                  "sct_segmentation_propagation) and returns the anatomic image where the spinal cord "
@@ -1259,7 +1006,6 @@
                       mandatory=False,
                       example=['0', '1'],
                       default_value='0')
->>>>>>> a04a45f2
 
     return parser
 

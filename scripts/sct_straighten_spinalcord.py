#!/usr/bin/env python
#
# This program takes as input an anatomic image and the centerline or segmentation of its spinal cord (that you can get
# using sct_get_centerline.py or sct_segmentation_propagation) and returns the anatomic image where the spinal
# cord was straightened.
#
# ---------------------------------------------------------------------------------------
# Copyright (c) 2013 NeuroPoly, Polytechnique Montreal <www.neuro.polymtl.ca>
# Authors: Julien Cohen-Adad, Geoffrey Leveque, Julien Touati
# Modified: 2014-09-01
#
# License: see the LICENSE.TXT
# ======================================================================================================================
# check if needed Python libraries are already installed or not
import os
import time
import commands
import sys
from msct_parser import Parser
from sct_label_utils import ProcessLabels
from sct_crop_image import ImageCropper
from nibabel import load, Nifti1Image, save
from numpy import array, asarray, sum, isnan
from sympy.solvers import solve
from sympy import Symbol
from scipy import ndimage
from sct_apply_transfo import Transform
import sct_utils as sct
from msct_smooth import smoothing_window, evaluate_derivative_3D
from sct_image import set_orientation
from msct_types import Coordinate

import copy_reg
import types


def _pickle_method(method):
    """
    Author: Steven Bethard (author of argparse)
    http://bytes.com/topic/python/answers/552476-why-cant-you-pickle-instancemethods
    """
    func_name = method.im_func.__name__
    obj = method.im_self
    cls = method.im_class
    cls_name = ''
    if func_name.startswith('__') and not func_name.endswith('__'):
        cls_name = cls.__name__.lstrip('_')
    if cls_name:
        func_name = '_' + cls_name + func_name
    return _unpickle_method, (func_name, obj, cls)


def _unpickle_method(func_name, obj, cls):
    """
    Author: Steven Bethard
    http://bytes.com/topic/python/answers/552476-why-cant-you-pickle-instancemethods
    """
    for cls in cls.mro():
        try:
            func = cls.__dict__[func_name]
        except KeyError:
            pass
        else:
            break
    return func.__get__(obj, cls)

copy_reg.pickle(types.MethodType, _pickle_method, _unpickle_method)


def smooth_centerline(fname_centerline, algo_fitting='hanning', type_window='hanning', window_length=80, verbose=0):
    """
    :param fname_centerline: centerline in RPI orientation, or an Image
    :return: x_centerline_fit, y_centerline_fit, z_centerline_fit, x_centerline_deriv, y_centerline_deriv, z_centerline_deriv
    """
    # window_length = param.window_length
    # type_window = param.type_window
    # algo_fitting = param.algo_fitting
    remove_edge_points = 2  # remove points at the edge (issue #513)

    sct.printv('\nSmooth centerline/segmentation...', verbose)

    # get dimensions (again!)
    from msct_image import Image
    file_image = None
    if isinstance(fname_centerline, str):
        file_image = Image(fname_centerline)
    elif isinstance(fname_centerline, Image):
        file_image = fname_centerline
    else:
        sct.printv('ERROR: wrong input image', 1, 'error')

    nx, ny, nz, nt, px, py, pz, pt = file_image.dim

    # open centerline
    data = file_image.data

    # loop across z and associate x,y coordinate with the point having maximum intensity
    # N.B. len(z_centerline) = nz_nonz can be smaller than nz in case the centerline is smaller than the input volume
    z_centerline = [iz for iz in range(0, nz, 1) if data[:, :, iz].any()]
    nz_nonz = len(z_centerline)
    x_centerline = [0 for _ in range(0, nz_nonz, 1)]
    y_centerline = [0 for _ in range(0, nz_nonz, 1)]
    x_centerline_fit = [0 for _ in range(0, nz_nonz, 1)]
    y_centerline_fit = [0 for _ in range(0, nz_nonz, 1)]
    z_centerline_fit = [0 for _ in range(0, nz_nonz, 1)]
    x_centerline_deriv = [0 for _ in range(0, nz_nonz, 1)]
    y_centerline_deriv = [0 for _ in range(0, nz_nonz, 1)]
    z_centerline_deriv = [0 for _ in range(0, nz_nonz, 1)]

    # get center of mass of the centerline/segmentation
    sct.printv('.. Get center of mass of the centerline/segmentation...', verbose)
    for iz in range(0, nz_nonz, 1):
        x_centerline[iz], y_centerline[iz] = ndimage.measurements.center_of_mass(array(data[:, :, z_centerline[iz]]))

    sct.printv('.. Smoothing algo = '+algo_fitting, verbose)
    if algo_fitting == 'hanning':
        # 2D smoothing
        sct.printv('.. Windows length = '+str(window_length), verbose)

        # change to array
        x_centerline = asarray(x_centerline)
        y_centerline = asarray(y_centerline)

        # Smooth the curve
        x_centerline_smooth = smoothing_window(x_centerline, window_len=window_length/pz, window=type_window,
                                               verbose=verbose, robust=0, remove_edge_points=remove_edge_points)
        y_centerline_smooth = smoothing_window(y_centerline, window_len=window_length/pz, window=type_window,
                                               verbose=verbose, robust=0, remove_edge_points=remove_edge_points)

        # convert to list final result
        x_centerline_smooth = x_centerline_smooth.tolist()
        y_centerline_smooth = y_centerline_smooth.tolist()

        # clear variable
        del data

        x_centerline_fit = x_centerline_smooth
        y_centerline_fit = y_centerline_smooth
        z_centerline_fit = z_centerline

        # get derivative
        x_centerline_deriv, y_centerline_deriv, z_centerline_deriv = evaluate_derivative_3D(x_centerline_fit,
                                                                                            y_centerline_fit,
                                                                                            z_centerline, px, py, pz)

        x_centerline_fit = asarray(x_centerline_fit)
        y_centerline_fit = asarray(y_centerline_fit)
        z_centerline_fit = asarray(z_centerline_fit)

    elif algo_fitting == "nurbs":
        from msct_smooth import b_spline_nurbs
        x_centerline_fit, y_centerline_fit, z_centerline_fit, x_centerline_deriv, y_centerline_deriv,\
            z_centerline_deriv = b_spline_nurbs(x_centerline, y_centerline, z_centerline, nbControl=None,
                                                verbose=verbose)

    else:
        sct.printv("ERROR: wrong algorithm for fitting", 1, "error")

    return x_centerline_fit, y_centerline_fit, z_centerline_fit, \
            x_centerline_deriv, y_centerline_deriv, z_centerline_deriv

def compute_cross(coordinate, gapxy=15):
    cross_coordinates = []

    x0, y0, z0 = coordinate.x, coordinate.y, coordinate.z
    initial_landmark_value = coordinate.value

    # set x, y and z coordinates for landmarks +x
    cross_coordinates.append(Coordinate([x0 + gapxy, y0, z0, initial_landmark_value + 1]))
    # set x, y and z coordinates for landmarks -x
    cross_coordinates.append(Coordinate([x0 - gapxy, y0, z0, initial_landmark_value + 2]))
    # set x, y and z coordinates for landmarks +y
    cross_coordinates.append(Coordinate([x0, y0 + gapxy, z0, initial_landmark_value + 3]))
    # set x, y and z coordinates for landmarks -y
    cross_coordinates.append(Coordinate([x0, y0 - gapxy, z0, initial_landmark_value + 4]))
    # set x, y and z coordinates for landmarks +x+y
    cross_coordinates.append(Coordinate([x0 + gapxy, y0 + gapxy, z0, initial_landmark_value + 5]))
    # set x, y and z coordinates for landmarks -x+y
    cross_coordinates.append(Coordinate([x0 - gapxy, y0 + gapxy, z0, initial_landmark_value + 6]))
    # set x, y and z coordinates for landmarks +x-y
    cross_coordinates.append(Coordinate([x0 + gapxy, y0 - gapxy, z0, initial_landmark_value + 7]))
    # set x, y and z coordinates for landmarks -x-y
    cross_coordinates.append(Coordinate([x0 - gapxy, y0 - gapxy, z0, initial_landmark_value + 8]))

    # internal crosses
    gapxy_internal = gapxy / 2
    # set x, y and z coordinates for landmarks +x
    cross_coordinates.append(Coordinate([x0 + gapxy_internal, y0, z0, initial_landmark_value + 9]))
    # set x, y and z coordinates for landmarks -x
    cross_coordinates.append(Coordinate([x0 - gapxy_internal, y0, z0, initial_landmark_value + 10]))
    # set x, y and z coordinates for landmarks +y
    cross_coordinates.append(Coordinate([x0, y0 + gapxy_internal, z0, initial_landmark_value + 11]))
    # set x, y and z coordinates for landmarks -y
    cross_coordinates.append(Coordinate([x0, y0 - gapxy_internal, z0, initial_landmark_value + 12]))
    # set x, y and z coordinates for landmarks +x+y
    cross_coordinates.append(Coordinate([x0 + gapxy_internal, y0 + gapxy_internal, z0, initial_landmark_value + 13]))
    # set x, y and z coordinates for landmarks -x+y
    cross_coordinates.append(Coordinate([x0 - gapxy_internal, y0 + gapxy_internal, z0, initial_landmark_value + 14]))
    # set x, y and z coordinates for landmarks +x-y
    cross_coordinates.append(Coordinate([x0 + gapxy_internal, y0 - gapxy_internal, z0, initial_landmark_value + 15]))
    # set x, y and z coordinates for landmarks -x-y
    cross_coordinates.append(Coordinate([x0 - gapxy_internal, y0 - gapxy_internal, z0, initial_landmark_value + 16]))

    return cross_coordinates

def compute_cross_centerline(coordinate, derivative, gapxy=15):
    # calculate d using formula: ax + by + cz + d = 0
    a = derivative.x
    b = derivative.y
    c = derivative.z
    x = coordinate.x
    y = coordinate.y
    z = coordinate.z
    d = -(a * x + b * y + c * z)

    # set y coordinate to y_centerline_fit[iz] for elements 1 and 2 of the cross
    cross_coordinates = [Coordinate(), Coordinate(), Coordinate(), Coordinate(),
                         Coordinate(), Coordinate(), Coordinate(), Coordinate(),
                         Coordinate(), Coordinate(), Coordinate(), Coordinate(),
                         Coordinate(), Coordinate(), Coordinate(), Coordinate()]

    cross_coordinates[0].y = coordinate.y
    cross_coordinates[1].y = coordinate.y

    # set x and z coordinates for landmarks +x and -x, forcing de landmark to be in the orthogonal plan
    # and the distance landmark/curve to be gapxy
    x_n = Symbol('x_n')
    cross_coordinates[1].x, cross_coordinates[0].x = solve((x_n - x) ** 2 +
                                                           ((-1 / c) * (a * x_n + b * y + d) - z) ** 2 -
                                                           gapxy ** 2, x_n)  # x for -x and +x
    cross_coordinates[0].z = (-1 / c) * (a * cross_coordinates[0].x + b * y + d)  # z for +x
    cross_coordinates[1].z = (-1 / c) * (a * cross_coordinates[1].x + b * y + d)  # z for -x

    # set x coordinate to x_centerline_fit[iz] for elements 3 and 4 of the cross
    cross_coordinates[2].x = coordinate.x
    cross_coordinates[3].x = coordinate.x

    # set coordinates for landmarks +y and -y. Here, x coordinate is 0 (already initialized).
    y_n = Symbol('y_n')
    cross_coordinates[3].y, cross_coordinates[2].y = solve((y_n - y) ** 2 +
                                                           ((-1 / c) * (a * x + b * y_n + d) - z) ** 2 -
                                                           gapxy ** 2, y_n)  # y for -y and +y
    cross_coordinates[2].z = (-1 / c) * (a * x + b * cross_coordinates[2].y + d)  # z for +y
    cross_coordinates[3].z = (-1 / c) * (a * x + b * cross_coordinates[3].y + d)  # z for -y

    # set the first corner
    cross_coordinates[4].y = coordinate.y + gapxy
    cross_coordinates[5].y = coordinate.y + gapxy

    # set x and z coordinates for landmarks +x and -x, forcing de landmark to be in the orthogonal plan
    # and the distance landmark/curve to be gapxy
    cross_coordinates[5].x, cross_coordinates[4].x = solve((x_n - x) ** 2 +
                                                           ((-1 / c) * (a * x_n + b * (y + gapxy) + d)
                                                            - z) ** 2 - gapxy ** 2, x_n)
    cross_coordinates[4].z = (-1 / c) * (a * cross_coordinates[4].x + b * (y + gapxy) + d)  # z for +x
    cross_coordinates[5].z = (-1 / c) * (a * cross_coordinates[5].x + b * (y + gapxy) + d)  # z for -x

    # set the other corner
    cross_coordinates[6].y = coordinate.y - gapxy
    cross_coordinates[7].y = coordinate.y - gapxy

    # set x and z coordinates for landmarks +x and -x, forcing de landmark to be in the orthogonal plan
    # and the distance landmark/curve to be gapxy
    cross_coordinates[7].x, cross_coordinates[6].x = solve((x_n - x) ** 2 +
                                                           ((-1 / c) * (a * x_n + b * (y - gapxy) + d)
                                                            - z) ** 2 - gapxy ** 2, x_n)
    cross_coordinates[6].z = (-1 / c) * (a * cross_coordinates[6].x + b * (y - gapxy) + d)  # z for +x
    cross_coordinates[7].z = (-1 / c) * (a * cross_coordinates[7].x + b * (y - gapxy) + d)  # z for -x

    gapxy /= 2
    cross_coordinates[8].y = coordinate.y
    cross_coordinates[9].y = coordinate.y

    # set x and z coordinates for landmarks +x and -x, forcing de landmark to be in the orthogonal plan
    # and the distance landmark/curve to be gapxy
    x_n = Symbol('x_n')
    cross_coordinates[9].x, cross_coordinates[8].x = solve((x_n - x) ** 2 +
                                                           ((-1 / c) * (a * x_n + b * y + d) - z) ** 2 -
                                                           gapxy ** 2, x_n)  # x for -x and +x
    cross_coordinates[8].z = (-1 / c) * (a * cross_coordinates[8].x + b * y + d)  # z for +x
    cross_coordinates[9].z = (-1 / c) * (a * cross_coordinates[9].x + b * y + d)  # z for -x

    # set x coordinate to x_centerline_fit[iz] for elements 3 and 4 of the cross
    cross_coordinates[10].x = coordinate.x
    cross_coordinates[11].x = coordinate.x

    # set coordinates for landmarks +y and -y. Here, x coordinate is 0 (already initialized).
    y_n = Symbol('y_n')
    cross_coordinates[11].y, cross_coordinates[10].y = solve((y_n - y) ** 2 +
                                                             ((-1 / c) * (a * x + b * y_n + d) - z) ** 2 -
                                                             gapxy ** 2, y_n)  # y for -y and +y
    cross_coordinates[10].z = (-1 / c) * (a * x + b * cross_coordinates[10].y + d)  # z for +y
    cross_coordinates[11].z = (-1 / c) * (a * x + b * cross_coordinates[11].y + d)  # z for -y

    # set the first corner
    cross_coordinates[12].y = coordinate.y + gapxy
    cross_coordinates[13].y = coordinate.y + gapxy

    # set x and z coordinates for landmarks +x and -x, forcing de landmark to be in the orthogonal plan
    # and the distance landmark/curve to be gapxy
    cross_coordinates[13].x, cross_coordinates[12].x = solve((x_n - x) ** 2 +
                                                             ((-1 / c) * (a * x_n + b * (y + gapxy) + d)
                                                              - z) ** 2 - gapxy ** 2, x_n)
    cross_coordinates[12].z = (-1 / c) * (a * cross_coordinates[12].x + b * (y + gapxy) + d)  # z for +x
    cross_coordinates[13].z = (-1 / c) * (a * cross_coordinates[13].x + b * (y + gapxy) + d)  # z for -x

    # set the other corner
    cross_coordinates[14].y = coordinate.y - gapxy
    cross_coordinates[15].y = coordinate.y - gapxy

    # set x and z coordinates for landmarks +x and -x, forcing de landmark to be in the orthogonal plan
    # and the distance landmark/curve to be gapxy
    cross_coordinates[15].x, cross_coordinates[14].x = solve((x_n - x) ** 2 +
                                                             ((-1 / c) * (a * x_n + b * (y - gapxy) + d)
                                                              - z) ** 2 - gapxy ** 2, x_n)
    cross_coordinates[14].z = (-1 / c) * (a * cross_coordinates[14].x + b * (y - gapxy) + d)  # z for +x
    cross_coordinates[15].z = (-1 / c) * (a * cross_coordinates[15].x + b * (y - gapxy) + d)  # z for -x

    for i, coord in enumerate(cross_coordinates):
        coord.value = coordinate.value + i + 1

    return cross_coordinates


class SpinalCordStraightener(object):

<<<<<<< HEAD
    def __init__(self, input_filename, centerline_filename, debug=0, deg_poly=10, gapxy=40, gapz=15, padding=30, interpolation_warp='spline', rm_tmp_files=1, verbose=1, algo_fitting='hanning', type_window='hanning', window_length=50, crop=1, output_filename=''):
=======
    def __init__(self, input_filename, centerline_filename, debug=0, deg_poly=10, gapxy=30, gapz=15, padding=30,
                 leftright_width=150, interpolation_warp='spline', rm_tmp_files=1, verbose=1, algo_fitting='hanning',
                 type_window='hanning', window_length=50, crop=1, output_filename=''):
>>>>>>> beb530cf
        self.input_filename = input_filename
        self.centerline_filename = centerline_filename
        self.output_filename = output_filename
        self.debug = debug
        self.deg_poly = deg_poly  # maximum degree of polynomial function for fitting centerline.
        self.gapxy = gapxy  # size of cross in x and y direction for the landmarks
        self.gapz = gapz  # gap between landmarks along z voxels
        self.padding = padding  # pad input volume in order to deal with the fact that some landmarks might be outside
        # the FOV due to the curvature of the spinal cord
        self.leftright_width = leftright_width
        self.interpolation_warp = interpolation_warp
        self.remove_temp_files = rm_tmp_files  # remove temporary files
        self.verbose = verbose
        self.algo_fitting = algo_fitting  # 'hanning' or 'nurbs'
        self.type_window = type_window  # !! for more choices, edit msct_smooth. Possibilities: 'flat', 'hanning',
        # 'hamming', 'bartlett', 'blackman'
        self.window_length = window_length
        self.crop = crop

        self.cpu_number = 0
        self.results_landmarks_curved = []

        self.bspline_meshsize = '5x5x10'
        self.bspline_numberOfLevels = '3'
        self.bspline_order = '3'
        self.all_labels = 1
        self.use_continuous_labels = 1

        self.mse_straightening = 0.0
        self.max_distance_straightening = 0.0

    def worker_landmarks_curved(self, arguments_worker):
        try:
            iz = arguments_worker[0]
            iz_curved, x_centerline_deriv, y_centerline_deriv, z_centerline_deriv, x_centerline_fit, y_centerline_fit, \
                z_centerline = arguments_worker[1]

            temp_results = []

            if iz in iz_curved:
                # set coordinates for landmark at the center of the cross
                coord = Coordinate([0, 0, 0, 0])
                coord.x, coord.y, coord.z = x_centerline_fit[iz], y_centerline_fit[iz], z_centerline[iz]
                deriv = Coordinate([0, 0, 0, 0])
                deriv.x, deriv.y, deriv.z = x_centerline_deriv[iz], y_centerline_deriv[iz], z_centerline_deriv[iz]
                temp_results.append(coord)

                cross_coordinates = compute_cross_centerline(coord, deriv, self.gapxy)

                for coord in cross_coordinates:
                    temp_results.append(coord)
            else:
                if self.all_labels >= 1:
                    temp_results.append(Coordinate([x_centerline_fit[iz], y_centerline_fit[iz],
                                                    z_centerline[iz], 0], mode='continuous'))

            return iz, temp_results

        except KeyboardInterrupt:
            return

        except Exception as e:
            raise e

    def worker_landmarks_curved_results(self, results):
        sorted(results, key=lambda l: l[0])
        self.results_landmarks_curved = []
        landmark_curved_value = 1
        for iz, l_curved in results:
            for landmark in l_curved:
                landmark.value = landmark_curved_value
                self.results_landmarks_curved.append(landmark)
                landmark_curved_value += 1

    def straighten(self):
        # Initialization
        fname_anat = self.input_filename
        fname_centerline = self.centerline_filename
        fname_output = self.output_filename
        gapxy = self.gapxy
        gapz = self.gapz
        padding = self.padding
        leftright_width = self.leftright_width
        remove_temp_files = self.remove_temp_files
        verbose = self.verbose
        interpolation_warp = self.interpolation_warp
        algo_fitting = self.algo_fitting
        window_length = self.window_length
        type_window = self.type_window
        crop = self.crop

        # start timer
        start_time = time.time()

        # get path of the toolbox
        status, path_sct = commands.getstatusoutput('echo $SCT_DIR')
        sct.printv(path_sct, verbose)

        if self.debug == 1:
            print "\n*** WARNING: DEBUG MODE ON ***\n"
            fname_anat = path_sct + "/testing/sct_testing_data/data/t2/t2.nii.gz"
            fname_centerline = path_sct + "/testing/sct_testing_data/data/t2/t2_seg.nii.gz"
            remove_temp_files = 0
            type_window = "hanning"
            verbose = 2

        # check existence of input files
        sct.check_file_exist(fname_anat, verbose)
        sct.check_file_exist(fname_centerline, verbose)

        # Display arguments
        sct.printv("\nCheck input arguments...", verbose)
        sct.printv("  Input volume ...................... " + fname_anat, verbose)
        sct.printv("  Centerline ........................ " + fname_centerline, verbose)
        sct.printv("  Final interpolation ............... " + interpolation_warp, verbose)
        sct.printv("  Verbose ........................... " + str(verbose), verbose)
        sct.printv("", verbose)

        # Extract path/file/extension
        path_anat, file_anat, ext_anat = sct.extract_fname(fname_anat)
        path_centerline, file_centerline, ext_centerline = sct.extract_fname(fname_centerline)

        # create temporary folder
        path_tmp = sct.tmp_create(verbose=verbose)

        # copy files into tmp folder
        sct.run("cp " + fname_anat + " " + path_tmp, verbose)
        sct.run("cp " + fname_centerline + " " + path_tmp, verbose)

        # go to tmp folder
        os.chdir(path_tmp)

        try:
            # resample data to 1mm isotropic
            sct.printv('\nResample data to 1mm isotropic...', verbose)
            fname_anat_resampled = file_anat + "_resampled.nii.gz"
            sct.run('sct_resample -i ' + file_anat + ext_anat + ' -mm 1.0x1.0x1.0 -x linear -o ' + fname_anat_resampled)
            fname_centerline_resampled = file_centerline + "_resampled.nii.gz"
            sct.run('sct_resample -i ' + file_centerline + ext_centerline + ' -mm 1.0x1.0x1.0 -x linear -o ' + fname_centerline_resampled)

            # Change orientation of the input centerline into RPI
            sct.printv("\nOrient centerline to RPI orientation...", verbose)
            fname_centerline_orient = file_centerline + "_rpi.nii.gz"
            fname_centerline_orient = set_orientation(file_centerline+ext_centerline, "RPI", filename=True)

            # Get dimension
            sct.printv('\nGet dimensions...', verbose)
            from msct_image import Image
            image_centerline = Image(fname_centerline_orient)
            nx, ny, nz, nt, px, py, pz, pt = image_centerline.dim
            sct.printv('.. matrix size: '+str(nx)+' x '+str(ny)+' x '+str(nz), verbose)
            sct.printv('.. voxel size:  '+str(px)+'mm x '+str(py)+'mm x '+str(pz)+'mm', verbose)
            
            # smooth centerline
            x_centerline_fit, y_centerline_fit, z_centerline, x_centerline_deriv, y_centerline_deriv, z_centerline_deriv = smooth_centerline(fname_centerline_orient, algo_fitting=algo_fitting, type_window=type_window, window_length=window_length, verbose=verbose)

            # Get coordinates of landmarks along curved centerline
            # ==========================================================================================
            sct.printv("\nGet coordinates of landmarks along curved centerline...", verbose)
            # landmarks are created along the curved centerline every z=gapz. They consist of a "cross" of size gapx
            # and gapy. In voxel space!!!

            # compute the length of the spinal cord based on fitted centerline and size of centerline in z direction
            length_centerline, size_z_centerline = 0.0, 0.0
            from math import sqrt

            for iz in range(0, len(z_centerline) - 1):
                length_centerline += sqrt(((x_centerline_fit[iz] - x_centerline_fit[iz + 1]) * px) ** 2 +
                                          ((y_centerline_fit[iz] - y_centerline_fit[iz + 1]) * py) ** 2 +
                                          ((z_centerline[iz] - z_centerline[iz + 1]) * pz) ** 2)
                size_z_centerline += abs((z_centerline[iz] - z_centerline[iz + 1]) * pz)

            # compute the size factor between initial centerline and straight bended centerline
            factor_curved_straight = length_centerline / size_z_centerline
            middle_slice = (z_centerline[0] + z_centerline[-1]) / 2.0
            if verbose == 2:
                print "Length of spinal cord = ", str(length_centerline)
                print "Size of spinal cord in z direction = ", str(size_z_centerline)
                print "Ratio length/size = ", str(factor_curved_straight)

            # find z indices along centerline given a specific gap: iz_curved
            nz_nonz = len(z_centerline)
            nb_landmark = int(round(length_centerline/gapz))
            if nb_landmark == 0:
                nb_landmark = 1
            if nb_landmark == 1:
                iz_curved = [0]
                iz_straight = [0]
            else:
                iz_curved = [0]
                iz_straight = [(z_centerline[0] - middle_slice) * factor_curved_straight + middle_slice]
                temp_length_centerline = iz_straight[0]
                temp_previous_length = iz_straight[0]
                for iz in range(1, len(z_centerline) - 1):
                    temp_length_centerline += sqrt(((x_centerline_fit[iz] - x_centerline_fit[iz + 1]) * px) ** 2 +
                                                   ((y_centerline_fit[iz] - y_centerline_fit[iz + 1]) * py) ** 2 +
                                                   ((z_centerline[iz] - z_centerline[iz + 1]) * pz) ** 2)
                    if temp_length_centerline >= temp_previous_length + gapz:
                        iz_curved.append(iz)
                        iz_straight.append(temp_length_centerline)
                        temp_previous_length = temp_length_centerline
            iz_curved.append(nz_nonz - 1)
            iz_straight.append((z_centerline[-1] - middle_slice) * factor_curved_straight + middle_slice)

            # computing curved landmarks
            landmark_curved = []
            worker_arguments = (iz_curved, x_centerline_deriv, y_centerline_deriv, z_centerline_deriv,
                                x_centerline_fit, y_centerline_fit, z_centerline)
            if self.cpu_number != 0:
                from multiprocessing import Pool
                arguments_landmarks = [(iz, worker_arguments) for iz in range(min(iz_curved), max(iz_curved) + 1, 1)]

                pool = Pool(processes=self.cpu_number)
                pool.map_async(self.worker_landmarks_curved, arguments_landmarks,
                               callback=self.worker_landmarks_curved_results)

                pool.close()
                try:
                    pool.join()  # waiting for all the jobs to be done
                    if self.results_landmarks_curved:
                        landmark_curved = self.results_landmarks_curved
                    else:
                        raise ValueError("ERROR: no curved landmarks constructed...")
                except KeyboardInterrupt:
                    print "\nWarning: Caught KeyboardInterrupt, terminating workers"
                    pool.terminate()
                    sys.exit(2)
                except Exception as e:
                    print "Error during straightening on line {}".format(sys.exc_info()[-1].tb_lineno)
                    print e
                    sys.exit(2)
            else:
                landmark_curved_temp = [self.worker_landmarks_curved((iz, worker_arguments))
                                        for iz in range(min(iz_curved), max(iz_curved) + 1, 1)]
                landmark_curved_value = 1
                for iz, l_curved in landmark_curved_temp:
                    for landmark in l_curved:
                        landmark.value = landmark_curved_value
                        landmark_curved.append(landmark)
                        landmark_curved_value += 1

            # Get coordinates of landmarks along straight centerline
            # ==========================================================================================
            sct.printv("\nGet coordinates of landmarks along straight centerline...", verbose)
            landmark_straight = []

            # calculate the z indices corresponding to the Euclidean distance between two consecutive points on the
            # curved centerline (approximation curve --> line)
            # TODO: DO NOT APPROXIMATE CURVE --> LINE

            # initialize x0 and y0 to be at the center of the FOV
            x0 = int(round(nx/2))
            y0 = int(round(ny/2))
            landmark_curved_value = 1
            for iz in range(min(iz_curved), max(iz_curved)+1, 1):
                # compute new z-coordinate based on iz, middle slice and factor_curved_straight
                if iz in iz_curved:
                    z0 = iz_straight[iz_curved.index(iz)]
                    # set coordinates for landmark at the center of the cross
                    central_coordinate = Coordinate([x0, y0, z0, landmark_curved_value])
                    landmark_straight.append(central_coordinate)
                    landmark_straight.extend(compute_cross(central_coordinate, gapxy=gapxy))
                    landmark_curved_value += 17
                elif self.all_labels >= 1:
                    z0 = (z_centerline[iz] - middle_slice) * factor_curved_straight + middle_slice
                    landmark_straight.append(Coordinate([x0, y0, z0, landmark_curved_value]))
                    landmark_curved_value += 1

            # Create NIFTI volumes with landmarks
            # ==========================================================================================
            # Pad input volume to deal with the fact that some landmarks on the curved centerline might be
            # outside the FOV
            # N.B. IT IS VERY IMPORTANT TO PAD ALSO ALONG X and Y, OTHERWISE SOME LANDMARKS MIGHT GET OUT OF THE FOV!!!
            sct.printv('\nPad input volume to account for landmarks that fall outside the FOV...', verbose)
            padding_x, padding_y, padding_z = padding, padding, padding
            if nx + padding <= leftright_width:
                padding_x = leftright_width - padding - nx
            sct.run('sct_image -i '+fname_centerline_orient+' -o tmp.centerline_pad.nii.gz -pad '+str(padding_x)+','+str(padding_y)+','+str(padding_z))

            # Open padded centerline for reading
            sct.printv('\nOpen padded centerline for reading...', verbose)
            file_image = load('tmp.centerline_pad.nii.gz')
            data = file_image.get_data()
            hdr = file_image.get_header()
            hdr_straight_landmarks = hdr.copy()
            hdr_straight_landmarks.structarr['quatern_b'] = -0.0
            hdr_straight_landmarks.structarr['quatern_c'] = 1.0
            hdr_straight_landmarks.structarr['quatern_d'] = 0.0
            hdr_straight_landmarks.structarr['srow_x'][1] = hdr_straight_landmarks.structarr['srow_x'][2] = 0.0
            hdr_straight_landmarks.structarr['srow_y'][0] = hdr_straight_landmarks.structarr['srow_y'][2] = 0.0
            hdr_straight_landmarks.structarr['srow_z'][0] = hdr_straight_landmarks.structarr['srow_z'][1] = 0.0
            hdr_straight_landmarks.structarr['srow_x'][0] = -1.0
            hdr_straight_landmarks.structarr['srow_y'][1] = hdr_straight_landmarks.structarr['srow_z'][2] = 1.0
            landmark_curved_rigid = []

            # Create volumes containing curved and straight landmarks
            data_curved_landmarks = data * 0
            data_straight_landmarks = data * 0

            # Loop across cross index
            for index in range(0, len(landmark_curved)):
                x, y, z = int(round(landmark_curved[index].x)), int(round(landmark_curved[index].y)), \
                          int(round(landmark_curved[index].z))

                # attribute landmark_value to the voxel and its neighbours
                data_curved_landmarks[x + padding_x - 1:x + padding_x + 2, y + padding_y - 1:y + padding_y + 2,
                z + padding_z - 1:z + padding_z + 2] = landmark_curved[index].value

                # get x, y and z coordinates of straight landmark (rounded to closest integer)
                x, y, z = int(round(landmark_straight[index].x)), int(round(landmark_straight[index].y)), \
                          int(round(landmark_straight[index].z))

                # attribute landmark_value to the voxel and its neighbours
                data_straight_landmarks[x + padding_x - 1:x + padding_x + 2, y + padding_y - 1:y + padding_y + 2,
                z + padding_z - 1:z + padding_z + 2] = landmark_straight[index].value

            # Write NIFTI volumes
            sct.printv('\nWrite NIFTI volumes...', verbose)
            hdr.set_data_dtype('uint32')  # set imagetype to uint8 #TODO: maybe use int32
            img = Nifti1Image(data_curved_landmarks, None, hdr)
            save(img, 'tmp.landmarks_curved.nii.gz')
            sct.printv('.. File created: tmp.landmarks_curved.nii.gz', verbose)
            img = Nifti1Image(data_straight_landmarks, None, hdr_straight_landmarks)
            save(img, 'tmp.landmarks_straight.nii.gz')
            sct.printv('.. File created: tmp.landmarks_straight.nii.gz', verbose)

            if verbose == 2:
                from mpl_toolkits.mplot3d import Axes3D
                import matplotlib.pyplot as plt

                fig = plt.figure()
                ax = Axes3D(fig)
                plt_landmarks_curved, = ax.plot([coord.x for coord in landmark_curved],
                                                [coord.y for coord in landmark_curved],
                                                [coord.z for coord in landmark_curved],
                                                'b.', markersize=3)

                plt_landmarks_straight, = ax.plot([coord.x for coord in landmark_straight],
                                                  [coord.y for coord in landmark_straight],
                                                  [coord.z for coord in landmark_straight],
                                                  'r.', markersize=3)

                plt.legend([plt_landmarks_curved, plt_landmarks_straight],
                               ['Landmarks curved', 'Landmarks straight'])

                ax.set_xlabel('x')
                ax.set_ylabel('y')
                ax.set_zlabel('z')
                ax.set_aspect('equal')
                plt.show()

            # Removing non-matching landmarks
            landmark_curved, landmark_straight = ProcessLabels.remove_label_coord(landmark_curved,
                                                                                  landmark_straight,
                                                                                  symmetry=True)

            # Writing landmark curve in text file
            landmark_straight_file = open("LandmarksRealStraight.txt", "w+")
            for i in landmark_straight:
                landmark_straight_file.write(
                    str(i.x + padding_x) + "," +
                    str(i.y + padding_y) + "," +
                    str(i.z + padding_z) + "\n")
            landmark_straight_file.close()

            # Writing landmark curve in text file
            landmark_curved_file = open("LandmarksRealCurve.txt", "w+")
            for i in landmark_curved:
                landmark_curved_file.write(
                    str(i.x + padding_x) + "," +
                    str(i.y + padding_y) + "," +
                    str(i.z + padding_z) + "\n")
            landmark_curved_file.close()

            # Estimate b-spline transformation curve --> straight
            sct.printv("\nEstimate b-spline transformation: curve --> straight...", verbose)
            status, output = sct.run('isct_ANTSLandmarksBSplineTransform '
                                     'tmp.landmarks_straight.nii.gz '
                                     'tmp.landmarks_curved.nii.gz '
                                     'tmp.curve2straight_rigid.txt '
                                     'tmp.warp_curve2straight.nii.gz ' +
                                     self.bspline_meshsize + ' ' +
                                     self.bspline_numberOfLevels + ' '
                                     'LandmarksRealCurve.txt '
                                     'LandmarksRealStraight.txt ' +
                                     self.bspline_order +
                                     ' 0',
                                     verbose=verbose)

            # remove padding for straight labels
            nx_, ny_, nz_, nt_, px_, py_, pz_, pt_ = sct.get_dimension("tmp.landmarks_straight.nii.gz")
            crop_y_start = int(round(ny_/2)) - gapxy - 21 #(21 to crop of 20 further gapxy)
            crop_y_end = int(round(ny_/2)) + gapxy + 21 #(21 to crop of 20 further gapxy)
            if crop == 1:
<<<<<<< HEAD
                ImageCropper(input_file="tmp.landmarks_straight.nii.gz", output_file="tmp.landmarks_straight_crop.nii.gz", dim=[0,1,2], bmax=True, verbose=verbose).crop()
                #ImageCropper(input_file="tmp.landmarks_straight_crop.nii.gz", output_file="tmp.landmarks_straight_crop.nii.gz", dim=[1], start=[crop_y_start], end=[crop_y_end], verbose=verbose).crop()
                #ImageCropper(input_file="tmp.landmarks_straight_crop.nii.gz", output_file="tmp.landmarks_straight_crop.nii.gz", dim="2", bmax=True, verbose=verbose).crop()
                #ImageCropper(input_file="tmp.landmarks_straight.nii.gz", output_file="tmp.landmarks_straight_crop.nii.gz", dim="0,1,2", bmax=True, verbose=verbose).crop()

=======
                ImageCropper(input_file="tmp.landmarks_straight.nii.gz",
                             output_file="tmp.landmarks_straight_crop.nii.gz", dim=[0, 1, 2], bmax=True,
                             verbose=verbose).crop()
>>>>>>> beb530cf
                pass
            else:
                sct.run("cp tmp.landmarks_straight.nii.gz tmp.landmarks_straight_crop.nii.gz", verbose)

            # Concatenate rigid and non-linear transformations...
            sct.printv("\nConcatenate rigid and non-linear transformations...", verbose)
            # TODO: !!! DO NOT USE sct.run HERE BECAUSE isct_ComposeMultiTransform OUTPUTS A NON-NULL STATUS !!!
            cmd = "isct_ComposeMultiTransform 3 tmp.curve2straight.nii.gz -R tmp.landmarks_straight_crop.nii.gz " \
                  "tmp.warp_curve2straight.nii.gz tmp.curve2straight_rigid.txt"
            sct.run(cmd, self.verbose)

            # Estimate b-spline transformation straight --> curve
            sct.printv("\nEstimate b-spline transformation: straight --> curve...", verbose)
            status, output = sct.run('isct_ANTSLandmarksBSplineTransform '
                                     'tmp.landmarks_curved.nii.gz '
                                     'tmp.landmarks_straight.nii.gz '
                                     'tmp.straight2curve_rigid.txt '
                                     'tmp.warp_straight2curve.nii.gz ' +
                                     self.bspline_meshsize + ' ' +
                                     self.bspline_numberOfLevels + ' ' +
                                     'LandmarksRealStraight.txt '
                                     'LandmarksRealCurve.txt ' +
                                     self.bspline_order +
                                     ' 0',
                                     verbose=verbose)

            # Concatenate rigid and non-linear transformations...
            sct.printv("\nConcatenate rigid and non-linear transformations...", verbose)
            cmd = "isct_ComposeMultiTransform 3 tmp.straight2curve.nii.gz -R " + file_anat + ext_anat + \
                  " tmp.warp_straight2curve.nii.gz tmp.straight2curve_rigid.txt"
            sct.run(cmd, self.verbose)

            # Apply transformation to input image
            sct.printv('\nApply transformation to input image...', verbose)
            Transform(input_filename=str(file_anat+ext_anat), fname_dest="tmp.landmarks_straight_crop.nii.gz",
                      output_filename="tmp.anat_rigid_warp.nii.gz", interp=interpolation_warp,
                      warp="tmp.curve2straight.nii.gz", verbose=verbose).apply()

            # compute the error between the straightened centerline/segmentation and the central vertical line.
            # Ideally, the error should be zero.
            # Apply deformation to input image
            sct.printv('\nApply transformation to centerline image...', verbose)
            Transform(input_filename=fname_centerline_orient, fname_dest="tmp.landmarks_straight_crop.nii.gz",
                      output_filename="tmp.centerline_straight.nii.gz", interp="nn",
                      warp="tmp.curve2straight.nii.gz", verbose=verbose).apply()
            from msct_image import Image
            file_centerline_straight = Image('tmp.centerline_straight.nii.gz', verbose=verbose)
            coordinates_centerline = file_centerline_straight.getNonZeroCoordinates(sorting='z')
            mean_coord = []
            from numpy import mean
            for z in range(coordinates_centerline[0].z, coordinates_centerline[-1].z):
                temp_mean = [coord.value for coord in coordinates_centerline if coord.z == z]
                if temp_mean:
                    mean_value = mean(temp_mean)
                    mean_coord.append(mean([[coord.x * coord.value / mean_value, coord.y * coord.value / mean_value]
                                            for coord in coordinates_centerline if coord.z == z], axis=0))

            # compute error between the straightened centerline and the straight line.
            from math import sqrt
            x0 = file_centerline_straight.data.shape[0]/2.0
            y0 = file_centerline_straight.data.shape[1]/2.0
            count_mean = 0
            for coord_z in mean_coord[2:-2]:  # we don't include the four extrema because there are usually messy.
                if not isnan(sum(coord_z)):
                    dist = ((x0-coord_z[0])*px)**2 + ((y0-coord_z[1])*py)**2
                    self.mse_straightening += dist
                    dist = sqrt(dist)
                    if dist > self.max_distance_straightening:
                        self.max_distance_straightening = dist
                    count_mean += 1
            self.mse_straightening = sqrt(self.mse_straightening/float(count_mean))

        except Exception as e:
            sct.printv('WARNING: Exception during Straightening:', 1, 'warning')
            print 'Error on line {}'.format(sys.exc_info()[-1].tb_lineno)
            print e

        #Crop image due to change of gapxy
        # remove padding for straight labels
        nx, ny, nz, nt, px, py, pz, pt = sct.get_dimension("tmp.anat_rigid_warp.nii.gz")
        crop_max = nx-21
        sct.run('sct_crop_image -i tmp.anat_rigid_warp.nii.gz -dim 0 -start 20 -end ' +str(crop_max)+ ' -o tmp.anat_rigid_warp.nii.gz')

        os.chdir('..')

        # Generate output file (in current folder)
        # TODO: do not uncompress the warping field, it is too time consuming!
        sct.printv("\nGenerate output file (in current folder)...", verbose)
        sct.generate_output_file(path_tmp + "/tmp.curve2straight.nii.gz", "warp_curve2straight.nii.gz", verbose)
        sct.generate_output_file(path_tmp + "/tmp.straight2curve.nii.gz", "warp_straight2curve.nii.gz", verbose)
        if fname_output == '':
            fname_straight = sct.generate_output_file(path_tmp + "/tmp.anat_rigid_warp.nii.gz",
                                                      file_anat + "_straight" + ext_anat, verbose)
        else:
<<<<<<< HEAD
            fname_straight = sct.generate_output_file(path_tmp+'/tmp.anat_rigid_warp.nii.gz', fname_output, verbose)  # straightened anatomic


=======
            fname_straight = sct.generate_output_file(path_tmp+'/tmp.anat_rigid_warp.nii.gz',
                                                      fname_output, verbose)  # straightened anatomic
>>>>>>> beb530cf

        # Remove temporary files
        if remove_temp_files:
            sct.printv("\nRemove temporary files...", verbose)
            sct.run("rm -rf " + path_tmp, verbose)

        sct.printv('\nDone!\n', verbose)

        sct.printv("Maximum x-y error = " + str(round(self.max_distance_straightening, 2)) + " mm", verbose, "bold")
        sct.printv("Accuracy of straightening (MSE) = " + str(round(self.mse_straightening, 2)) +
                   " mm", verbose, "bold")
        # display elapsed time
        elapsed_time = time.time() - start_time
        sct.printv("\nFinished! Elapsed time: " + str(int(round(elapsed_time))) + "s", verbose)
        sct.printv("\nTo view results, type:", verbose)
        sct.printv("fslview " + fname_straight + " &\n", verbose, "info")


def get_parser():
    # Initialize parser
    parser = Parser(__file__)

    # Mandatory arguments
    parser.usage.set_description("This program takes as input an anatomic image and the centerline or segmentation of "
                                 "its spinal cord (that you can get using sct_get_centerline.py or "
                                 "sct_segmentation_propagation) and returns the anatomic image where the spinal cord "
                                 "was straightened.")
    parser.add_option(name="-i",
                      type_value="image_nifti",
                      description="input image.",
                      mandatory=True,
                      example="t2.nii.gz")
    parser.add_option(name="-c",
                      type_value="image_nifti",
                      description="centerline or segmentation.",
                      mandatory=True,
                      example="centerline.nii.gz")
    parser.add_option(name="-p",
                      type_value="int",
                      description="amount of padding for generating labels.",
                      mandatory=False,
                      example="30",
                      default_value=30)
    parser.add_option(name="-o",
                      type_value="file_output",
                      description="output file",
                      mandatory=False,
                      default_value='',
                      example="out.nii.gz")
    parser.add_option(name="-x",
                      type_value="multiple_choice",
                      description="Final interpolation.",
                      mandatory=False,
                      example=["nn", "linear", "spline"],
                      default_value="spline")
    parser.add_option(name="-r",
                      type_value="multiple_choice",
                      description="remove temporary files.",
                      mandatory=False,
                      example=['0', '1'],
                      default_value='1')
    parser.add_option(name="-a",
                      type_value="multiple_choice",
                      description="Algorithm for curve fitting.",
                      mandatory=False,
                      example=["hanning", "nurbs"],
                      default_value="hanning")
    parser.add_option(name="-f",
                      type_value="multiple_choice",
                      description="Crop option. 0: no crop, 1: crop around landmarks.",
                      mandatory=False,
                      example=['0', '1'],
                      default_value=1)
    parser.add_option(name="-v",
                      type_value="multiple_choice",
                      description="Verbose. 0: nothing, 1: basic, 2: extended.",
                      mandatory=False,
                      example=['0', '1', '2'],
                      default_value=1)

    parser.add_option(name="-params",
                      type_value=[[','], 'str'],
                      description="Parameters for spinal cord straightening. Separate arguments with ','."
                                  "\nall_labels : 0,1. Default = 1"
                                  "\nalgo_fitting: {hanning,nurbs} algorithm for curve fitting. Default=hanning"
                                  "\nbspline_meshsize: <int>x<int>x<int> size of mesh for B-Spline registration. "
                                  "Default=5x5x10"
                                  "\nbspline_numberOfLevels: <int> number of levels for BSpline interpolation. "
                                  "Default=3"
                                  "\nbspline_order: <int> Order of BSpline for interpolation. Default=2"
                                  "\nalgo_landmark_rigid {rigid,xy,translation,translation-xy,rotation,rotation-xy} "
                                  "constraints on landmark-based rigid pre-registration"
                                  "\nleftright_width: <int> Width of padded image in left-right direction. Can be set "
                                  "improve warping field of straightening. Default=150.",
                      mandatory=False,
                      example="algo_fitting=nurbs,bspline_meshsize=5x5x12,algo_landmark_rigid=xy")

    parser.add_option(name="-cpu-nb",
                      type_value="int",
                      description="Number of CPU used for straightening. 0: no multiprocessing. If not provided, "
                                  "it uses all the available cores.",
                      mandatory=False,
                      example="8")

    return parser


if __name__ == "__main__":
    parser = get_parser()
    arguments = parser.parse(sys.argv[1:])

    # assigning variables to arguments
    input_filename = arguments["-i"]
    centerline_file = arguments["-c"]

    sc_straight = SpinalCordStraightener(input_filename, centerline_file)

    # Handling optional arguments
    if "-r" in arguments:
        sc_straight.remove_temp_files = int(arguments["-r"])
    if "-p" in arguments:
        sc_straight.padding = int(arguments["-p"])
    if "-x" in arguments:
        sc_straight.interpolation_warp = str(arguments["-x"])
    if "-o" in arguments:
        sc_straight.output_filename = str(arguments["-o"])
    if "-a" in arguments:
        sc_straight.algo_fitting = str(arguments["-a"])
    if "-f" in arguments:
        sc_straight.crop = int(arguments["-f"])
    if "-v" in arguments:
        sc_straight.verbose = int(arguments["-v"])
    if "-cpu-nb" in arguments:
        sc_straight.cpu_number = int(arguments["-cpu-nb"])

    if "-params" in arguments:
        params_user = arguments['-params']
        # update registration parameters
        for param in params_user:
            param_split = param.split('=')
            if param_split[0] == 'algo_fitting':
                sc_straight.algo_fitting = param_split[1]
            elif param_split[0] == 'bspline_meshsize':
                sc_straight.bspline_meshsize = param_split[1]
            elif param_split[0] == 'bspline_numberOfLevels':
                sc_straight.bspline_numberOfLevels = param_split[1]
            elif param_split[0] == 'bspline_order':
                sc_straight.bspline_order = param_split[1]
            elif param_split[0] == 'algo_landmark_rigid':
                sct.printv('ERROR: This feature (use_continuous_labels) is deprecated.', 1, 'error')
            elif param_split[0] == 'all_labels':
                sc_straight.all_labels = int(param_split[1])
            elif param_split[0] == 'use_continuous_labels':
                sct.printv('ERROR: This feature (use_continuous_labels) is deprecated.', 1, 'error')
            elif param_split[0] == 'gapz':
                sc_straight.gapz = int(param_split[1])
            elif param_split[0] == 'leftright_width':
                sc_straight.leftright_width = int(param_split[1])

    sc_straight.straighten()<|MERGE_RESOLUTION|>--- conflicted
+++ resolved
@@ -324,13 +324,9 @@
 
 class SpinalCordStraightener(object):
 
-<<<<<<< HEAD
-    def __init__(self, input_filename, centerline_filename, debug=0, deg_poly=10, gapxy=40, gapz=15, padding=30, interpolation_warp='spline', rm_tmp_files=1, verbose=1, algo_fitting='hanning', type_window='hanning', window_length=50, crop=1, output_filename=''):
-=======
     def __init__(self, input_filename, centerline_filename, debug=0, deg_poly=10, gapxy=30, gapz=15, padding=30,
                  leftright_width=150, interpolation_warp='spline', rm_tmp_files=1, verbose=1, algo_fitting='hanning',
                  type_window='hanning', window_length=50, crop=1, output_filename=''):
->>>>>>> beb530cf
         self.input_filename = input_filename
         self.centerline_filename = centerline_filename
         self.output_filename = output_filename
@@ -721,21 +717,10 @@
                                      verbose=verbose)
 
             # remove padding for straight labels
-            nx_, ny_, nz_, nt_, px_, py_, pz_, pt_ = sct.get_dimension("tmp.landmarks_straight.nii.gz")
-            crop_y_start = int(round(ny_/2)) - gapxy - 21 #(21 to crop of 20 further gapxy)
-            crop_y_end = int(round(ny_/2)) + gapxy + 21 #(21 to crop of 20 further gapxy)
             if crop == 1:
-<<<<<<< HEAD
-                ImageCropper(input_file="tmp.landmarks_straight.nii.gz", output_file="tmp.landmarks_straight_crop.nii.gz", dim=[0,1,2], bmax=True, verbose=verbose).crop()
-                #ImageCropper(input_file="tmp.landmarks_straight_crop.nii.gz", output_file="tmp.landmarks_straight_crop.nii.gz", dim=[1], start=[crop_y_start], end=[crop_y_end], verbose=verbose).crop()
-                #ImageCropper(input_file="tmp.landmarks_straight_crop.nii.gz", output_file="tmp.landmarks_straight_crop.nii.gz", dim="2", bmax=True, verbose=verbose).crop()
-                #ImageCropper(input_file="tmp.landmarks_straight.nii.gz", output_file="tmp.landmarks_straight_crop.nii.gz", dim="0,1,2", bmax=True, verbose=verbose).crop()
-
-=======
                 ImageCropper(input_file="tmp.landmarks_straight.nii.gz",
                              output_file="tmp.landmarks_straight_crop.nii.gz", dim=[0, 1, 2], bmax=True,
                              verbose=verbose).crop()
->>>>>>> beb530cf
                 pass
             else:
                 sct.run("cp tmp.landmarks_straight.nii.gz tmp.landmarks_straight_crop.nii.gz", verbose)
@@ -813,12 +798,6 @@
             print 'Error on line {}'.format(sys.exc_info()[-1].tb_lineno)
             print e
 
-        #Crop image due to change of gapxy
-        # remove padding for straight labels
-        nx, ny, nz, nt, px, py, pz, pt = sct.get_dimension("tmp.anat_rigid_warp.nii.gz")
-        crop_max = nx-21
-        sct.run('sct_crop_image -i tmp.anat_rigid_warp.nii.gz -dim 0 -start 20 -end ' +str(crop_max)+ ' -o tmp.anat_rigid_warp.nii.gz')
-
         os.chdir('..')
 
         # Generate output file (in current folder)
@@ -830,14 +809,8 @@
             fname_straight = sct.generate_output_file(path_tmp + "/tmp.anat_rigid_warp.nii.gz",
                                                       file_anat + "_straight" + ext_anat, verbose)
         else:
-<<<<<<< HEAD
-            fname_straight = sct.generate_output_file(path_tmp+'/tmp.anat_rigid_warp.nii.gz', fname_output, verbose)  # straightened anatomic
-
-
-=======
             fname_straight = sct.generate_output_file(path_tmp+'/tmp.anat_rigid_warp.nii.gz',
                                                       fname_output, verbose)  # straightened anatomic
->>>>>>> beb530cf
 
         # Remove temporary files
         if remove_temp_files:

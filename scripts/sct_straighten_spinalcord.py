#!/usr/bin/env python
#
# This program takes as input an anatomic image and the centerline or segmentation of its spinal cord (that you can get
# using sct_get_centerline.py or sct_segmentation_propagation) and returns the anatomic image where the spinal
# cord was straightened.
#
# ---------------------------------------------------------------------------------------
# Copyright (c) 2013 NeuroPoly, Polytechnique Montreal <www.neuro.polymtl.ca>
# Authors: Julien Cohen-Adad, Geoffrey Leveque, Julien Touati
# Modified: 2014-09-01
#
# License: see the LICENSE.TXT
#=======================================================================================================================
# check if needed Python libraries are already installed or not
import os
import getopt
import time
import commands
import sys
from msct_parser import Parser
from sct_label_utils import ProcessLabels
from sct_crop_image import ImageCropper
from nibabel import load, Nifti1Image, save
from numpy import array, asarray, append, insert, linalg, mean, sum, isnan
from sympy.solvers import solve
from sympy import Symbol
from scipy import ndimage
from sct_apply_transfo import Transform
import sct_utils as sct
from msct_smooth import smoothing_window, evaluate_derivative_3D
from sct_orientation import set_orientation


def smooth_centerline(fname_centerline, algo_fitting='hanning', type_window='hanning', window_length=80, verbose=0):
    """
    :param fname_centerline: centerline in RPI orientation
    :return: a bunch of useful stuff
    """
    # window_length = param.window_length
    # type_window = param.type_window
    # algo_fitting = param.algo_fitting

    sct.printv('\nSmooth centerline/segmentation...', verbose)

    # get dimensions (again!)
    nx, ny, nz, nt, px, py, pz, pt = sct.get_dimension(fname_centerline)

    # open centerline
    file = load(fname_centerline)
    data = file.get_data()

    # loop across z and associate x,y coordinate with the point having maximum intensity
    # N.B. len(z_centerline) = nz_nonz can be smaller than nz in case the centerline is smaller than the input volume
    z_centerline = [iz for iz in range(0, nz, 1) if data[:, :, iz].any()]
    nz_nonz = len(z_centerline)
    x_centerline = [0 for iz in range(0, nz_nonz, 1)]
    y_centerline = [0 for iz in range(0, nz_nonz, 1)]
    x_centerline_deriv = [0 for iz in range(0, nz_nonz, 1)]
    y_centerline_deriv = [0 for iz in range(0, nz_nonz, 1)]
    z_centerline_deriv = [0 for iz in range(0, nz_nonz, 1)]

    # get center of mass of the centerline/segmentation
    sct.printv('.. Get center of mass of the centerline/segmentation...', verbose)
    for iz in range(0, nz_nonz, 1):
        x_centerline[iz], y_centerline[iz] = ndimage.measurements.center_of_mass(array(data[:, :, z_centerline[iz]]))

        # import matplotlib.pyplot as plt
        # fig = plt.figure()
        # ax = fig.add_subplot(111)
        # data_tmp = data
        # data_tmp[x_centerline[iz], y_centerline[iz], z_centerline[iz]] = 10
        # implot = ax.imshow(data_tmp[:, :, z_centerline[iz]].T)
        # implot.set_cmap('gray')
        # plt.show()

    sct.printv('.. Smoothing algo = '+algo_fitting, verbose)
    if algo_fitting == 'hanning':
        # 2D smoothing
        sct.printv('.. Windows length = '+str(window_length), verbose)

        # change to array
        x_centerline = asarray(x_centerline)
        y_centerline = asarray(y_centerline)


        # Smooth the curve
        x_centerline_smooth = smoothing_window(x_centerline, window_len=window_length/pz, window=type_window, verbose = verbose)
        y_centerline_smooth = smoothing_window(y_centerline, window_len=window_length/pz, window=type_window, verbose = verbose)

        # convert to list final result
        x_centerline_smooth = x_centerline_smooth.tolist()
        y_centerline_smooth = y_centerline_smooth.tolist()

        # clear variable
        del data

        x_centerline_fit = x_centerline_smooth
        y_centerline_fit = y_centerline_smooth
        z_centerline_fit = z_centerline

        # get derivative
        x_centerline_deriv, y_centerline_deriv, z_centerline_deriv = evaluate_derivative_3D(x_centerline_fit, y_centerline_fit, z_centerline, px, py, pz)

        x_centerline_fit = asarray(x_centerline_fit)
        y_centerline_fit = asarray(y_centerline_fit)
        z_centerline_fit = asarray(z_centerline_fit)

    elif algo_fitting == 'nurbs':
        from msct_smooth import b_spline_nurbs
        x_centerline_fit, y_centerline_fit, z_centerline_fit, x_centerline_deriv, y_centerline_deriv, z_centerline_deriv = b_spline_nurbs(x_centerline, y_centerline, z_centerline, nbControl=None, verbose=verbose)


    else:
        sct.printv('ERROR: wrong algorithm for fitting',1,'error')

    return x_centerline_fit, y_centerline_fit, z_centerline_fit, x_centerline_deriv, y_centerline_deriv, z_centerline_deriv


class SpinalCordStraightener(object):

    def __init__(self, input_filename, centerline_filename, debug=0, deg_poly=10, gapxy=20, gapz=15, padding=30, interpolation_warp='spline', rm_tmp_files=1, verbose=1, algo_fitting='hanning', type_window='hanning', window_length=50, crop=1, output_filename=''):
        self.input_filename = input_filename
        self.centerline_filename = centerline_filename
        self.output_filename = output_filename
        self.debug = debug
        self.deg_poly = deg_poly  # maximum degree of polynomial function for fitting centerline.
        self.gapxy = gapxy  # size of cross in x and y direction for the landmarks
        self.gapz = gapz  # gap between landmarks along z voxels
        self.padding = padding  # pad input volume in order to deal with the fact that some landmarks might be outside the FOV due to the curvature of the spinal cord
        self.interpolation_warp = interpolation_warp
        self.remove_temp_files = rm_tmp_files  # remove temporary files
        self.verbose = verbose
        self.algo_fitting = algo_fitting  # 'hanning' or 'nurbs'
        self.type_window = type_window  # !! for more choices, edit msct_smooth. Possibilities: 'flat', 'hanning', 'hamming', 'bartlett', 'blackman'
        self.window_length = window_length
        self.crop = crop

        self.use_python_implementation = False
        self.rigid_python_algo = 'translation'

        self.mse_straightening = 0.0
        self.max_distance_straightening = 0.0

    def straighten(self):
        # Initialization
        fname_anat = self.input_filename
        fname_centerline = self.centerline_filename
        fname_output = self.output_filename
        gapxy = self.gapxy
        gapz = self.gapz
        padding = self.padding
        remove_temp_files = self.remove_temp_files
        verbose = self.verbose
        interpolation_warp = self.interpolation_warp
        algo_fitting = self.algo_fitting
        window_length = self.window_length
        type_window = self.type_window
        crop = self.crop

        # start timer
        start_time = time.time()

        # get path of the toolbox
        status, path_sct = commands.getstatusoutput('echo $SCT_DIR')
        print path_sct

        if self.debug == 1:
            print '\n*** WARNING: DEBUG MODE ON ***\n'
            fname_anat = '/Users/julien/data/temp/sct_example_data/t2/tmp.150401221259/anat_rpi.nii'  #path_sct+'/testing/sct_testing_data/data/t2/t2.nii.gz'
            fname_centerline = '/Users/julien/data/temp/sct_example_data/t2/tmp.150401221259/centerline_rpi.nii'  # path_sct+'/testing/sct_testing_data/data/t2/t2_seg.nii.gz'
            remove_temp_files = 0
            type_window = 'hanning'
            verbose = 2

        # check existence of input files
        sct.check_file_exist(fname_anat)
        sct.check_file_exist(fname_centerline)

        # Display arguments
        print '\nCheck input arguments...'
        print '  Input volume ...................... '+fname_anat
        print '  Centerline ........................ '+fname_centerline
        print '  Final interpolation ............... '+interpolation_warp
        print '  Verbose ........................... '+str(verbose)
        print ''

        # Extract path/file/extension
        path_anat, file_anat, ext_anat = sct.extract_fname(fname_anat)
        path_centerline, file_centerline, ext_centerline = sct.extract_fname(fname_centerline)

        # create temporary folder
        path_tmp = 'tmp.'+time.strftime("%y%m%d%H%M%S")
        sct.run('mkdir '+path_tmp, verbose)

        # copy files into tmp folder
        sct.run('cp '+fname_anat+' '+path_tmp)
        sct.run('cp '+fname_centerline+' '+path_tmp)

        # go to tmp folder
        os.chdir(path_tmp)

        try:
            # Change orientation of the input centerline into RPI
            sct.printv('\nOrient centerline to RPI orientation...', verbose)
            fname_centerline_orient = file_centerline+'_rpi.nii.gz'
            set_orientation(file_centerline+ext_centerline, 'RPI', fname_centerline_orient)

            # Get dimension
            sct.printv('\nGet dimensions...', verbose)
            nx, ny, nz, nt, px, py, pz, pt = sct.get_dimension(fname_centerline_orient)
            sct.printv('.. matrix size: '+str(nx)+' x '+str(ny)+' x '+str(nz), verbose)
            sct.printv('.. voxel size:  '+str(px)+'mm x '+str(py)+'mm x '+str(pz)+'mm', verbose)

            # smooth centerline
            x_centerline_fit, y_centerline_fit, z_centerline, x_centerline_deriv, y_centerline_deriv, z_centerline_deriv = smooth_centerline(fname_centerline_orient, algo_fitting=algo_fitting, type_window=type_window, window_length=window_length,verbose=verbose)

            # Get coordinates of landmarks along curved centerline
            #==========================================================================================
            sct.printv('\nGet coordinates of landmarks along curved centerline...', verbose)
            # landmarks are created along the curved centerline every z=gapz. They consist of a "cross" of size gapx and gapy. In voxel space!!!

            # find z indices along centerline given a specific gap: iz_curved
            nz_nonz = len(z_centerline)
            nb_landmark = int(round(float(nz_nonz)/gapz))

            if nb_landmark == 0:
                nb_landmark = 1

            if nb_landmark == 1:
                iz_curved = [0]
            else:
                iz_curved = [i*gapz for i in range(0, nb_landmark-1)]

            iz_curved.append(nz_nonz-1)
            #print iz_curved, len(iz_curved)
            n_iz_curved = len(iz_curved)
            #print n_iz_curved

            # landmark_curved initialisation
            landmark_curved = [ [ [ 0 for i in range(0, 3)] for i in range(0, 5) ] for i in iz_curved ]

            ### TODO: THIS PART IS SLOW AND CAN BE MADE FASTER
            ### >>==============================================================================================================
            for index in range(0, n_iz_curved, 1):
                # calculate d (ax+by+cz+d=0)
                # print iz_curved[index]
                a=x_centerline_deriv[iz_curved[index]]
                b=y_centerline_deriv[iz_curved[index]]
                c=z_centerline_deriv[iz_curved[index]]
                x=x_centerline_fit[iz_curved[index]]
                y=y_centerline_fit[iz_curved[index]]
                z=z_centerline[iz_curved[index]]
                d=-(a*x+b*y+c*z)
                #print a,b,c,d,x,y,z
                # set coordinates for landmark at the center of the cross
                landmark_curved[index][0][0], landmark_curved[index][0][1], landmark_curved[index][0][2] = x_centerline_fit[iz_curved[index]], y_centerline_fit[iz_curved[index]], z_centerline[iz_curved[index]]

                # set y coordinate to y_centerline_fit[iz] for elements 1 and 2 of the cross
                for i in range(1, 3):
                    landmark_curved[index][i][1] = y_centerline_fit[iz_curved[index]]

                # set x and z coordinates for landmarks +x and -x, forcing de landmark to be in the orthogonal plan and the distance landmark/curve to be gapxy
                x_n = Symbol('x_n')
                landmark_curved[index][2][0], landmark_curved[index][1][0]=solve((x_n-x)**2+((-1/c)*(a*x_n+b*y+d)-z)**2-gapxy**2,x_n)  #x for -x and +x
                landmark_curved[index][1][2] = (-1/c)*(a*landmark_curved[index][1][0]+b*y+d)  # z for +x
                landmark_curved[index][2][2] = (-1/c)*(a*landmark_curved[index][2][0]+b*y+d)  # z for -x

                # set x coordinate to x_centerline_fit[iz] for elements 3 and 4 of the cross
                for i in range(3, 5):
                    landmark_curved[index][i][0] = x_centerline_fit[iz_curved[index]]

                # set coordinates for landmarks +y and -y. Here, x coordinate is 0 (already initialized).
                y_n = Symbol('y_n')
                landmark_curved[index][4][1],landmark_curved[index][3][1] = solve((y_n-y)**2+((-1/c)*(a*x+b*y_n+d)-z)**2-gapxy**2,y_n)  #y for -y and +y
                landmark_curved[index][3][2] = (-1/c)*(a*x+b*landmark_curved[index][3][1]+d)  # z for +y
                landmark_curved[index][4][2] = (-1/c)*(a*x+b*landmark_curved[index][4][1]+d)  # z for -y
            ### <<==============================================================================================================

            if verbose == 2:
                from mpl_toolkits.mplot3d import Axes3D
                import matplotlib.pyplot as plt
                fig = plt.figure()
                ax = Axes3D(fig)
                ax.plot(x_centerline_fit, y_centerline_fit,z_centerline,zdir='z')
                ax.plot([landmark_curved[i][j][0] for i in range(0, n_iz_curved) for j in range(0, 5)], \
                      [landmark_curved[i][j][1] for i in range(0, n_iz_curved) for j in range(0, 5)], \
                      [landmark_curved[i][j][2] for i in range(0, n_iz_curved) for j in range(0, 5)], '.')
                ax.set_xlabel('x')
                ax.set_ylabel('y')
                ax.set_zlabel('z')
                plt.show()

            # Get coordinates of landmarks along straight centerline
            #==========================================================================================
            sct.printv('\nGet coordinates of landmarks along straight centerline...', verbose)
            landmark_straight = [ [ [ 0 for i in range(0,3)] for i in range (0,5) ] for i in iz_curved ] # same structure as landmark_curved

            # calculate the z indices corresponding to the Euclidean distance between two consecutive points on the curved centerline (approximation curve --> line)
            # TODO: DO NOT APPROXIMATE CURVE --> LINE
            if nb_landmark == 1:
                iz_straight = [0 for i in range(0, nb_landmark+1)]
            else:
                iz_straight = [0 for i in range(0, nb_landmark)]

            # print iz_straight,len(iz_straight)
            iz_straight[0] = iz_curved[0]
            for index in range(1, n_iz_curved, 1):
                # compute vector between two consecutive points on the curved centerline
                vector_centerline = [x_centerline_fit[iz_curved[index]] - x_centerline_fit[iz_curved[index-1]], \
                                     y_centerline_fit[iz_curved[index]] - y_centerline_fit[iz_curved[index-1]], \
                                     z_centerline[iz_curved[index]] - z_centerline[iz_curved[index-1]] ]
                # compute norm of this vector
                norm_vector_centerline = linalg.norm(vector_centerline, ord=2)
                # round to closest integer value
                norm_vector_centerline_rounded = int(round(norm_vector_centerline, 0))
                # assign this value to the current z-coordinate on the straight centerline
                iz_straight[index] = iz_straight[index-1] + norm_vector_centerline_rounded

            # initialize x0 and y0 to be at the center of the FOV
            x0 = int(round(nx/2))
            y0 = int(round(ny/2))
            for index in range(0, n_iz_curved, 1):
                # set coordinates for landmark at the center of the cross
                landmark_straight[index][0][0], landmark_straight[index][0][1], landmark_straight[index][0][2] = x0, y0, iz_straight[index]
                # set x, y and z coordinates for landmarks +x
                landmark_straight[index][1][0], landmark_straight[index][1][1], landmark_straight[index][1][2] = x0 + gapxy, y0, iz_straight[index]
                # set x, y and z coordinates for landmarks -x
                landmark_straight[index][2][0], landmark_straight[index][2][1], landmark_straight[index][2][2] = x0-gapxy, y0, iz_straight[index]
                # set x, y and z coordinates for landmarks +y
                landmark_straight[index][3][0], landmark_straight[index][3][1], landmark_straight[index][3][2] = x0, y0+gapxy, iz_straight[index]
                # set x, y and z coordinates for landmarks -y
                landmark_straight[index][4][0], landmark_straight[index][4][1], landmark_straight[index][4][2] = x0, y0-gapxy, iz_straight[index]

            # Create NIFTI volumes with landmarks
            #==========================================================================================
            # Pad input volume to deal with the fact that some landmarks on the curved centerline might be outside the FOV
            # N.B. IT IS VERY IMPORTANT TO PAD ALSO ALONG X and Y, OTHERWISE SOME LANDMARKS MIGHT GET OUT OF THE FOV!!!
            #sct.run('fslview ' + fname_centerline_orient)
            sct.printv('\nPad input volume to account for landmarks that fall outside the FOV...', verbose)
            sct.run('isct_c3d '+fname_centerline_orient+' -pad '+str(padding)+'x'+str(padding)+'x'+str(padding)+'vox '+str(padding)+'x'+str(padding)+'x'+str(padding)+'vox 0 -o tmp.centerline_pad.nii.gz')

            # Open padded centerline for reading
            sct.printv('\nOpen padded centerline for reading...', verbose)
            file = load('tmp.centerline_pad.nii.gz')
            data = file.get_data()
            hdr = file.get_header()

            if self.use_python_implementation:
                # Reorganize landmarks
                points_fixed, points_moving = [], []
                for index in range(0, n_iz_curved, 1):
                    # loop across cross element index
                    for i_element in range(0, 5, 1):
                        points_fixed.append([landmark_straight[index][i_element][0],
                                             landmark_straight[index][i_element][1],
                                             landmark_straight[index][i_element][2]])
                        points_moving.append([landmark_curved[index][i_element][0],
                                              landmark_curved[index][i_element][1],
                                              landmark_curved[index][i_element][2]])

                # Register curved landmarks on straight landmarks based on python implementation
                sct.printv('\nComputing rigid transformation (algo='+self.rigid_python_algo+') ...', verbose)
                import msct_register_landmarks
                (rotation_matrix, translation_array, points_moving_reg) = msct_register_landmarks.getRigidTransformFromLandmarks(
                    points_fixed, points_moving, constraints=self.rigid_python_algo, show=False)

                # reorganize registered points
                landmark_curved_rigid = [[[0 for i in range(0, 3)] for i in range(0, 5)] for i in iz_curved]
                for index_curved, index_registered in enumerate(range(0, len(points_moving_reg), 5)):
                    landmark_curved_rigid[index_curved][0] = points_moving_reg[index_registered]
                    landmark_curved_rigid[index_curved][1] = points_moving_reg[index_registered+1]
                    landmark_curved_rigid[index_curved][2] = points_moving_reg[index_registered+2]
                    landmark_curved_rigid[index_curved][3] = points_moving_reg[index_registered+3]
                    landmark_curved_rigid[index_curved][4] = points_moving_reg[index_registered+4]

                # Create volumes containing curved and straight landmarks
                data_curved_landmarks = data * 0
                data_curved_rigid_landmarks = data * 0
                data_straight_landmarks = data * 0
                # initialize landmark value
                landmark_value = 1
                # Loop across cross index
                for index in range(0, n_iz_curved, 1):
                    # loop across cross element index
                    for i_element in range(0, 5, 1):
                        # get x, y and z coordinates of curved landmark (rounded to closest integer)
                        x, y, z = int(round(landmark_curved[index][i_element][0])), \
                                  int(round(landmark_curved[index][i_element][1])), \
                                  int(round(landmark_curved[index][i_element][2]))

                        # attribute landmark_value to the voxel and its neighbours
                        data_curved_landmarks[x + padding - 1:x + padding + 2, y + padding - 1:y + padding + 2,
                        z + padding - 1:z + padding + 2] = landmark_value

                        # get x, y and z coordinates of curved landmark (rounded to closest integer)
                        x, y, z = int(round(landmark_curved_rigid[index][i_element][0])), \
                                  int(round(landmark_curved_rigid[index][i_element][1])), \
                                  int(round(landmark_curved_rigid[index][i_element][2]))

                        # attribute landmark_value to the voxel and its neighbours
                        data_curved_rigid_landmarks[x + padding - 1:x + padding + 2, y + padding - 1:y + padding + 2,
                        z + padding - 1:z + padding + 2] = landmark_value

                        # get x, y and z coordinates of straight landmark (rounded to closest integer)
                        x, y, z = int(round(landmark_straight[index][i_element][0])), \
                                  int(round(landmark_straight[index][i_element][1])), \
                                  int(round(landmark_straight[index][i_element][2]))

                        # attribute landmark_value to the voxel and its neighbours
                        data_straight_landmarks[x + padding - 1:x + padding + 2, y + padding - 1:y + padding + 2,
                        z + padding - 1:z + padding + 2] = landmark_value
                        # increment landmark value
                        landmark_value = landmark_value + 1

                # Write NIFTI volumes
                sct.printv('\nWrite NIFTI volumes...', verbose)
                hdr.set_data_dtype('uint32')  # set imagetype to uint8 #TODO: maybe use int32
                img = Nifti1Image(data_curved_landmarks, None, hdr)
                save(img, 'tmp.landmarks_curved.nii.gz')
                sct.printv('.. File created: tmp.landmarks_curved.nii.gz', verbose)
                hdr.set_data_dtype('uint32')  # set imagetype to uint8 #TODO: maybe use int32
                img = Nifti1Image(data_curved_rigid_landmarks, None, hdr)
                save(img, 'tmp.landmarks_curved_rigid.nii.gz')
                sct.printv('.. File created: tmp.landmarks_curved_rigid.nii.gz', verbose)
                img = Nifti1Image(data_straight_landmarks, None, hdr)
                save(img, 'tmp.landmarks_straight.nii.gz')
                sct.printv('.. File created: tmp.landmarks_straight.nii.gz', verbose)

                # writing rigid transformation file
                text_file = open("tmp.curve2straight_rigid.txt", "w")
                text_file.write("#Insight Transform File V1.0\n")
                text_file.write("#Transform 0\n")
                text_file.write("Transform: AffineTransform_double_3_3\n")
                text_file.write("Parameters: %.9f %.9f %.9f %.9f %.9f %.9f %.9f %.9f %.9f %.9f %.9f %.9f\n" % (
                    rotation_matrix[0, 0], rotation_matrix[0, 1], rotation_matrix[0, 2], rotation_matrix[1, 0],
                    rotation_matrix[1, 1], rotation_matrix[1, 2], rotation_matrix[2, 0], rotation_matrix[2, 1],
                    rotation_matrix[2, 2], -translation_array[0, 0], translation_array[0, 1],
                    -translation_array[0, 2]))
                text_file.write("FixedParameters: 0 0 0\n")
                text_file.close()

            else:
                # Create volumes containing curved and straight landmarks
                data_curved_landmarks = data * 0
                data_straight_landmarks = data * 0
                # initialize landmark value
                landmark_value = 1
                # Loop across cross index
                for index in range(0, n_iz_curved, 1):
                    # loop across cross element index
                    for i_element in range(0, 5, 1):
                        # get x, y and z coordinates of curved landmark (rounded to closest integer)
                        x, y, z = int(round(landmark_curved[index][i_element][0])), int(round(landmark_curved[index][i_element][1])), int(round(landmark_curved[index][i_element][2]))
                        # attribute landmark_value to the voxel and its neighbours
                        data_curved_landmarks[x+padding-1:x+padding+2, y+padding-1:y+padding+2, z+padding-1:z+padding+2] = landmark_value
                        # get x, y and z coordinates of straight landmark (rounded to closest integer)
                        x, y, z = int(round(landmark_straight[index][i_element][0])), int(round(landmark_straight[index][i_element][1])), int(round(landmark_straight[index][i_element][2]))
                        # attribute landmark_value to the voxel and its neighbours
                        data_straight_landmarks[x+padding-1:x+padding+2, y+padding-1:y+padding+2, z+padding-1:z+padding+2] = landmark_value
                        # increment landmark value
                        landmark_value = landmark_value + 1

                # Write NIFTI volumes
                sct.printv('\nWrite NIFTI volumes...', verbose)
                hdr.set_data_dtype('uint32')  # set imagetype to uint8 #TODO: maybe use int32
                img = Nifti1Image(data_curved_landmarks, None, hdr)
                save(img, 'tmp.landmarks_curved.nii.gz')
                sct.printv('.. File created: tmp.landmarks_curved.nii.gz', verbose)
                img = Nifti1Image(data_straight_landmarks, None, hdr)
                save(img, 'tmp.landmarks_straight.nii.gz')
                sct.printv('.. File created: tmp.landmarks_straight.nii.gz', verbose)

                # Estimate deformation field by pairing landmarks
                #==========================================================================================
                # This stands to avoid overlapping between landmarks
                sct.printv('\nMake sure all labels between landmark_curved and landmark_curved match...', verbose)
                label_process = ProcessLabels(fname_label="tmp.landmarks_straight.nii.gz", fname_output="tmp.landmarks_straight.nii.gz", fname_ref="tmp.landmarks_curved.nii.gz")
                label_process.remove_label()

                # convert landmarks to INT
                sct.printv('\nConvert landmarks to INT...', verbose)
                sct.run('isct_c3d tmp.landmarks_straight.nii.gz -type int -o tmp.landmarks_straight.nii.gz', verbose)
                sct.run('isct_c3d tmp.landmarks_curved.nii.gz -type int -o tmp.landmarks_curved.nii.gz', verbose)

                # Estimate rigid transformation
                sct.printv('\nEstimate rigid transformation between paired landmarks...', verbose)
                sct.run('isct_ANTSUseLandmarkImagesToGetAffineTransform tmp.landmarks_straight.nii.gz tmp.landmarks_curved.nii.gz rigid tmp.curve2straight_rigid.txt', verbose)

                # Apply rigid transformation
                sct.printv('\nApply rigid transformation to curved landmarks...', verbose)
                #sct.run('sct_apply_transfo -i tmp.landmarks_curved.nii.gz -o tmp.landmarks_curved_rigid.nii.gz -d tmp.landmarks_straight.nii.gz -w tmp.curve2straight_rigid.txt -x nn', verbose)
                Transform(input_filename="tmp.landmarks_curved.nii.gz", source_reg="tmp.landmarks_curved_rigid.nii.gz", output_filename="tmp.landmarks_straight.nii.gz", warp="tmp.curve2straight_rigid.txt", interp="nn", verbose=verbose).apply()

            # This stands to avoid overlapping between landmarks
<<<<<<< HEAD
            sct.printv('\nMake sure all labels between landmarks_curved_rigid and landmarks_straight match...', verbose)
            label_process = ProcessLabels(fname_label="tmp.landmarks_straight.nii.gz", fname_output="tmp.landmarks_straight.nii.gz", fname_ref="tmp.landmarks_curved_rigid.nii.gz")
=======
            sct.printv('\nMake sure all labels between landmark_curved and landmark_curved match...', verbose)
            label_process = ProcessLabels(fname_label="tmp.landmarks_straight.nii.gz",
                                          fname_output="tmp.landmarks_straight.nii.gz",
                                          fname_ref="tmp.landmarks_curved_rigid.nii.gz")
>>>>>>> d7c38f84
            label_process.remove_label()

            # Estimate b-spline transformation curve --> straight
            sct.printv('\nEstimate b-spline transformation: curve --> straight...', verbose)
            sct.run('isct_ANTSUseLandmarkImagesToGetBSplineDisplacementField tmp.landmarks_straight.nii.gz tmp.landmarks_curved_rigid.nii.gz tmp.warp_curve2straight.nii.gz 5x5x10 3 2 0', verbose)

            # remove padding for straight labels
            nx_, ny_, nz_, nt_, px_, py_, pz_, pt_ = sct.get_dimension("tmp.landmarks_straight.nii.gz")
            crop_y_start = int(round(ny_/2)) - gapxy - 20
            crop_y_end = int(round(ny_/2)) + gapxy + 20
            if crop == 1:
                ImageCropper(input_file="tmp.landmarks_straight.nii.gz", output_file="tmp.landmarks_straight_crop.nii.gz", dim="0", bmax=True, verbose=verbose).crop()
                ImageCropper(input_file="tmp.landmarks_straight_crop.nii.gz", output_file="tmp.landmarks_straight_crop.nii.gz", dim="1", start=crop_y_start, end=crop_y_end, verbose=verbose).crop()
                ImageCropper(input_file="tmp.landmarks_straight_crop.nii.gz", output_file="tmp.landmarks_straight_crop.nii.gz", dim="2", bmax=True, verbose=verbose).crop()
                pass
            else:
                sct.run('cp tmp.landmarks_straight.nii.gz tmp.landmarks_straight_crop.nii.gz', verbose)

            # Concatenate rigid and non-linear transformations...
            sct.printv('\nConcatenate rigid and non-linear transformations...', verbose)
            #sct.run('isct_ComposeMultiTransform 3 tmp.warp_rigid.nii -R tmp.landmarks_straight.nii tmp.warp.nii tmp.curve2straight_rigid.txt')
            # !!! DO NOT USE sct.run HERE BECAUSE isct_ComposeMultiTransform OUTPUTS A NON-NULL STATUS !!!
            cmd = 'isct_ComposeMultiTransform 3 tmp.curve2straight.nii.gz -R tmp.landmarks_straight_crop.nii.gz tmp.warp_curve2straight.nii.gz tmp.curve2straight_rigid.txt'
            sct.printv(cmd, verbose, 'code')
            commands.getstatusoutput(cmd)

            # Estimate b-spline transformation straight --> curve
            # TODO: invert warping field instead of estimating a new one
            sct.printv('\nEstimate b-spline transformation: straight --> curve...', verbose)
            sct.run('isct_ANTSUseLandmarkImagesToGetBSplineDisplacementField tmp.landmarks_curved_rigid.nii.gz tmp.landmarks_straight.nii.gz tmp.warp_straight2curve.nii.gz 5x5x10 3 2 0', verbose)

            # Concatenate rigid and non-linear transformations...
            sct.printv('\nConcatenate rigid and non-linear transformations...', verbose)
            cmd = 'isct_ComposeMultiTransform 3 tmp.straight2curve.nii.gz -R '+file_anat+ext_anat+' -i tmp.curve2straight_rigid.txt tmp.warp_straight2curve.nii.gz'
            sct.printv(cmd, verbose, 'code')
            commands.getstatusoutput(cmd)

            # Apply transformation to input image
            sct.printv('\nApply transformation to input image...', verbose)
            Transform(input_filename=str(file_anat+ext_anat), source_reg="tmp.anat_rigid_warp.nii.gz", output_filename="tmp.landmarks_straight_crop.nii.gz", interp=interpolation_warp, warp="tmp.curve2straight.nii.gz", verbose=verbose).apply()

            # compute the error between the straightened centerline/segmentation and the central vertical line.
            # Ideally, the error should be zero.
            # Apply deformation to input image
            print '\nApply transformation to input image...'
            # sct.run('sct_apply_transfo -i '+fname_centerline_orient+' -o tmp.centerline_straight.nii.gz -d tmp.landmarks_straight_crop.nii.gz -x nn -w tmp.curve2straight.nii.gz')
            Transform(input_filename=fname_centerline_orient, source_reg="tmp.centerline_straight.nii.gz", output_filename="tmp.landmarks_straight_crop.nii.gz", interp="nn", warp="tmp.curve2straight.nii.gz").apply()
            #c = sct.run('sct_crop_image -i tmp.centerline_straight.nii.gz -o tmp.centerline_straight_crop.nii.gz -dim 2 -bzmax')
            from msct_image import Image
            file_centerline_straight = Image('tmp.centerline_straight.nii.gz')
            coordinates_centerline = file_centerline_straight.getNonZeroCoordinates(sorting='z')
            mean_coord = []
            for z in range(coordinates_centerline[0].z, coordinates_centerline[-1].z):
                mean_coord.append(mean([[coord.x*coord.value, coord.y*coord.value] for coord in coordinates_centerline if coord.z == z], axis=0))

            # compute error between the input data and the nurbs
            from math import sqrt
            x0 = int(round(file_centerline_straight.data.shape[0]/2.0))
            y0 = int(round(file_centerline_straight.data.shape[1]/2.0))
            count_mean = 0
            for coord_z in mean_coord:
                if not isnan(sum(coord_z)):
                    dist = ((x0-coord_z[0])*px)**2 + ((y0-coord_z[1])*py)**2
                    self.mse_straightening += dist
                    dist = sqrt(dist)
                    if dist > self.max_distance_straightening:
                        self.max_distance_straightening = dist
                    count_mean += 1
            self.mse_straightening = self.mse_straightening/float(count_mean)

        except Exception, e:
            sct.printv('WARNING: Exception during Straightening:', 1, 'warning')
            print e

        os.chdir('..')

        # Generate output file (in current folder)
        # TODO: do not uncompress the warping field, it is too time consuming!
        sct.printv('\nGenerate output file (in current folder)...', verbose)
        sct.generate_output_file(path_tmp+'/tmp.curve2straight.nii.gz', 'warp_curve2straight.nii.gz', verbose)  # warping field
        sct.generate_output_file(path_tmp+'/tmp.straight2curve.nii.gz', 'warp_straight2curve.nii.gz', verbose)  # warping field
        if fname_output == '':
            fname_straight = sct.generate_output_file(path_tmp+'/tmp.anat_rigid_warp.nii.gz', file_anat+'_straight'+ext_anat, verbose)  # straightened anatomic
        else:
            fname_straight = sct.generate_output_file(path_tmp+'/tmp.anat_rigid_warp.nii.gz', fname_output, verbose)  # straightened anatomic
        # Remove temporary files
        if remove_temp_files:
            sct.printv('\nRemove temporary files...', verbose)
            sct.run('rm -rf '+path_tmp, verbose)

        print '\nDone!\n'

        sct.printv('Maximum x-y error = '+str(round(self.max_distance_straightening,2))+' mm', verbose, 'bold')
        sct.printv('Accuracy of straightening (MSE) = '+str(round(self.mse_straightening,2))+' mm', verbose, 'bold')
        # display elapsed time
        elapsed_time = time.time() - start_time
        sct.printv('\nFinished! Elapsed time: '+str(int(round(elapsed_time)))+'s', verbose)
        sct.printv('\nTo view results, type:', verbose)
        sct.printv('fslview '+fname_straight+' &\n', verbose, 'info')


if __name__ == "__main__":
    # Initialize parser
    parser = Parser(__file__)

    #Mandatory arguments
    parser.usage.set_description("This program takes as input an anatomic image and the centerline or segmentation of its spinal cord (that you can get using sct_get_centerline.py or sct_segmentation_propagation) and returns the anatomic image where the spinal cord was straightened.")
    parser.add_option(name="-i",
                      type_value="image_nifti",
                      description="input image.",
                      mandatory=True,
                      example="t2.nii.gz")
    parser.add_option(name="-c",
                      type_value="image_nifti",
                      description="centerline or segmentation.",
                      mandatory=True,
                      example="centerline.nii.gz")
    parser.add_option(name="-p",
                      type_value="int",
                      description="amount of padding for generating labels.",
                      mandatory=False,
                      example="30",
                      default_value=30)
    parser.add_option(name="-o",
                      type_value="file_output",
                      description="output file",
                      mandatory=False,
                      default_value='',
                      example="out.nii.gz")
    parser.add_option(name="-x",
                      type_value="multiple_choice",
                      description="Final interpolation.",
                      mandatory=False,
                      example=["nn", "linear", "spline"],
                      default_value="spline")
    parser.add_option(name="-r",
                      type_value="multiple_choice",
                      description="remove temporary files.",
                      mandatory=False,
                      example=['0', '1'],
                      default_value='0')
    parser.add_option(name="-a",
                      type_value="multiple_choice",
                      description="Algorithm for curve fitting.",
                      mandatory=False,
                      example=["hanning", "nurbs"],
                      default_value="hanning")
    parser.add_option(name="-f",
                      type_value="multiple_choice",
                      description="Crop option. 0: no crop, 1: crop around landmarks.",
                      mandatory=False,
                      example=['0', '1'],
                      default_value=1)
    parser.add_option(name="-v",
                      type_value="multiple_choice",
                      description="Verbose. 0: nothing, 1: basic, 2: extended.",
                      mandatory=False,
                      example=['0', '1', '2'],
                      default_value=1)

    parser.add_option(name="-rigid-python",
                      type_value=None,
                      description="Use of python implementation of rigid transformation",
                      mandatory=False)
    parser.add_option(name="-rigid-python-algo",
                      type_value="str",
                      description="Transformation model for python-based rigid transformation: {xy, translation, translation-xy, rotation, rotation-xy}",
                      mandatory=False)

    arguments = parser.parse(sys.argv[1:])

    # assigning variables to arguments
    input_filename = arguments["-i"]
    centerline_file = arguments["-c"]

    sc_straight = SpinalCordStraightener(input_filename, centerline_file)

    # Handling optional arguments
    if "-r" in arguments:
        sc_straight.remove_temp_files = int(arguments["-r"])
    if "-p" in arguments:
        sc_straight.padding = int(arguments["-p"])
    if "-x" in arguments:
        sc_straight.interpolation_warp = str(arguments["-x"])
    if "-o" in arguments:
        sc_straight.output_filename = str(arguments["-o"])
    if "-a" in arguments:
        sc_straight.algo_fitting = str(arguments["-a"])
    if "-f" in arguments:
        sc_straight.crop = int(arguments["-f"])
    if "-v" in arguments:
        sc_straight.verbose = int(arguments["-v"])

    if "-rigid-python" in arguments:
        sc_straight.use_python_implementation = True
    if "-rigid-python-algo" in arguments:
        sc_straight.rigid_python_algo = str(arguments["-rigid-python-algo"])

    sc_straight.straighten()<|MERGE_RESOLUTION|>--- conflicted
+++ resolved
@@ -492,15 +492,10 @@
                 Transform(input_filename="tmp.landmarks_curved.nii.gz", source_reg="tmp.landmarks_curved_rigid.nii.gz", output_filename="tmp.landmarks_straight.nii.gz", warp="tmp.curve2straight_rigid.txt", interp="nn", verbose=verbose).apply()
 
             # This stands to avoid overlapping between landmarks
-<<<<<<< HEAD
-            sct.printv('\nMake sure all labels between landmarks_curved_rigid and landmarks_straight match...', verbose)
-            label_process = ProcessLabels(fname_label="tmp.landmarks_straight.nii.gz", fname_output="tmp.landmarks_straight.nii.gz", fname_ref="tmp.landmarks_curved_rigid.nii.gz")
-=======
             sct.printv('\nMake sure all labels between landmark_curved and landmark_curved match...', verbose)
             label_process = ProcessLabels(fname_label="tmp.landmarks_straight.nii.gz",
                                           fname_output="tmp.landmarks_straight.nii.gz",
                                           fname_ref="tmp.landmarks_curved_rigid.nii.gz")
->>>>>>> d7c38f84
             label_process.remove_label()
 
             # Estimate b-spline transformation curve --> straight

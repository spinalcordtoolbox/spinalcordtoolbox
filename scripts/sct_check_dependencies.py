--- conflicted
+++ resolved
@@ -50,6 +50,7 @@
     """
     # Framework name : (module name, suppress stderr)
     modules_map = {
+        'futures': ('concurrent.futures', False),
         'scikit-image': ('skimage', False),
         'scikit-learn': ('sklearn', False),
         'pyqt': ('PyQt4', False),
@@ -197,14 +198,9 @@
     # loop across python packages -- PIP
     version_requirements_pip = get_version_requirements_pip()
     for i in version_requirements_pip:
-<<<<<<< HEAD
-        if i == "futures":
-            module = "concurrent.futures"
-        else:
-            module = i
-=======
+
         module_name, suppress_stderr = resolve_module(i)
->>>>>>> 2b78f815
+
         print_line('Check if ' + i + ' (' + version_requirements_pip.get(i) + ') is installed')
         try:
             module = module_import(module_name, suppress_stderr)

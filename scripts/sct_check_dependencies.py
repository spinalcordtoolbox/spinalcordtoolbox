--- conflicted
+++ resolved
@@ -27,16 +27,7 @@
 
 
 import sys, io, os, commands, platform, importlib
-
-<<<<<<< HEAD
-import os
-import commands
-import platform
-import importlib
 from cStringIO import StringIO
-
-=======
->>>>>>> 36f429e3
 import sct_utils as sct
 from msct_parser import Parser
 

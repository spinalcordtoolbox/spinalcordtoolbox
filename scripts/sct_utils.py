#!/usr/bin/env python
###############################################################################
#
# Module containing several useful functions.
#
# PLEASE!! SORT FUNCTIONS ALPHABETICALLY!
#
# -----------------------------------------------------------------------------
# Copyright (c) 2013 Polytechnique Montreal <www.neuro.polymtl.ca>
# Author: Julien Cohen-Adad
# Modified: 2014-07-01
#
# About the license: see the file LICENSE.TXT
###############################################################################

import errno
import email
import fnmatch
import inspect
import os
import platform
import re
import random
import shutil
import subprocess
import sys
import time
import smtplib
import traceback

import numpy as np

import msct_image
import sct_convert
import sct_image

# TODO: under run(): add a flag "ignore error" for isct_ComposeMultiTransform
# TODO: check if user has bash or t-schell for fsloutput definition


# define class color
class bcolors(object):
    normal = '\033[0m'
    red = '\033[91m'
    green = '\033[92m'
    yellow = '\033[93m'
    blue = '\033[94m'
    magenta = '\033[95m'
    cyan = '\033[96m'
    bold = '\033[1m'
    underline = '\033[4m'


def add_suffix(fname, suffix):
    """
    Add suffix between end of file name and extension on a nii or nii.gz file.
    :param fname: absolute or relative file name. Example: t2.nii
    :param suffix: suffix. Example: _mean
    :return: file name with suffix. Example: t2_mean.nii
    """
    # get index of extension. Here, we search from the end to avoid issue with folders that have ".nii" in their name.
    ind_nii = fname.rfind('.nii')
    # in case no extension was found (i.e. only prefix was specified by user)
    if ind_nii == -1:
        return fname[:len(fname)] + suffix
    else:
        # return file name with suffix
        return fname[:ind_nii] + suffix + fname[ind_nii:]


def run(cmd, verbose=1, error_exit='error', raise_exception=False):
    if verbose:
        printv(cmd, 1, 'code')
    process = subprocess.Popen(cmd, shell=True, stdin=subprocess.PIPE, stdout=subprocess.PIPE, stderr=subprocess.STDOUT)
    output_final = ''
    while True:
        output = process.stdout.readline()
        if output == '' and process.poll() is not None:
            break
        if output:
            if verbose == 2:
                print output.strip()
            output_final += output.strip() + '\n'
    status_output = process.returncode

    # need to remove the last \n character in the output -> return output_final[0:-1]
    if status_output:
        printv(output_final[0:-1], 1, error_exit)
        if raise_exception:
            raise Exception(output_final[0:-1])
    else:
        # no need to output process.returncode (because different from 0)
        return status_output, output_final[0:-1]


def checkRAM(os, verbose=1):
    if (os == 'linux'):
        status, output = run('grep MemTotal /proc/meminfo', 0)
        print 'RAM: ' + output
        ram_split = output.split()
        ram_total = float(ram_split[1])
        status, output = run('free -m', 0)
        print output
        return ram_total / 1024

    elif (os == 'osx'):
        status, output = run('hostinfo | grep memory', 0)
        print 'RAM: ' + output
        ram_split = output.split(' ')
        ram_total = float(ram_split[3])

        # Get process info
        ps = subprocess.Popen(['ps', '-caxm', '-orss,comm'], stdout=subprocess.PIPE).communicate()[0]
        vm = subprocess.Popen(['vm_stat'], stdout=subprocess.PIPE).communicate()[0]

        # Iterate processes
        processLines = ps.split('\n')
        sep = re.compile('[\s]+')
        rssTotal = 0  # kB
        for row in range(1, len(processLines)):
            rowText = processLines[row].strip()
            rowElements = sep.split(rowText)
            try:
                rss = float(rowElements[0]) * 1024
            except:
                rss = 0
            rssTotal += rss

        # Process vm_stat
        vmLines = vm.split('\n')
        sep = re.compile(':[\s]+')
        vmStats = {}
        for row in range(1, len(vmLines) - 2):
            rowText = vmLines[row].strip()
            rowElements = sep.split(rowText)
            vmStats[(rowElements[0])] = int(rowElements[1].strip('\.')) * 4096
        if verbose:
            print '  Wired Memory:\t\t%d MB' % (vmStats["Pages wired down"] / 1024 / 1024)
            print '  Active Memory:\t%d MB' % (vmStats["Pages active"] / 1024 / 1024)
            print '  Inactive Memory:\t%d MB' % (vmStats["Pages inactive"] / 1024 / 1024)
            print '  Free Memory:\t\t%d MB' % (vmStats["Pages free"] / 1024 / 1024)
        return ram_total


class Timer:
    def __init__(self, number_of_iteration=1):
        self.start_timer = 0
        self.time_list = []
        self.total_number_of_iteration = number_of_iteration
        self.number_of_iteration_done = 0
        self.is_started = False

    def start(self):
        self.start_timer = time.time()
        self.is_started = True

    def add_iteration(self, num_iteration_done=1):
        self.number_of_iteration_done += num_iteration_done
        self.time_list.append(time.time() - self.start_timer)
        remaining_iterations = self.total_number_of_iteration - self.number_of_iteration_done
        time_one_iteration = self.time_list[-1] / self.number_of_iteration_done
        remaining_time = remaining_iterations * time_one_iteration
        hours, rem = divmod(remaining_time, 3600)
        minutes, seconds = divmod(rem, 60)
        sys.stdout.write('\rRemaining time: {:0>2}:{:0>2}:{:05.2f} ({}/{})'.format(
            int(hours), int(minutes), seconds, self.number_of_iteration_done, self.total_number_of_iteration))
        sys.stdout.flush()

    def iterations_done(self, total_num_iterations_done):
        if total_num_iterations_done != 0:
            self.number_of_iteration_done = total_num_iterations_done
            self.time_list.append(time.time() - self.start_timer)
            remaining_iterations = self.total_number_of_iteration - self.number_of_iteration_done
            time_one_iteration = self.time_list[-1] / self.number_of_iteration_done
            remaining_time = remaining_iterations * time_one_iteration
            hours, rem = divmod(remaining_time, 3600)
            minutes, seconds = divmod(rem, 60)
            sys.stdout.write('\rRemaining time: {:0>2}:{:0>2}:{:05.2f} ({}/{})'.format(
                int(hours), int(minutes), seconds, self.number_of_iteration_done, self.total_number_of_iteration))
            sys.stdout.flush()

    def stop(self):
        self.time_list.append(time.time() - self.start_timer)
        hours, rem = divmod(self.time_list[-1], 3600)
        minutes, seconds = divmod(rem, 60)
        printv('Total time: {:0>2}:{:0>2}:{:05.2f}'.format(int(hours), int(minutes), seconds))
        self.is_started = False

    def printRemainingTime(self):
        remaining_iterations = self.total_number_of_iteration - self.number_of_iteration_done
        time_one_iteration = self.time_list[-1] / self.number_of_iteration_done
        remaining_time = remaining_iterations * time_one_iteration
        hours, rem = divmod(remaining_time, 3600)
        minutes, seconds = divmod(rem, 60)
        if self.is_started:
            sys.stdout.write('\rRemaining time: {:0>2}:{:0>2}:{:05.2f} ({}/{})'.format(
                int(hours), int(minutes), seconds, self.number_of_iteration_done, self.total_number_of_iteration))
            sys.stdout.flush()
        else:
            printv('Total time: {:0>2}:{:0>2}:{:05.2f}'.format(int(hours), int(minutes), seconds))

    def printTotalTime(self):
        hours, rem = divmod(self.time_list[-1], 3600)
        minutes, seconds = divmod(rem, 60)
        if self.is_started:
            sys.stdout.write('\rRemaining time: {:0>2}:{:0>2}:{:05.2f}'.format(int(hours), int(minutes), seconds))
            sys.stdout.flush()
        else:
            printv('Total time: {:0>2}:{:0>2}:{:05.2f}'.format(int(hours), int(minutes), seconds))


def extract_fname(fname):
<<<<<<< HEAD
    """Return the path, base file name and extension"""
    abspath = os.path.abspath(fname)
    path, filename = os.path.split(abspath)
    basename, extension = os.path.splitext(filename)
    if extension == '.gz':
        basename, extension = os.path.splitext(basename)
        extension += '.gz'

    return path, basename, extension
=======
    """Extract path, file and extension"""
    # extract path
    path_fname = os.path.dirname(fname) + '/'
    # check if only single file was entered (without path)
    if path_fname == '/':
        path_fname = ''
    # extract file and extension
    file_fname = fname
    file_fname = file_fname.replace(path_fname, '')
    file_fname, ext_fname = os.path.splitext(file_fname)
    # check if .nii.gz file
    if ext_fname == '.gz':
        file_fname = file_fname[0:len(file_fname) - 4]
        ext_fname = ".nii.gz"
    return path_fname, file_fname, ext_fname
>>>>>>> 3a119fed618673d9608c571b6c815100505dfb6d


def get_absolute_path(fname):
    """Return the absolute path of a file or a directory"""
    if os.path.isfile(fname) or os.path.isdir(fname):
        return os.path.realpath(fname)
    else:
        printv('\nERROR: ' + fname + ' does not exist. Exit program.\n', 1, 'error')


def check_file_exist(fname, verbose=1):
    if fname[0] == '-':
        # fname should be a warping field that will be inverted, ignore the "-"
        fname_to_test = fname[1:]
    else:
        fname_to_test = fname
    if os.path.isfile(fname_to_test):
        if verbose:
<<<<<<< HEAD
            printv('  OK: '+fname_to_test, verbose, 'normal')
=======
            printv('  OK: ' + fname, verbose, 'normal')
>>>>>>> 3a119fed618673d9608c571b6c815100505dfb6d
        return True
    else:
        printv('\nERROR: The file ' + os.path.abspath(os.curdir) + fname_to_test + ' does not exist. Exit program.\n', 1, 'error')
        return False


def check_folder_exist(fname, verbose=1):
    if os.path.isdir(fname):
        printv('  OK: ' + fname, verbose, 'normal')
        return True
    else:
        printv('\nWarning: The directory ' + str(fname) + ' does not exist.\n', 1, 'warning')
        return False


def check_write_permission(fname, verbose=1):
    if os.path.isdir(fname):
        if os.path.isdir(fname):
            return os.access(fname, os.W_OK)
        else:
            printv('\nERROR: The directory ' + fname + ' does not exist. Exit program.\n', 1, 'error')
    else:
        path_fname, file_fname, ext_fname = extract_fname(os.path.abspath(fname))
        return os.access(path_fname, os.W_OK)


def create_folder(folder):
    if not os.path.exists(folder):
        try:
            os.makedirs(folder)
            return 0
        except OSError, e:
            if e.errno != errno.EEXIST:
                return 2
    else:
        return 1


def check_if_3d(fname):
    """
    Check if input volume is 3d or less.
    :param fname:
    :return: True or False
    """

    nx, ny, nz, nt, px, py, pz, pt = msct_image.Image(fname).dim
    if not nt == 1:
        printv('\nERROR: ' + fname + ' is not a 3D volume. Exit program.\n', 1, 'error')
    else:
        return True


def check_if_rpi(fname):
    if not sct_image.get_orientation_3d(fname, filename=True) == 'RPI':
        printv('\nERROR: ' + fname +
               ' is not in RPI orientation. Use sct_image -setorient to reorient your data. Exit program.\n', 1,
               'error')


def find_file_within_folder(fname, directory, seek_type='file'):
    """Find file (or part of file, e.g. 'my_file*.txt') within folder tree recursively - fname and directory must be
    strings
    seek_type: 'file' or 'dir' to look for either a file or a directory respectively."""

    all_path = []
    for root, dirs, files in os.walk(directory):
        if seek_type == 'dir':
            for folder in dirs:
                if fnmatch.fnmatch(folder, fname):
                    all_path.append(os.path.join(root, folder))
        else:
            for file in files:
                if fnmatch.fnmatch(file, fname):
                    all_path.append(os.path.join(root, file))
    return all_path


def tmp_create(verbose=1):
    printv('\nCreate temporary folder...', verbose)
    path_tmp = slash_at_the_end('tmp.' + time.strftime("%y%m%d%H%M%S") + '_' + str(random.randint(1, 1000000)), 1)
    try:
        os.makedirs(path_tmp)
    except OSError:
        if not os.path.isdir(path_tmp):
            raise
    return path_tmp


def tmp_copy_nifti(fname, path_tmp, fname_out='data.nii', verbose=0):
    """Copy a nifti file to (temporary) folder and convert to .nii or .nii.gz"""
    path_fname, file_fname, ext_fname = extract_fname(fname)
    path_fname_out, file_fname_out, ext_fname_out = extract_fname(fname_out)

    shutil.copy(fname, os.path.join(path_tmp, file_fname + ext_fname))
    if ext_fname_out == '.nii':
        run('fslchfiletype NIFTI ' + path_tmp + file_fname_out, 0)
    elif ext_fname_out == '.nii.gz':
        run('fslchfiletype NIFTI_GZ ' + path_tmp + file_fname_out, 0)


def generate_output_file(fname_in, fname_out, verbose=1):
    """Generate output file. Only works for images (e.g., nifti, nifti_gz)
    :param fname_in:
    :param fname_out:
    :param verbose:
    :return: fname_out
    """
    path_in, file_in, ext_in = extract_fname(fname_in)
    path_out, file_out, ext_out = extract_fname(fname_out)
    # if input image does not exist, give error
    if not os.path.isfile(fname_in):
        printv('  ERROR: File ' + fname_in + ' does not exist. Exit program.', 1, 'error')
        sys.exit(2)
    # if input and output fnames are the same, do nothing and exit function
    if fname_in == fname_out:
        printv('  WARNING: fname_in and fname_out are the same. Do nothing.', verbose, 'warning')
        print '  File created: ' + path_out + file_out + ext_out
        return path_out + file_out + ext_out
    # if fname_out already exists in nii or nii.gz format
    if os.path.isfile(path_out + file_out + ext_out):
        printv('  WARNING: File ' + path_out + file_out + ext_out + ' already exists. Deleting it...', 1, 'warning')
        os.remove(path_out + file_out + ext_out)
    if ext_in != ext_out:
        # Generate output file
        '''
        # TRY TO UNCOMMENT THIS LINES AND RUN IT IN AN OTHER STATION THAN EVANS (testing of sct_label_vertebrae and sct_smooth_spinalcord never stops with this lines on evans)
        if ext_in == '.nii.gz' and ext_out == '.nii':  # added to resolve issue #728
            run('gunzip -f ' + fname_in)
            os.rename(path_in + file_in + '.nii', fname_out)
        else:
        '''
        sct_convert.convert(fname_in, fname_out)
    else:
        # Generate output file without changing the extension
        shutil.move(fname_in, fname_out)

    printv('  File created: ' + path_out + file_out + ext_out, verbose)
    return path_out + file_out + ext_out


def check_if_same_space(fname_1, fname_2):
    """check if two images are in the same space and same orientation"""

    im_1 = msct_image.Image(fname_1)
    im_2 = msct_image.Image(fname_2)
    q1 = im_1.hdr.get_qform()
    q2 = im_2.hdr.get_qform()

    dec = int(np.abs(round(np.log10(min(np.abs(q1[np.nonzero(q1)]))))) + 1)
    dec = 4 if dec > 4 else dec
    return all(np.around(q1, dec) == np.around(q2, dec))


def printv(string, verbose=1, type='normal'):
    """enables to print color coded messages, depending on verbose status """

    colors = {
        'normal': bcolors.normal,
        'info': bcolors.green,
        'warning': bcolors.yellow,
        'error': bcolors.red,
        'code': bcolors.blue,
        'bold': bcolors.bold,
        'process': bcolors.magenta
    }

    if verbose:
        # Print color only if the output is the terminal
        if sys.stdout.isatty():
            color = colors.get(type, bcolors.normal)
            print(color + string + bcolors.normal)
        else:
            print(string)

    if type == 'error':
        frame, filename, line_number, function_name, lines, index = inspect.stack()[1]
        if sys.stdout.isatty():
            print('\n' + bcolors.red + filename + traceback.format_exc() + bcolors.normal)
        else:
            print('\n' + filename + traceback.format_exc())
        sys.exit(2)


def send_email(addr_to, addr_from='spinalcordtoolbox@gmail.com', passwd_from='', subject='', message='', filename=None):

    msg = email.MIMEMultipart.MIMEMultipart()

    msg['From'] = addr_from
    msg['To'] = addr_to
    msg['Subject'] = subject  # "SUBJECT OF THE EMAIL"
    body = message  # "TEXT YOU WANT TO SEND"

    msg.attach(email.MIMEText.MIMEText(body, 'plain'))

    # filename = "NAME OF THE FILE WITH ITS EXTENSION"
    if filename:
        attachment = open(filename, "rb")
        part = email.MIMEBase.MIMEBase('application', 'octet-stream')
        part.set_payload((attachment).read())
        email.encoders.encode_base64(part)
        part.add_header('Content-Disposition', "attachment; filename= %s" % filename)
        msg.attach(part)

    server = smtplib.SMTP('smtp.gmail.com', 587)
    server.starttls()
    server.login(addr_from, passwd_from)
    text = msg.as_string()
    server.sendmail(addr_from, addr_to, text)
    server.quit()


def sign(x):
    """Get the sign of a number. Returns 1 if x>=0 and -1 if x<0"""
    if x >= 0:
        return 1
    else:
        return -1


def slash_at_the_end(path, slash=0):
    """make sure there is (or not) a slash at the end of path name"""
    if slash == 0:
        if path[-1:] == '/':
            path = path[:-1]
    if slash == 1:
        if not path[-1:] == '/':
            path = path + '/'
    return path


def delete_nifti(fname_in):
    # extract input file extension
    path_in, file_in, ext_in = extract_fname(fname_in)
    # delete nifti if exist
    if os.path.isfile(path_in + file_in + '.nii'):
        os.system('rm ' + path_in + file_in + '.nii')
    # delete nifti if exist
    if os.path.isfile(path_in + file_in + '.nii.gz'):
        os.system('rm ' + path_in + file_in + '.nii.gz')


def get_interpolation(program, interp):
    """get correct interpolation field depending on program used. Supported programs: ants, flirt, WarpImageMultiTransform"""
    # TODO: check if field and program exists
    interp_program = ''
    # FLIRT
    if program == 'flirt':
        if interp == 'nn':
            interp_program = ' -interp nearestneighbour'
        elif interp == 'linear':
            interp_program = ' -interp trilinear'
        elif interp == 'spline':
            interp_program = ' -interp spline'
    # ANTs
    elif program == 'ants' or program == 'ants_affine' or program == 'isct_antsApplyTransforms' or program == 'isct_antsSliceRegularizedRegistration':
        if interp == 'nn':
            interp_program = ' -n NearestNeighbor'
        elif interp == 'linear':
            interp_program = ' -n Linear'
        elif interp == 'spline':
            interp_program = ' -n BSpline[3]'
    # check if not assigned
    if interp_program == '':
        printv(
            'WARNING (' + os.path.basename(__file__) + '): interp_program not assigned. Using linear for ants_affine.',
            1, 'warning')
        interp_program = ' -n Linear'
    # return
    return interp_program


def template_dict(template):
    """Dictionary of file names for template
    :param template:
    :return: dict_template
    """
    if template == 'PAM50':
        dict_template = {'t2': 'template/PAM50_t2.nii.gz', 't1': 'template/PAM50_t1.nii.gz'}
    return dict_template


class UnsupportedOs(Exception):
    def __init__(self, value):
        self.value = value

    def __str__(self):
        return repr(self.value)


class Os(object):
    '''Work out which platform we are running on'''

    def __init__(self):
        if os.name != 'posix': raise UnsupportedOs('We only support OS X/Linux')
        self.os = platform.system().lower()
        self.arch = platform.machine()
        self.applever = ''

        if self.os == 'darwin':
            self.os = 'osx'
            self.vendor = 'apple'
            self.version = Version(platform.release())
            (self.applever, _, _) = platform.mac_ver()
            if self.arch == 'Power Macintosh': raise UnsupportedOs('We do not support PowerPC')
            self.glibc = ''
            self.bits = ''
        elif self.os == 'linux':
            if hasattr(platform, 'linux_distribution'):
                # We have a modern python (>2.4)
                (self.vendor, version, _) = platform.linux_distribution(full_distribution_name=0)
            else:
                (self.vendor, version, _) = platform.dist()
            self.vendor = self.vendor.lower()
            self.version = Version(version)
            self.glibc = platform.libc_ver()
            if self.arch == 'x86_64':
                self.bits = '64'
            else:
                self.bits = '32'
                # raise UnsupportedOs("We no longer support 32 bit Linux. If you must use 32 bit Linux then try building from our sources.")
        else:
            raise UnsupportedOs("We do not support this OS.")


class Version(object):
    def __init__(self, version_sct):
        self.version_sct = version_sct

        if not isinstance(version_sct, basestring):
            print version_sct
            raise Exception('Version is not a string.')

        # detect beta, if it exist
        version_sct_beta = version_sct.split('_')
        try:
            self.beta = version_sct_beta[1]
            version_sct_main = version_sct_beta[0]
            self.isbeta = True
        except IndexError:
            self.beta = ""
            version_sct_main = version_sct
            self.isbeta = False

        version_sct_split = version_sct_main.split('.')

        for v in version_sct_split:
            if not v.isdigit():
                raise ValueError('Bad version string.')
        self.major = int(version_sct_split[0])
        try:
            self.minor = int(version_sct_split[1])
        except IndexError:
            self.minor = 0
        try:
            self.patch = int(version_sct_split[2])
        except IndexError:
            self.patch = 0
        try:
            self.hotfix = int(version_sct_split[3])
        except IndexError:
            self.hotfix = 0

    def __repr__(self):
        return "Version(%s,%s,%s,%s,%r)" % (self.major, self.minor, self.patch, self.hotfix, self.beta)

    def __str__(self):
        result = str(self.major) + "." + str(self.minor)
        if self.patch != 0:
            result = result + "." + str(self.patch)
        if self.hotfix != 0:
            result = result + "." + str(self.hotfix)
        if self.beta != "":
            result = result + "_" + self.beta
        return result

    def __ge__(self, other):
        if not isinstance(other, Version):
            return NotImplemented
        if self > other or self == other:
            return True
        return False

    def __le__(self, other):
        if not isinstance(other, Version):
            return NotImplemented
        if self < other or self == other:
            return True
        return False

    def __cmp__(self, other):
        if not isinstance(other, Version):
            return NotImplemented
        if self.__lt__(other):
            return -1
        if self.__gt__(other):
            return 1
        return 0

    def __lt__(self, other):
        if not isinstance(other, Version):
            return NotImplemented
        if self.major < other.major:
            return True
        if self.major > other.major:
            return False
        if self.minor < other.minor:
            return True
        if self.minor > other.minor:
            return False
        if self.patch < other.patch:
            return True
        if self.patch > other.patch:
            return False
        if self.hotfix < other.hotfix:
            return True
        if self.hotfix > other.hotfix:
            return False
        if self.isbeta and not other.isbeta:
            return True
        if not self.isbeta and other.isbeta:
            return False
        # major, minor and patch all match so this is not less than
        return False

    def __gt__(self, other):
        if not isinstance(other, Version):
            return NotImplemented
        if self.major > other.major:
            return True
        if self.major < other.major:
            return False
        if self.minor > other.minor:
            return True
        if self.minor < other.minor:
            return False
        if self.patch > other.patch:
            return True
        if self.patch < other.patch:
            return False
        if self.hotfix > other.hotfix:
            return True
        if self.hotfix < other.hotfix:
            return False
        if not self.isbeta and other.isbeta:
            return True
        if self.isbeta and not other.isbeta:
            return False
        # major, minor and patch all match so this is not less than
        return False

    def __eq__(self, other):
        if not isinstance(other, Version):
            return NotImplemented
        if self.major == other.major and self.minor == other.minor and self.patch == other.patch and self.hotfix == other.hotfix and self.beta == other.beta:
            return True
        return False

    def __ne__(self, other):
        if not isinstance(other, Version):
            return NotImplemented
        if self.__eq__(other):
            return False
        return True

    def isLessThan_MajorMinor(self, other):
        if self.major < other.major:
            return True
        if self.major > other.major:
            return False
        if self.minor < other.minor:
            return True
        else:
            return False

    def isGreaterOrEqualThan_MajorMinor(self, other):
        if self.major > other.major:
            return True
        if self.major < other.major:
            return False
        if self.minor >= other.minor:
            return True
        else:
            return False

    def isEqualTo_MajorMinor(self, other):
        return self.major == other.major and self.minor == other.minor

    def isLessPatchThan_MajorMinor(self, other):
        if self.isEqualTo_MajorMinor(other):
            if self.patch < other.patch:
                return True
        return False

    def getFolderName(self):
        result = str(self.major) + "." + str(self.minor)
        if self.patch != 0:
            result = result + "." + str(self.patch)
        if self.hotfix != 0:
            result = result + "." + str(self.hotfix)
        result = result + "_" + self.beta
        return result


class ___MsgUser(object):
    __debug = False
    __quiet = False

    @classmethod
    def debugOn(cls):
        cls.__debug = True

    @classmethod
    def debugOff(cls):
        cls.__debug = False

    @classmethod
    def quietOn(cls):
        cls.__quiet = True

    @classmethod
    def quietOff(cls):
        cls.__quiet = False

    @classmethod
    def isquiet(cls):
        return cls.__quiet

    @classmethod
    def isdebug(cls):
        return cls.__debug

    @classmethod
    def debug(cls, message, newline=True):
        if cls.__debug:
            mess = str(message)
            if newline:
                mess += "\n"
            sys.stderr.write(mess)

    @classmethod
    def message(cls, msg):
        if cls.__quiet:
            return
        print msg

    @classmethod
    def question(cls, msg):
        print msg,

    @classmethod
    def skipped(cls, msg):
        if cls.__quiet:
            return
        print "".join((bcolors.magenta, "[Skipped] ", bcolors.normal, msg))

    @classmethod
    def ok(cls, msg):
        if cls.__quiet:
            return
        print "".join((bcolors.green, "[OK] ", bcolors.normal, msg))

    @classmethod
    def failed(cls, msg):
        print "".join((bcolors.red, "[FAILED] ", bcolors.normal, msg))

    @classmethod
    def warning(cls, msg):
        if cls.__quiet:
            return
        print "".join((bcolors.yellow, bcolors.bold, "[Warning]", bcolors.normal, " ", msg))<|MERGE_RESOLUTION|>--- conflicted
+++ resolved
@@ -210,7 +210,6 @@
 
 
 def extract_fname(fname):
-<<<<<<< HEAD
     """Return the path, base file name and extension"""
     abspath = os.path.abspath(fname)
     path, filename = os.path.split(abspath)
@@ -220,23 +219,6 @@
         extension += '.gz'
 
     return path, basename, extension
-=======
-    """Extract path, file and extension"""
-    # extract path
-    path_fname = os.path.dirname(fname) + '/'
-    # check if only single file was entered (without path)
-    if path_fname == '/':
-        path_fname = ''
-    # extract file and extension
-    file_fname = fname
-    file_fname = file_fname.replace(path_fname, '')
-    file_fname, ext_fname = os.path.splitext(file_fname)
-    # check if .nii.gz file
-    if ext_fname == '.gz':
-        file_fname = file_fname[0:len(file_fname) - 4]
-        ext_fname = ".nii.gz"
-    return path_fname, file_fname, ext_fname
->>>>>>> 3a119fed618673d9608c571b6c815100505dfb6d
 
 
 def get_absolute_path(fname):
@@ -255,11 +237,7 @@
         fname_to_test = fname
     if os.path.isfile(fname_to_test):
         if verbose:
-<<<<<<< HEAD
             printv('  OK: '+fname_to_test, verbose, 'normal')
-=======
-            printv('  OK: ' + fname, verbose, 'normal')
->>>>>>> 3a119fed618673d9608c571b6c815100505dfb6d
         return True
     else:
         printv('\nERROR: The file ' + os.path.abspath(os.curdir) + fname_to_test + ' does not exist. Exit program.\n', 1, 'error')

--- conflicted
+++ resolved
@@ -749,24 +749,16 @@
               'code': bcolors.blue, 'bold': bcolors.bold, 'process': bcolors.magenta}
 
     if verbose:
-<<<<<<< HEAD
-        # printv(color only if the output is the terminal)
-        if sys.stdout.isatty():
-            color = colors.get(type, bcolors.normal)
-            log.info('{0}{1}{2}'.format(color, string, bcolors.normal))
-        else:
-            log.info(string)
-=======
         # Print color only if the output is the terminal
+        # Note jcohen: i added a try/except in case stdout does not have isatty field (it did happen to me)
         try:
             if sys.stdout.isatty():
                 color = colors.get(type, bcolors.normal)
-                print(color + string + bcolors.normal)
+                log.info('{0}{1}{2}'.format(color, string, bcolors.normal))
             else:
-                print(string)
+                log.info(string)
         except Exception as e:
-            print(string)
->>>>>>> 2cca7dba
+            log.info(string)
 
     if type == 'error':
         from inspect import stack

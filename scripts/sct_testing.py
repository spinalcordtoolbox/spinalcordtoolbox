#!/usr/bin/env python
#
# Test major functions.
#
# Authors: Julien Cohen-Adad, Benjamin De Leener, Augustin Roux
# Updated: 2014-10-06

# TODO: list functions to test in help (do a search in testing folder)


import sys
import time

import os
from msct_parser import Parser

# get path of the toolbox
# TODO: put it back below when working again (julien 2016-04-04)
# <<<
# OLD
# status, path_sct = commands.getstatusoutput('echo $SCT_DIR')
# NEW
path_script = os.path.dirname(__file__)
path_sct = os.path.dirname(path_script)
# >>>
# append path that contains scripts, to be able to load modules
sys.path.append(path_sct + '/scripts')
sys.path.append(path_sct + '/testing')
import sct_utils as sct
import importlib

# define nice colors


class bcolors:
    HEADER = '\033[95m'
    OKBLUE = '\033[94m'
    OKGREEN = '\033[92m'
    WARNING = '\033[93m'
    FAIL = '\033[91m'
    ENDC = '\033[0m'

# JULIEN: NOW THAT THE USER WILL HAVE ACCESS TO TEST_ALL, WE SHOULD NOT USE $SCT_TESTING_DATA_DIR ANYMORE.
# get path of testing data
# status, path_sct_testing = commands.getstatusoutput('echo $SCT_TESTING_DATA_DIR')


class param:
    def __init__(self):
        self.download = 0
        self.path_data = 'sct_testing_data/'
        self.function_to_test = None
        # self.function_to_avoid = None
        self.remove_tmp_file = 0
        self.verbose = 1
        # self.url_git = 'https://github.com/neuropoly/sct_testing_data.git'
        self.path_tmp = ""


# START MAIN
# ==========================================================================================
def main(args=None):
    if args is None:
        args = sys.argv[1:]

    # get parser
    parser = get_parser()
    arguments = parser.parse(args)

    if '-d' in arguments:
        param.download = int(arguments['-d'])
    if '-p' in arguments:
        param.path_data = arguments['-p']
    if '-f' in arguments:
        param.function_to_test = arguments['-f']
    if '-r' in arguments:
        param.remove_tmp_file = int(arguments['-r'])

    # path_data = param.path_data
    function_to_test = param.function_to_test
    # function_to_avoid = param.function_to_avoid
    remove_tmp_file = param.remove_tmp_file

    start_time = time.time()

    # # download data
    # if param.download:
    #     downloaddata()
    #
    # get absolute path and add slash at the end
    param.path_data = sct.slash_at_the_end(os.path.abspath(param.path_data), 1)

    # check existence of testing data folder
    if not os.path.isdir(param.path_data) or param.download:
        downloaddata()

    # display path to data
    sct.printv('\nPath to testing data: ' + param.path_data, param.verbose)

    # create temp folder that will have all results and go in it
    param.path_tmp = sct.tmp_create()
    # param.path_tmp = sct.slash_at_the_end('tmp.'+time.strftime("%y%m%d%H%M%S"), 1)
    # sct.create_folder(param.path_tmp)
    os.chdir(param.path_tmp)

    # get list of all scripts to test
    functions = fill_functions()

    # loop across all functions and test them
    status = []
    [status.append(test_function(f)) for f in functions if function_to_test == f]
    if not status:
        for f in functions:
            status.append(test_function(f))
    print 'status: ' + str(status)

    # display elapsed time
    elapsed_time = time.time() - start_time
    print 'Finished! Elapsed time: ' + str(int(round(elapsed_time))) + 's\n'

    # remove temp files
    if param.remove_tmp_file:
        sct.printv('\nRemove temporary files...', param.verbose)
        sct.run('rm -rf ' + param.path_tmp, param.verbose)

    e = 0
    if sum(status) != 0:
        e = 1
    print e

    sys.exit(e)


def downloaddata():
    sct.printv('\nDownloading testing data...', param.verbose)
    import sct_download_data
    sct_download_data.main(['-d', 'sct_testing_data'])
    # sct.run('sct_download_data -d sct_testing_data')


# list of all functions to test
# ==========================================================================================
def fill_functions():
<<<<<<< HEAD
    functions = []
    functions.append('sct_apply_transfo')
    # functions.append('sct_check_atlas_integrity')
    functions.append('sct_compute_mtr')
    functions.append('sct_concat_transfo')
    functions.append('sct_convert')
    # functions.append('sct_convert_binary_to_trilinear')  # not useful
    functions.append('sct_create_mask')
    functions.append('sct_crop_image')
    functions.append('sct_dmri_compute_dti')
    functions.append('sct_dmri_create_noisemask')
    functions.append('sct_dmri_get_bvalue')
    functions.append('sct_dmri_transpose_bvecs')
    functions.append('sct_dmri_moco')
    functions.append('sct_dmri_separate_b0_and_dwi')
    functions.append('sct_documentation')
    functions.append('sct_extract_metric')
    # functions.append('sct_flatten_sagittal')
    functions.append('sct_fmri_compute_tsnr')
    functions.append('sct_fmri_moco')
    # functions.append('sct_get_centerline')
    functions.append('sct_image')
    functions.append('sct_label_utils')
    functions.append('sct_label_vertebrae')
    functions.append('sct_maths')
    functions.append('sct_process_segmentation')
    functions.append('sct_propseg')
    functions.append('sct_register_graymatter')
    functions.append('sct_register_multimodal')
    functions.append('sct_register_to_template')
    functions.append('sct_resample')
    functions.append('sct_segment_graymatter')
    functions.append('sct_smooth_spinalcord')
    functions.append('sct_straighten_spinalcord')
    functions.append('sct_warp_template')
=======
    functions = [
        'sct_analyze_texture',
        'sct_apply_transfo',
        # 'sct_check_atlas_integrity',
        'sct_compute_mtr',
        'sct_concat_transfo',
        'sct_convert',
        # 'sct_convert_binary_to_trilinear',  # not useful
        'sct_create_mask',
        'sct_crop_image',
        'sct_dmri_compute_dti',
        'sct_dmri_create_noisemask',
        'sct_dmri_get_bvalue',
        'sct_dmri_transpose_bvecs',
        'sct_dmri_moco',
        'sct_dmri_separate_b0_and_dwi',
        'sct_documentation',
        'sct_extract_metric',
        # 'sct_flatten_sagittal',
        'sct_fmri_compute_tsnr',
        'sct_fmri_moco',
        # 'sct_get_centerline',
        'sct_image',
        'sct_label_utils',
        'sct_label_vertebrae',
        'sct_maths',
        'sct_process_segmentation',
        'sct_propseg',
        'sct_register_graymatter',
        'sct_register_multimodal',
        'sct_register_to_template',
        'sct_resample',
        'sct_segment_graymatter',
        'sct_smooth_spinalcord',
        'sct_straighten_spinalcord',
        'sct_warp_template',
    ]
>>>>>>> 8a4da85d
    return functions


# print without carriage return
# ==========================================================================================
def print_line(string):
    import sys
    sys.stdout.write(string + make_dot_lines(string))
    sys.stdout.flush()


# fill line with dots
# ==========================================================================================
def make_dot_lines(string):
    if len(string) < 52:
        dot_lines = '.' * (52 - len(string))
        return dot_lines
    else:
        return ''


# print in color
# ==========================================================================================
def print_ok():
    print "[" + bcolors.OKGREEN + "OK" + bcolors.ENDC + "]"


def print_warning():
    print "[" + bcolors.WARNING + "WARNING" + bcolors.ENDC + "]"


def print_fail():
    print "[" + bcolors.FAIL + "FAIL" + bcolors.ENDC + "]"


# write to log file
# ==========================================================================================
def write_to_log_file(fname_log, string, mode='w', prepend=False):
    """
    status, output = sct.run('echo $SCT_DIR', 0)
    path_logs_dir = output + '/testing/logs'

    if not os.path.isdir(path_logs_dir):
        os.makedirs(path_logs_dir)
    mode: w: overwrite, a: append, p: prepend
    """
    string_to_append = ''
    string = "test ran at " + time.strftime("%y%m%d%H%M%S") + "\n" \
             + fname_log \
             + string
    # open file
    try:
        # if prepend, read current file and then overwrite
        if prepend:
            f = open(fname_log, 'r')
            string_to_append = '\n\nOUTPUT:\n--\n' + f.read()
            f.close()
        f = open(fname_log, mode)
    except Exception as ex:
        raise Exception('WARNING: Cannot open log file.')
    f.write(string + string_to_append + '\n')
    f.close()


# test function
# ==========================================================================================
def test_function(script_name):
    # if script_name == 'test_debug':
    #     return test_debug()  # JULIEN
    # else:
    # build script name
    fname_log = '../' + script_name + ".log"
    tmp_script_name = script_name
    result_folder = "results_" + script_name
    script_name = "test_" + script_name

    sct.create_folder(result_folder)
    os.chdir(result_folder)

    # display script name
    print_line('Checking ' + script_name)
    # import function as a module
    script_tested = importlib.import_module(script_name)
    # test function
    result_test = script_tested.test(param.path_data)
    # test functions can return 2 or 3 variables, depending if there is results.
    # In this script, we look only at the first two variables.
    status, output = result_test[0], result_test[1]
    # write log file
    write_to_log_file(fname_log, output, 'w')
    # manage status
    if status == 0:
        print_ok()
    else:
        if status == 99:
            print_warning()
        else:
            print_fail()
        print output
    # go back to parent folder
    os.chdir('..')

    # return
    return status


def get_parser():
    # Initialize the parser
    parser = Parser(__file__)
    parser.usage.set_description('Crash and integrity testing for functions of the Spinal Cord Toolbox. Internet connection is required for downloading testing data.')
    parser.add_option(name="-f",
                      type_value="str",
                      description="Test this specific script (do not add extension).",
                      mandatory=False,
                      example='sct_propseg')
    parser.add_option(name="-d",
                      type_value="multiple_choice",
                      description="Download testing data.",
                      mandatory=False,
                      default_value=param.download,
                      example=['0', '1'])
    parser.add_option(name="-p",
                      type_value="folder",
                      description='Path to testing data. NB: no need to set if using "-d 1"',
                      mandatory=False,
                      default_value=param.path_data)
    parser.add_option(name="-r",
                      type_value="multiple_choice",
                      description='Remove temporary files.',
                      mandatory=False,
                      default_value='1',
                      example=['0', '1'])
    return parser


if __name__ == "__main__":
    # initialize parameters
    param = param()
    # call main function
    main()<|MERGE_RESOLUTION|>--- conflicted
+++ resolved
@@ -78,15 +78,9 @@
 
     # path_data = param.path_data
     function_to_test = param.function_to_test
-    # function_to_avoid = param.function_to_avoid
-    remove_tmp_file = param.remove_tmp_file
 
     start_time = time.time()
 
-    # # download data
-    # if param.download:
-    #     downloaddata()
-    #
     # get absolute path and add slash at the end
     param.path_data = sct.slash_at_the_end(os.path.abspath(param.path_data), 1)
 
@@ -99,19 +93,17 @@
 
     # create temp folder that will have all results and go in it
     param.path_tmp = sct.tmp_create()
-    # param.path_tmp = sct.slash_at_the_end('tmp.'+time.strftime("%y%m%d%H%M%S"), 1)
-    # sct.create_folder(param.path_tmp)
     os.chdir(param.path_tmp)
 
     # get list of all scripts to test
     functions = fill_functions()
-
-    # loop across all functions and test them
-    status = []
-    [status.append(test_function(f)) for f in functions if function_to_test == f]
-    if not status:
-        for f in functions:
-            status.append(test_function(f))
+    if function_to_test:
+        if not function_to_test in functions:
+            sct.printv('Function "%s" is not part of the list of testing functions' % function_to_test, type='warning')
+        # loop across all functions and test them
+        status = [test_function(f) for f in functions if function_to_test == f]
+    else:
+        status = [test_function(f) for f in functions]
     print 'status: ' + str(status)
 
     # display elapsed time
@@ -141,43 +133,6 @@
 # list of all functions to test
 # ==========================================================================================
 def fill_functions():
-<<<<<<< HEAD
-    functions = []
-    functions.append('sct_apply_transfo')
-    # functions.append('sct_check_atlas_integrity')
-    functions.append('sct_compute_mtr')
-    functions.append('sct_concat_transfo')
-    functions.append('sct_convert')
-    # functions.append('sct_convert_binary_to_trilinear')  # not useful
-    functions.append('sct_create_mask')
-    functions.append('sct_crop_image')
-    functions.append('sct_dmri_compute_dti')
-    functions.append('sct_dmri_create_noisemask')
-    functions.append('sct_dmri_get_bvalue')
-    functions.append('sct_dmri_transpose_bvecs')
-    functions.append('sct_dmri_moco')
-    functions.append('sct_dmri_separate_b0_and_dwi')
-    functions.append('sct_documentation')
-    functions.append('sct_extract_metric')
-    # functions.append('sct_flatten_sagittal')
-    functions.append('sct_fmri_compute_tsnr')
-    functions.append('sct_fmri_moco')
-    # functions.append('sct_get_centerline')
-    functions.append('sct_image')
-    functions.append('sct_label_utils')
-    functions.append('sct_label_vertebrae')
-    functions.append('sct_maths')
-    functions.append('sct_process_segmentation')
-    functions.append('sct_propseg')
-    functions.append('sct_register_graymatter')
-    functions.append('sct_register_multimodal')
-    functions.append('sct_register_to_template')
-    functions.append('sct_resample')
-    functions.append('sct_segment_graymatter')
-    functions.append('sct_smooth_spinalcord')
-    functions.append('sct_straighten_spinalcord')
-    functions.append('sct_warp_template')
-=======
     functions = [
         'sct_analyze_texture',
         'sct_apply_transfo',
@@ -215,7 +170,6 @@
         'sct_straighten_spinalcord',
         'sct_warp_template',
     ]
->>>>>>> 8a4da85d
     return functions
 
 

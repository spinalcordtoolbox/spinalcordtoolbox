--- conflicted
+++ resolved
@@ -43,7 +43,7 @@
 # status, path_sct_testing = commands.getstatusoutput('echo $SCT_TESTING_DATA_DIR')
 
 
-class Param:
+class Param(object):
     def __init__(self):
         self.download = 0
         self.path_data = 'sct_testing_data/'
@@ -53,21 +53,17 @@
         self.verbose = 1
         # self.url_git = 'https://github.com/neuropoly/sct_testing_data.git'
         self.path_tmp = ""
-param = Param()
 
 
 # START MAIN
 # ==========================================================================================
 def main(args=None):
-<<<<<<< HEAD
-
-=======
->>>>>>> bf806924
     if args is None:
         args = sys.argv[1:]
 
+    param = Param()
     # get parser
-    parser = get_parser()
+    parser = get_parser(param)
     arguments = parser.parse(args)
 
     if '-d' in arguments:
@@ -95,7 +91,7 @@
 
     # check existence of testing data folder
     if not os.path.isdir(param.path_data) or param.download:
-        downloaddata()
+        downloaddata(param)
 
     # display path to data
     sct.printv('\nPath to testing data: '+param.path_data, param.verbose)
@@ -111,10 +107,10 @@
 
     # loop across all functions and test them
     status = []
-    [status.append(test_function(f)) for f in functions if function_to_test == f]
+    [status.append(test_function(f, param)) for f in functions if function_to_test == f]
     if not status:
         for f in functions:
-            status.append(test_function(f))
+            status.append(test_function(f, param))
     print 'status: '+str(status)
 
     # display elapsed time
@@ -134,7 +130,7 @@
     sys.exit(e)
 
 
-def downloaddata():
+def downloaddata(param):
     sct.printv('\nDownloading testing data...', param.verbose)
     import sct_download_data
     sct_download_data.main(['-d', 'sct_testing_data'])
@@ -172,10 +168,10 @@
     functions.append('sct_process_segmentation')
     functions.append('sct_propseg')
     functions.append('sct_register_graymatter')
-    functions.append('sct_segment_graymatter')
     functions.append('sct_register_multimodal')
     functions.append('sct_register_to_template')
     functions.append('sct_resample')
+    functions.append('sct_segment_graymatter')
     functions.append('sct_smooth_spinalcord')
     functions.append('sct_straighten_spinalcord')
     functions.append('sct_warp_template')
@@ -223,7 +219,9 @@
         os.makedirs(path_logs_dir)
     """
 
-    string = "{0}\n{1}{2}".format(time.strftime("%y%m%d%H%M%S"), fname_log, string)
+    string = "test ran at "+time.strftime("%y%m%d%H%M%S")+"\n" \
+             + fname_log \
+             + string
     # open file
     try:
         f = open(fname_log, mode)
@@ -235,7 +233,7 @@
 
 # test function
 # ==========================================================================================
-def test_function(script_name):
+def test_function(script_name, param):
     # if script_name == 'test_debug':
     #     return test_debug()  # JULIEN
     # else:
@@ -274,7 +272,7 @@
     # return
     return status
 
-def get_parser():
+def get_parser(param):
     # Initialize the parser
     parser = Parser(__file__)
     parser.usage.set_description('Crash and integrity testing for functions of the Spinal Cord Toolbox. Internet connection is required for downloading testing data.')
@@ -304,6 +302,4 @@
 
 
 if __name__ == "__main__":
-    # initialize parameters
-    # call main function
     main()
--- conflicted
+++ resolved
@@ -225,11 +225,8 @@
         # 'sct_convert_binary_to_trilinear',  # not useful
         'sct_create_mask',
         'sct_crop_image',
-<<<<<<< HEAD
         'sct_dice_coefficient',
-=======
         'sct_detect_pmj',
->>>>>>> 2466c3c1
         'sct_dmri_compute_dti',
         'sct_dmri_concat_bvals',
         'sct_dmri_concat_bvecs',

#!/usr/bin/env python
#
# Test major functions.
#
# Authors: Julien Cohen-Adad, Benjamin De Leener, Augustin Roux
# Updated: 2014-10-06

# TODO: list functions to test in help (do a search in testing folder)


import os
import getopt
import sys
import time
import commands
# get path of the toolbox
status, path_sct = commands.getstatusoutput('echo $SCT_DIR')
# append path that contains scripts, to be able to load modules
sys.path.append(path_sct + '/scripts')
sys.path.append(path_sct + '/testing')
import sct_utils as sct
from os import listdir
from os.path import isfile, join
import importlib

# define nice colors
class bcolors:
    HEADER = '\033[95m'
    OKBLUE = '\033[94m'
    OKGREEN = '\033[92m'
    WARNING = '\033[93m'
    FAIL = '\033[91m'
    ENDC = '\033[0m'

# JULIEN: NOW THAT THE USER WILL HAVE ACCESS TO TEST_ALL, WE SHOULD NOT USE $SCT_TESTING_DATA_DIR ANYMORE.
# get path of testing data
# status, path_sct_testing = commands.getstatusoutput('echo $SCT_TESTING_DATA_DIR')


class param:
    def __init__(self):
        self.download = 0
        self.path_data = 'sct_testing_data/data/'
        self.function_to_test = None
        # self.function_to_avoid = None
        self.remove_tmp_file = 0
        self.verbose = 1
        self.url_git = 'https://github.com/neuropoly/sct_testing_data.git'
        self.path_tmp = ""


# START MAIN
# ==========================================================================================
def main():
    # path_data = param.path_data
    function_to_test = param.function_to_test
    # function_to_avoid = param.function_to_avoid
    remove_tmp_file = param.remove_tmp_file

    # Check input parameters
    try:
        opts, args = getopt.getopt(sys.argv[1:], 'h:d:p:f:r:a:')
    except getopt.GetoptError:
        usage()
    for opt, arg in opts:
        if opt == '-h':
            usage()
            sys.exit(0)
        if opt == '-d':
            param.download = int(arg)
        if opt == '-p':
            param.path_data = arg
        if opt == '-f':
            function_to_test = arg
        if opt == '-r':
            remove_tmp_file = int(arg)

    start_time = time.time()

    # # download data
    # if param.download:
    #     downloaddata()
    #
    # get absolute path and add slash at the end
    param.path_data = sct.slash_at_the_end(os.path.abspath(param.path_data), 1)

    # check existence of testing data folder
    if not os.path.isdir(param.path_data) or param.download:
        downloaddata()

    # display path to data
    sct.printv('\nPath to testing data: '+param.path_data, param.verbose)

    # create temp folder that will have all results and go in it
    param.path_tmp = sct.slash_at_the_end('tmp.'+time.strftime("%y%m%d%H%M%S"), 1)
    sct.create_folder(param.path_tmp)
    os.chdir(param.path_tmp)

    # get list of all scripts to test
    functions = fill_functions()

    # loop across all functions and test them
    status = []
    [status.append(test_function(f)) for f in functions if function_to_test == f]
    if not status:
        for f in functions:
            status.append(test_function(f))
    print 'status: '+str(status)

    # display elapsed time
    elapsed_time = time.time() - start_time
    print 'Finished! Elapsed time: '+str(int(round(elapsed_time)))+'s\n'

    # remove temp files
    if param.remove_tmp_file:
        sct.printv('\nRemove temporary files...', param.verbose)
        sct.run('rm -rf '+param.path_tmp, param.verbose)

    e = 0
    if sum(status) != 0:
        e = 1
    print e

    sys.exit(e)


def downloaddata():
    sct.printv('\nDownloading testing data...', param.verbose)
    sct.run('sct_download_data -d sct_testing_data')


# list of all functions to test
# ==========================================================================================
def fill_functions():
    functions = []
    #functions.append('test_debug')  --> removed by jcohenadad. No more use for it now.
    #functions.append('test_debug')
    functions.append('sct_apply_transfo')
    functions.append('sct_check_atlas_integrity')
    functions.append('sct_compute_mtr')
    functions.append('sct_concat_transfo')
    functions.append('sct_convert')
    #functions.append('sct_convert_binary_to_trilinear')  # not useful
    functions.append('sct_create_mask')
    functions.append('sct_crop_image')
    functions.append('sct_dmri_compute_dti')
    functions.append('sct_dmri_get_bvalue')
    functions.append('sct_dmri_transpose_bvecs')
    functions.append('sct_dmri_moco')
    functions.append('sct_dmri_separate_b0_and_dwi')
    functions.append('sct_extract_metric')
    # functions.append('sct_flatten_sagittal')
    functions.append('sct_fmri_compute_tsnr')
    functions.append('sct_fmri_moco')
    functions.append('sct_get_centerline')
    functions.append('sct_label_utils')
    functions.append('sct_label_vertebrae')
    functions.append('sct_maths')
    functions.append('sct_orientation')
    functions.append('sct_process_segmentation')
    functions.append('sct_propseg')
    functions.append('sct_register_multimodal')
    functions.append('sct_register_to_template')
    functions.append('sct_resample')
    functions.append('sct_segment_graymatter')
    functions.append('sct_smooth_spinalcord')
    functions.append('sct_straighten_spinalcord')
    functions.append('sct_warp_template')
    return functions


# print without carriage return
# ==========================================================================================
def print_line(string):
    import sys
    sys.stdout.write(string + make_dot_lines(string))
    sys.stdout.flush()


# fill line with dots
# ==========================================================================================
def make_dot_lines(string):
    if len(string) < 52:
        dot_lines = '.'*(52 - len(string))
        return dot_lines
    else:
        return ''


# print in color
# ==========================================================================================
def print_ok():
    print "[" + bcolors.OKGREEN + "OK" + bcolors.ENDC + "]"

def print_warning():
    print "[" + bcolors.WARNING + "WARNING" + bcolors.ENDC + "]"

def print_fail():
    print "[" + bcolors.FAIL + "FAIL" + bcolors.ENDC + "]"


# write to log file
# ==========================================================================================
def write_to_log_file(fname_log, string, mode='w'):
    """
    status, output = sct.run('echo $SCT_DIR', 0)
    path_logs_dir = output + '/testing/logs'

    if not os.path.isdir(path_logs_dir):
        os.makedirs(path_logs_dir)
<<<<<<< HEAD
    """

=======
    '''
>>>>>>> c04d1304
    string = "test ran at "+time.strftime("%y%m%d%H%M%S")+"\n" \
             + fname_log \
             + string
    # open file
    try:
        f = open('../' + fname_log, mode)
    except Exception as ex:
        raise Exception('WARNING: Cannot open log file.')
    f.write(string+'\n')
    f.close()


# test function
# ==========================================================================================
def test_function(script_name):
    # if script_name == 'test_debug':
    #     return test_debug()  # JULIEN
    # else:
    # build script name
    fname_log = script_name + ".log"
    tmp_script_name = script_name
    result_folder = "results_"+script_name
    script_name = "test_"+script_name

    sct.create_folder(result_folder)
    os.chdir(result_folder)

    # display script name
    print_line('Checking '+script_name)
    # import function as a module
    script_tested = importlib.import_module(script_name)
    # test function
    result_test = script_tested.test(param.path_data)
    # test functions can return 2 or 3 variables, depending if there is results.
    # In this script, we look only at the first two variables.
    status, output = result_test[0], result_test[1]
    # write log file
    write_to_log_file(fname_log, output, 'w')
    # manage status
    if status == 0:
        print_ok()
    else:
        if status == 99:
            print_warning()
        else:
            print_fail()
        print output
    # go back to parent folder
    os.chdir('..')

    # return
    return status


# Print usage
# ==========================================================================================
def usage():
    print """
"""+os.path.basename(__file__)+"""
~~~~~~~~~~~~~~~~~~~~~~~~~~~~~~~~~~~~~~~~~~~~~~~~~~~~~~~~~~~~~~~~~~~~~~~~~~~~~~~~~~~~~~~~~~~~~~~~~~~~
Part of the Spinal Cord Toolbox <https://sourceforge.net/projects/spinalcordtoolbox>

DESCRIPTION
  Crash test for functions of the Spinal Cord Toolbox.

USAGE
  python """+os.path.basename(__file__)+"""

OPTIONAL ARGUMENTS
  -f <script_name>      test this specific script (do not add extension).
  -d {0,1}              download testing data. Default="""+str(param.download)+"""
  -p <path_data>        path to testing data. Default="""+str(param.path_data)+"""
                        NB: no need to set if using "-d 1"
  -r {0,1}              remove temp files. Default="""+str(param.remove_tmp_file)+"""
  -h                    help. Show this message

EXAMPLE
  python """+os.path.basename(__file__)+""" \n"""

    # exit program
    sys.exit(2)


if __name__ == "__main__":
    # initialize parameters
    param = param()
    # call main function
    main()<|MERGE_RESOLUTION|>--- conflicted
+++ resolved
@@ -208,12 +208,8 @@
 
     if not os.path.isdir(path_logs_dir):
         os.makedirs(path_logs_dir)
-<<<<<<< HEAD
     """
 
-=======
-    '''
->>>>>>> c04d1304
     string = "test ran at "+time.strftime("%y%m%d%H%M%S")+"\n" \
              + fname_log \
              + string

--- conflicted
+++ resolved
@@ -43,11 +43,7 @@
 # status, path_sct_testing = commands.getstatusoutput('echo $SCT_TESTING_DATA_DIR')
 
 
-<<<<<<< HEAD
 class Param(object):
-=======
-class Param:
->>>>>>> eeed42fd
     def __init__(self):
         self.download = 0
         self.path_data = 'sct_testing_data/'

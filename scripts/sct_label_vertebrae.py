--- conflicted
+++ resolved
@@ -15,12 +15,9 @@
 import argparse
 
 import numpy as np
-<<<<<<< HEAD
-from spinalcordtoolbox.image import Image
-=======
 
 from spinalcordtoolbox.image import Image, generate_output_file
->>>>>>> 5743157e
+
 from spinalcordtoolbox.vertebrae.core import create_label_z, get_z_and_disc_values_from_label, vertebral_detection, \
     clean_labeled_segmentation, label_discs, label_vert
 from spinalcordtoolbox.vertebrae.detect_c2c3 import detect_c2c3
@@ -296,7 +293,7 @@
     # Straighten spinal cord
     printv('\nStraighten spinal cord...', verbose)
     # check if warp_curve2straight and warp_straight2curve already exist (i.e. no need to do it another time)
-<<<<<<< HEAD
+
     cache_sig = sct.cache_signature(
         input_files=[fname_in, fname_seg],
     )
@@ -305,25 +302,16 @@
         os.path.isfile(os.path.join(curdir, "warp_curve2straight.nii.gz")) and 
         os.path.isfile(os.path.join(curdir, "warp_straight2curve.nii.gz")) and 
         os.path.isfile(os.path.join(curdir, "straight_ref.nii.gz"))):
-=======
-    cache_sig = cache_signature(
-        input_files=[fname_in, fname_seg],
-    )
-    cachefile = os.path.join(curdir, "straightening.cache")
-    if cache_valid(cachefile, cache_sig) and os.path.isfile(os.path.join(curdir, "warp_curve2straight.nii.gz")) and os.path.isfile(os.path.join(curdir, "warp_straight2curve.nii.gz")) and os.path.isfile(os.path.join(curdir, "straight_ref.nii.gz")):
->>>>>>> 5743157e
+
         # if they exist, copy them into current folder
         printv('Reusing existing warping field which seems to be valid', verbose, 'warning')
         copy(os.path.join(curdir, "warp_curve2straight.nii.gz"), 'warp_curve2straight.nii.gz')
         copy(os.path.join(curdir, "warp_straight2curve.nii.gz"), 'warp_straight2curve.nii.gz')
         copy(os.path.join(curdir, "straight_ref.nii.gz"), 'straight_ref.nii.gz')
         # apply straightening
-<<<<<<< HEAD
+
         s, o = sct.run(['sct_apply_transfo', '-i', 'data.nii', '-w', 'warp_curve2straight.nii.gz', '-d', 'straight_ref.nii.gz',
                                '-o', 'data_straight.nii'])
-=======
-        s, o = run_proc(['sct_apply_transfo', '-i', 'data.nii', '-w', 'warp_curve2straight.nii.gz', '-d', 'straight_ref.nii.gz', '-o', 'data_straight.nii'])
->>>>>>> 5743157e
     else:
         sct_straighten_spinalcord.main(args=[
             '-i', 'data.nii',
@@ -334,7 +322,6 @@
         cache_save(cachefile, cache_sig)
 
     # resample to 0.5mm isotropic to match template resolution
-<<<<<<< HEAD
     sct.printv('\nResample to 0.5mm isotropic...', verbose)
     s, o = sct.run(['sct_resample', '-i', 'data_straight.nii', '-mm', '0.5x0.5x0.5', '-x', 'linear', '-o',
                         'data_straightr.nii'], verbose=verbose)
@@ -351,30 +338,12 @@
             verbose=verbose,
             is_sct_binary=True,
             )
-=======
-    printv('\nResample to 0.5mm isotropic...', verbose)
-    s, o = run_proc(['sct_resample', '-i', 'data_straight.nii', '-mm', '0.5x0.5x0.5', '-x', 'linear', '-o', 'data_straightr.nii'], verbose=verbose)
-
-    # Apply straightening to segmentation
-    # N.B. Output is RPI
-    printv('\nApply straightening to segmentation...', verbose)
-    run_proc('isct_antsApplyTransforms -d 3 -i %s -r %s -t %s -o %s -n %s' %
-             ('segmentation.nii',
-              'data_straightr.nii',
-              'warp_curve2straight.nii.gz',
-              'segmentation_straight.nii',
-              'Linear'),
-             verbose=verbose,
-             is_sct_binary=True,
-             )
->>>>>>> 5743157e
     # Threshold segmentation at 0.5
     run_proc(['sct_maths', '-i', 'segmentation_straight.nii', '-thr', '0.5', '-o', 'segmentation_straight.nii'], verbose)
 
     # If disc label file is provided, label vertebrae using that file instead of automatically
     if fname_disc:
         # Apply straightening to disc-label
-<<<<<<< HEAD
         sct.printv('\nApply straightening to disc labels...', verbose)
         sct.run('isct_antsApplyTransforms -d 3 -i %s -r %s -t %s -o %s -n %s' %
                 (fname_disc,
@@ -385,18 +354,7 @@
                 verbose=verbose,
                 is_sct_binary=True,
                 )
-=======
-        printv('\nApply straightening to disc labels...', verbose)
-        run_proc('isct_antsApplyTransforms -d 3 -i %s -r %s -t %s -o %s -n %s' %
-                 (fname_disc,
-                  'data_straightr.nii',
-                  'warp_curve2straight.nii.gz',
-                  'labeldisc_straight.nii.gz',
-                  'NearestNeighbor'),
-                 verbose=verbose,
-                 is_sct_binary=True,
-                 )
->>>>>>> 5743157e
+
         label_vert('segmentation_straight.nii', 'labeldisc_straight.nii.gz', verbose=1)
 
     else:
@@ -432,12 +390,8 @@
                 # Disc C2/C3 has value 3.
                 im_label_c2c3.data[ind_label] = 3
             else:
-<<<<<<< HEAD
                 sct.printv('Automatic C2-C3 detection failed. Please provide manual label with sct_label_utils', 1,
                            'error')
-=======
-                printv('Automatic C2-C3 detection failed. Please provide manual label with sct_label_utils', 1, 'error')
->>>>>>> 5743157e
                 sys.exit()
             im_label_c2c3.save(fname_labelz)
 
@@ -445,7 +399,7 @@
         dilate(Image(fname_labelz), 5, 'ball').save(fname_labelz)
 
         # Apply straightening to z-label
-<<<<<<< HEAD
+
         sct.printv('\nAnd apply straightening to label...', verbose)
         sct.run('isct_antsApplyTransforms -d 3 -i %s -r %s -t %s -o %s -n %s' %
                 (file_labelz,
@@ -468,27 +422,6 @@
             sct.printv('\nDenoise data...', verbose)
             sct.run(['sct_maths', '-i', 'data_straightr.nii', '-denoise', 'h=0.05', '-o', 'data_straightr.nii'],
                     verbose)
-=======
-        printv('\nAnd apply straightening to label...', verbose)
-        run_proc('isct_antsApplyTransforms -d 3 -i %s -r %s -t %s -o %s -n %s' %
-                 (file_labelz,
-                  'data_straightr.nii',
-                  'warp_curve2straight.nii.gz',
-                  'labelz_straight.nii.gz',
-                  'NearestNeighbor'),
-                 verbose=verbose,
-                 is_sct_binary=True,
-                 )
-        # get z value and disk value to initialize labeling
-        printv('\nGet z and disc values from straight label...', verbose)
-        init_disc = get_z_and_disc_values_from_label('labelz_straight.nii.gz')
-        printv('.. ' + str(init_disc), verbose)
-
-        # denoise data
-        if denoise:
-            printv('\nDenoise data...', verbose)
-            run_proc(['sct_maths', '-i', 'data_straightr.nii', '-denoise', 'h=0.05', '-o', 'data_straightr.nii'], verbose)
->>>>>>> 5743157e
 
         # apply laplacian filtering
         if laplacian:
@@ -502,7 +435,6 @@
                             scale_dist=scale_dist)
 
     # un-straighten labeled spinal cord
-<<<<<<< HEAD
     sct.printv('\nUn-straighten labeling...', verbose)
     sct.run('isct_antsApplyTransforms -d 3 -i %s -r %s -t %s -o %s -n %s' %
             ('segmentation_straight_labeled.nii',
@@ -527,18 +459,6 @@
                 verbose=verbose
                 )
 
-=======
-    printv('\nUn-straighten labeling...', verbose)
-    run_proc('isct_antsApplyTransforms -d 3 -i %s -r %s -t %s -o %s -n %s' %
-             ('segmentation_straight_labeled.nii',
-              'segmentation.nii',
-              'warp_straight2curve.nii.gz',
-              'segmentation_labeled.nii',
-              'NearestNeighbor'),
-             verbose=verbose,
-             is_sct_binary=True,
-             )
->>>>>>> 5743157e
     # Clean labeled segmentation
     printv('\nClean labeled segmentation (correct interpolation errors)...', verbose)
     clean_labeled_segmentation('segmentation_labeled.nii', 'segmentation.nii', 'segmentation_labeled.nii')
@@ -551,35 +471,22 @@
     os.chdir(curdir)
 
     # Generate output files
-<<<<<<< HEAD
-    path_seg, file_seg, ext_seg = sct.extract_fname(fname_seg)
-    path_in, file_in, ext_in = sct.extract_fname(fname_in)
-    fname_seg_labeled = os.path.join(path_output, file_seg + '_labeled' + ext_seg)
-    sct.printv('\nGenerate output files...', verbose)
-    sct.generate_output_file(os.path.join(path_tmp, "segmentation_labeled.nii"), fname_seg_labeled)
-    sct.generate_output_file(os.path.join(path_tmp, "segmentation_labeled_disc.nii"),
-                             os.path.join(path_output, file_seg + '_labeled_discs' + ext_seg))
-    if fname_disc is None:
-        sct.generate_output_file(os.path.join(path_tmp, "label_disc_posterior.nii.gz"),
-                                 os.path.join(path_output, file_in + '_labels-disc' + ext_in), verbose=verbose)
-    # copy straightening files in case subsequent SCT functions need them
-    sct.generate_output_file(os.path.join(path_tmp, "warp_curve2straight.nii.gz"),
-                             os.path.join(path_output, "warp_curve2straight.nii.gz"), verbose=verbose)
-    sct.generate_output_file(os.path.join(path_tmp, "warp_straight2curve.nii.gz"),
-                             os.path.join(path_output, "warp_straight2curve.nii.gz"), verbose=verbose)
-    sct.generate_output_file(os.path.join(path_tmp, "straight_ref.nii.gz"),
-                             os.path.join(path_output, "straight_ref.nii.gz"), verbose=verbose)
-=======
+
+
+
     path_seg, file_seg, ext_seg = extract_fname(fname_seg)
+    path_in, file_in, ext_in = extract_fname(fname_in)
     fname_seg_labeled = os.path.join(path_output, file_seg + '_labeled' + ext_seg)
     printv('\nGenerate output files...', verbose)
     generate_output_file(os.path.join(path_tmp, "segmentation_labeled.nii"), fname_seg_labeled)
     generate_output_file(os.path.join(path_tmp, "segmentation_labeled_disc.nii"), os.path.join(path_output, file_seg + '_labeled_discs' + ext_seg))
+    if fname_disc is None:
+        generate_output_file(os.path.join(path_tmp, "label_disc_posterior.nii.gz"),
+                             os.path.join(path_output, file_in + '_labels-disc' + ext_in), verbose=verbose)
     # copy straightening files in case subsequent SCT functions need them
     generate_output_file(os.path.join(path_tmp, "warp_curve2straight.nii.gz"), os.path.join(path_output, "warp_curve2straight.nii.gz"), verbose=verbose)
     generate_output_file(os.path.join(path_tmp, "warp_straight2curve.nii.gz"), os.path.join(path_output, "warp_straight2curve.nii.gz"), verbose=verbose)
     generate_output_file(os.path.join(path_tmp, "straight_ref.nii.gz"), os.path.join(path_output, "straight_ref.nii.gz"), verbose=verbose)
->>>>>>> 5743157e
 
     # Remove temporary files
     if remove_temp_files == 1:

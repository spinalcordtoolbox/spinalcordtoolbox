--- conflicted
+++ resolved
@@ -351,19 +351,9 @@
                 nx, ny, nz, nt, px, py, pz, pt = nii.dim  # Get dimensions
                 z_center = int(np.round(nz / 2))  # get z_center
                 initz = [z_center, initcenter]
-<<<<<<< HEAD
-            # create single label and output as labels.nii.gz
-            label = ProcessLabels('segmentation.nii', fname_output='tmp.labelz.nii.gz',
-                                  coordinates=['{},{}'.format(initz[0], initz[1])])
-            im_label = label.process('create-seg')
-            im_label.data = dilate(im_label.data, 3, 'ball')  # TODO: create a dilation method specific to labels,
-            # which does not apply a convolution across all voxels (highly inneficient)
-=======
-
-            im_label = create_labels_along_segmentation(Image('segmentation.nii'), [(initz[0],initz[1])])
-            im_label.data = dilate(im_label.data, 3, 'ball')
->>>>>>> 69287b09
-            im_label.save(fname_labelz)
+                im_label = create_labels_along_segmentation(Image('segmentation.nii'), [(initz[0],initz[1])])
+                im_label.data = dilate(im_label.data, 3, 'ball')
+                im_label.save(fname_labelz)
 
         elif fname_initlabel:
             Image(fname_initlabel).save(fname_labelz)

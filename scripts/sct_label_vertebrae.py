#!/usr/bin/env python
#########################################################################################
#
# Detect vertebral levels from centerline.
# Tips to run the function with init txt file as input:
# sct_label_vertebrae -i t2.nii.gz -s t2_seg_manual.nii.gz  "$(< init_label_vertebrae.txt)" -v 2
#
# ---------------------------------------------------------------------------------------
# Copyright (c) 2013 Polytechnique Montreal <www.neuro.polymtl.ca>
# Authors: Eugenie Ullmann, Karun Raju, Tanguy Duval, Julien Cohen-Adad
#
# About the license: see the file LICENSE.TXT
#########################################################################################

# TODO: write label C2-C3 when user uses viewer
# TODO: find automatically if -c =t1 or t2 (using dilated seg)
# TODO: address the case when there is more than one max correlation

import sys
import os
import shutil
import numpy as np
from sct_maths import mutual_information
from msct_parser import Parser
from msct_image import Image
import sct_image
import sct_label_utils
import sct_utils as sct
from sct_warp_template import get_file_label
from scipy.ndimage.measurements import center_of_mass

# get path of SCT
path_script = os.path.dirname(__file__)
path_sct = os.path.dirname(path_script)


# PARAMETERS
class Param:
    # The constructor
    def __init__(self):
        # self.path_template = path_sct+'/data/template/'
        self.shift_AP_initc2 = 35
        self.size_AP_initc2 = 9  # 15
        self.shift_IS_initc2 = 15  # 15
        self.size_IS_initc2 = 30  # 30
        self.size_RL_initc2 = 1
        self.shift_AP = 32  # 0#32  # shift the centerline towards the spine (in voxel).
        self.size_AP = 11  # 41#11  # window size in AP direction (=y) (in voxel)
        self.size_RL = 1  # 1 # window size in RL direction (=x) (in voxel)
        self.size_IS = 19  # window size in IS direction (=z) (in voxel)
        self.shift_AP_visu = 15  # 0#15  # shift AP for displaying disc values
        self.smooth_factor = [3, 1, 1]  # [3, 1, 1]
        self.gaussian_std = 1.0  # STD of the Gaussian function, centered at the most rostral point of the image, and used to weight C2-C3 disk location finding towards the rostral portion of the FOV. Values to set between 0.1 (strong weighting) and 999 (no weighting).

    # update constructor with user's parameters
    def update(self, param_user):
        list_objects = param_user.split(',')
        for object in list_objects:
            if len(object) < 2:
                sct.printv('ERROR: Wrong usage.', 1, type='error')
            obj = object.split('=')
            if obj[0] == 'gaussian_std':
                setattr(self, obj[0], float(obj[1]))
            else:
                setattr(self, obj[0], int(obj[1]))


# PARSER
# ==========================================================================================
def get_parser():
    # initialize default param
    param_default = Param()
    # parser initialisation
    parser = Parser(__file__)
    parser.usage.set_description('''This function takes an anatomical image and its cord segmentation (binary file), and outputs the cord segmentation labeled with vertebral level. The algorithm requires an initialization (first disc) and then performs a disc search in the superior, then inferior direction, using template disc matching based on mutual information score.
Tips: To run the function with init txt file that includes flags -initz/-initcenter:
sct_label_vertebrae -i t2.nii.gz -s t2_seg_manual.nii.gz  "$(< init_label_vertebrae.txt)"
''')
    parser.add_option(name="-i",
                      type_value="file",
                      description="input image.",
                      mandatory=True,
                      example="t2.nii.gz")
    parser.add_option(name="-s",
                      type_value="file",
                      description="Segmentation or centerline of the spinal cord.",
                      mandatory=True,
                      example="t2_seg.nii.gz")
    parser.add_option(name="-c",
                      type_value="multiple_choice",
                      description="type of image contrast, t2: cord dark / CSF bright ; t1: cord bright / CSF dark",
                      mandatory=True,
                      example=['t1', 't2'])
    parser.add_option(name="-t",
                      type_value="folder",
                      description="Path to template.",
                      mandatory=False,
                      default_value=path_sct + '/data/PAM50/')
    parser.add_option(name="-initz",
                      type_value=[[','], 'int'],
                      description='Initialize using slice number and disc value. Example: 68,3 (slice 68 corresponds to disc C3/C4). WARNING: Slice number should correspond to superior-inferior direction (e.g. Z in RPI orientation, but Y in LIP orientation).',
                      mandatory=False,
                      example=['125,3'])
    parser.add_option(name="-initcenter",
                      type_value='int',
                      description='Initialize using disc value centered in the rostro-caudal direction. If the spine is curved, then consider the disc that projects onto the cord at the center of the z-FOV',
                      mandatory=False)
    parser.add_option(name="-initc2",
                      type_value=None,
                      description='Initialize by clicking on C2-C3 disc using interactive window.',
                      mandatory=False)
    parser.add_option(name="-initfile",
                      type_value='file',
                      description='Initialize labeling by providing a text file which includes either -initz or -initcenter flag.',
                      mandatory=False)
    parser.add_option(name="-ofolder",
                      type_value="folder_creation",
                      description="Output folder.",
                      mandatory=False,
                      default_value='')
    parser.add_option(name="-denoise",
                      type_value="multiple_choice",
                      description="Apply denoising filter to the data. Sometimes denoising is too aggressive, so use with care.",
                      mandatory=False,
                      default_value='0',
                      example=['0', '1'])
    parser.add_option(name="-laplacian",
                      type_value="multiple_choice",
                      description="Apply Laplacian filtering. More accuracy but could mistake disc depending on anatomy.",
                      mandatory=False,
                      default_value='0',
                      example=['0', '1'])
    parser.add_option(name="-param",
                      type_value=[[','], 'str'],
                      description="Advanced parameters. Assign value with \"=\"; Separate arguments with \",\"\n"
                                  "shift_AP_initc2 [mm]: AP shift for finding C2 disc. Default=" + str(param_default.shift_AP_initc2) + ".\n"
                                  "size_AP_initc2 [mm]: AP window size finding C2 disc. Default=" + str(param_default.size_AP_initc2) + ".\n"
                                  "shift_IS_initc2 [mm]: IS shift for finding C2 disc. Default=" + str(param_default.shift_IS_initc2) + ".\n"
                                  "size_IS_initc2 [mm]: IS window size finding C2 disc. Default=" + str(param_default.size_IS_initc2) + ".\n"
                                  "size_RL_initc2 [mm]: RL shift for size finding C2 disc. Default=" + str(param_default.size_RL_initc2) + ".\n"
                                  "shift_AP [mm]: AP shift of centerline for disc search. Default=" + str(param_default.shift_AP) + ".\n"
                                  "size_AP [mm]: AP window size for disc search. Default=" + str(param_default.size_AP) + ".\n"
                                  "size_RL [mm]: RL window size for disc search. Default=" + str(param_default.size_RL) + ".\n"
                                  "size_IS [mm]: IS window size for disc search. Default=" + str(param_default.size_IS) + ".\n"
                                  "gaussian_std [mm]: STD of the Gaussian function, centered at the most rostral point of the image, "
                                  "and used to weight C2-C3 disk location finding towards the rostral portion of the FOV. Values to set "
                                  "between 0.1 (strong weighting) and 999 (no weighting). Default=" + str(param_default.gaussian_std) + ".\n",
                      mandatory=False)
    parser.add_option(name="-r",
                      type_value="multiple_choice",
                      description="Remove temporary files.",
                      mandatory=False,
                      default_value='1',
                      example=['0', '1'])
    parser.add_option(name="-v",
                      type_value="multiple_choice",
                      description="""Verbose. 0: nothing. 1: basic. 2: extended.""",
                      mandatory=False,
                      default_value='1',
                      example=['0', '1', '2'])
    parser.add_option(name="-h",
                      type_value=None,
                      description="display this help",
                      mandatory=False)
    parser.add_option(name='-qc',
                      type_value='folder_creation',
                      description='The path where the quality control generated content will be saved',
                      default_value=os.path.expanduser('~/qc_data'))
    parser.add_option(name='-noqc',
                      type_value=None,
                      description='Prevent the generation of the QC report',
                      mandatory=False)
    return parser


# MAIN
# ==========================================================================================
def main(args=None):

    # initializations
    initz = ''
    initcenter = ''
    initc2 = 'auto'
    param = Param()

    # check user arguments
    if not args:
        args = sys.argv[1:]

    # Get parser info
    parser = get_parser()
    arguments = parser.parse(sys.argv[1:])
    fname_in = arguments["-i"]
    fname_seg = arguments['-s']
    contrast = arguments['-c']
    path_template = sct.slash_at_the_end(arguments['-t'], 1)
    # if '-o' in arguments:
    #     file_out = arguments["-o"]
    # else:
    #     file_out = ''
    if '-ofolder' in arguments:
        path_output = sct.slash_at_the_end(os.path.abspath(arguments['-ofolder']), slash=1)
    else:
        path_output = sct.slash_at_the_end(os.path.abspath(os.curdir), slash=1)
    if '-initz' in arguments:
        initz = arguments['-initz']
    if '-initcenter' in arguments:
        initcenter = arguments['-initcenter']
    # if user provided text file, parse and overwrite arguments
    if '-initfile' in arguments:
        # open file
        file = open(arguments['-initfile'], 'r')
        initfile = ' ' + file.read().replace('\n', '')
        arg_initfile = initfile.split(' ')
        for i in xrange(len(arg_initfile)):
            if arg_initfile[i] == '-initz':
                initz = [int(x) for x in arg_initfile[i + 1].split(',')]
            if arg_initfile[i] == '-initcenter':
                initcenter = int(arg_initfile[i + 1])
    if '-initc2' in arguments:
        initc2 = 'manual'
    if '-param' in arguments:
        param.update(arguments['-param'][0])
    verbose = int(arguments['-v'])
    remove_tmp_files = int(arguments['-r'])
    denoise = int(arguments['-denoise'])
    laplacian = int(arguments['-laplacian'])

    # create temporary folder
    sct.printv('\nCreate temporary folder...', verbose)
    path_tmp = sct.tmp_create(verbose=verbose)

    # Copying input data to tmp folder
    sct.printv('\nCopying input data to tmp folder...', verbose)
    sct.run('sct_convert -i ' + fname_in + ' -o ' + path_tmp + 'data.nii')
    sct.run('sct_convert -i ' + fname_seg + ' -o ' + path_tmp + 'segmentation.nii.gz')

    # Go go temp folder
    os.chdir(path_tmp)

    # create label to identify disc
    sct.printv('\nCreate label to identify disc...', verbose)
    initauto = False
    if initz:
        create_label_z('segmentation.nii.gz', initz[0], initz[1])  # create label located at z_center
    elif initcenter:
        # find z centered in FOV
        nii = Image('segmentation.nii.gz')
        nii.change_orientation('RPI')  # reorient to RPI
        nx, ny, nz, nt, px, py, pz, pt = nii.dim  # Get dimensions
        z_center = int(round(nz / 2))  # get z_center
        create_label_z('segmentation.nii.gz', z_center, initcenter)  # create label located at z_center
    else:
        initauto = True
        # printv('\nERROR: You need to initialize the disc detection algorithm using one of these two options: -initz, -initcenter\n', 1, 'error')

    # Straighten spinal cord
    sct.printv('\nStraighten spinal cord...', verbose)
    # check if warp_curve2straight and warp_straight2curve already exist (i.e. no need to do it another time)
    if os.path.isfile('../warp_curve2straight.nii.gz') and os.path.isfile('../warp_straight2curve.nii.gz') and os.path.isfile('../straight_ref.nii.gz'):
        # if they exist, copy them into current folder
        sct.printv('WARNING: Straightening was already run previously. Copying warping fields...', verbose, 'warning')
        shutil.copy('../warp_curve2straight.nii.gz', 'warp_curve2straight.nii.gz')
        shutil.copy('../warp_straight2curve.nii.gz', 'warp_straight2curve.nii.gz')
        shutil.copy('../straight_ref.nii.gz', 'straight_ref.nii.gz')
        # apply straightening
        sct.run('sct_apply_transfo -i data.nii -w warp_curve2straight.nii.gz -d straight_ref.nii.gz -o data_straight.nii')
    else:
        sct.run('sct_straighten_spinalcord -i data.nii -s segmentation.nii.gz -r 0 -qc 0')

    # resample to 0.5mm isotropic to match template resolution
    sct.printv('\nResample to 0.5mm isotropic...', verbose)
    sct.run('sct_resample -i data_straight.nii -mm 0.5x0.5x0.5 -x linear -o data_straightr.nii', verbose)
    # sct.run('sct_resample -i segmentation.nii.gz -mm 0.5x0.5x0.5 -x linear -o segmentationr.nii.gz', verbose)
    # sct.run('sct_resample -i labelz.nii.gz -mm 0.5x0.5x0.5 -x linear -o labelzr.nii', verbose)

    # Apply straightening to segmentation
    # N.B. Output is RPI
    sct.printv('\nApply straightening to segmentation...', verbose)
    sct.run('sct_apply_transfo -i segmentation.nii.gz -d data_straightr.nii -w warp_curve2straight.nii.gz -o segmentation_straight.nii.gz -x linear', verbose)
    # Threshold segmentation at 0.5
    sct.run('sct_maths -i segmentation_straight.nii.gz -thr 0.5 -o segmentation_straight.nii.gz', verbose)

    if initauto:
        init_disc = []
    else:
        # Apply straightening to z-label
        sct.printv('\nDilate z-label and apply straightening...', verbose)
        sct.run('sct_apply_transfo -i labelz.nii.gz -d data_straightr.nii -w warp_curve2straight.nii.gz -o labelz_straight.nii.gz -x nn', verbose)
        # get z value and disk value to initialize labeling
        sct.printv('\nGet z and disc values from straight label...', verbose)
        init_disc = get_z_and_disc_values_from_label('labelz_straight.nii.gz')
        sct.printv('.. ' + str(init_disc), verbose)

    # denoise data
    if denoise:
        sct.printv('\nDenoise data...', verbose)
        sct.run('sct_maths -i data_straightr.nii -denoise h=0.05 -o data_straightr.nii', verbose)

    # apply laplacian filtering
    if laplacian:
        sct.printv('\nApply Laplacian filter...', verbose)
        sct.run('sct_maths -i data_straightr.nii -laplacian 1 -o data_straightr.nii', verbose)

    # detect vertebral levels on straight spinal cord
    vertebral_detection('data_straightr.nii', 'segmentation_straight.nii.gz', contrast, param, init_disc=init_disc, verbose=verbose, path_template=path_template, initc2=initc2, path_output=path_output)

    # un-straighten labeled spinal cord
    sct.printv('\nUn-straighten labeling...', verbose)
    sct.run('sct_apply_transfo -i segmentation_straight_labeled.nii.gz -d segmentation.nii.gz -w warp_straight2curve.nii.gz -o segmentation_labeled.nii.gz -x nn', verbose)

    # Clean labeled segmentation
    sct.printv('\nClean labeled segmentation (correct interpolation errors)...', verbose)
    clean_labeled_segmentation('segmentation_labeled.nii.gz', 'segmentation.nii.gz', 'segmentation_labeled.nii.gz')

    # label discs
    sct.printv('\nLabel discs...', verbose)
    label_discs('segmentation_labeled.nii.gz', verbose=verbose)

    # come back to parent folder
    os.chdir('..')

    # Generate output files
    path_seg, file_seg, ext_seg = sct.extract_fname(fname_seg)
    sct.printv('\nGenerate output files...', verbose)
    sct.generate_output_file(path_tmp + 'segmentation_labeled.nii.gz', path_output + file_seg + '_labeled' + ext_seg)
    sct.generate_output_file(path_tmp + 'segmentation_labeled_disc.nii.gz', path_output + file_seg + '_labeled_discs' + ext_seg)
    # copy straightening files in case subsequent SCT functions need them
    sct.generate_output_file(path_tmp + 'warp_curve2straight.nii.gz', path_output + 'warp_curve2straight.nii.gz', verbose)
    sct.generate_output_file(path_tmp + 'warp_straight2curve.nii.gz', path_output + 'warp_straight2curve.nii.gz', verbose)
    sct.generate_output_file(path_tmp + 'straight_ref.nii.gz', path_output + 'straight_ref.nii.gz', verbose)

    # Remove temporary files
    if remove_tmp_files == 1:
        sct.printv('\nRemove temporary files...', verbose)
        shutil.rmtree(path_tmp, ignore_errors=True)

    # Generate QC report
    try:
        if '-qc' in arguments and not arguments.get('-noqc', False):
            qc_path = arguments['-qc']

            import spinalcordtoolbox.reports.qc as qc
            import spinalcordtoolbox.reports.slice as qcslice

            qc_param = qc.Params(fname_in, 'sct_label_vertebrae', args, 'Sagittal', qc_path)
            report = qc.QcReport(qc_param, '')

            @qc.QcImage(report, 'none', [qc.QcImage.label_vertebrae, ])
            def test(qslice):
                return qslice.single()

            labeled_seg_file = path_output + file_seg + '_labeled' + ext_seg
            test(qcslice.Sagittal(Image(fname_in), Image(labeled_seg_file)))
            sct.printv('Sucessfully generated the QC results in %s' % qc_param.qc_results)
            sct.printv('Use the following command to see the results in a browser:')
            sct.printv('sct_qc -folder %s' % qc_path, type='info')
    except Exception as err:
        sct.printv(err, verbose, 'warning')
        sct.printv('WARNING: Cannot generate report.', verbose, 'warning')

    # to view results
    sct.printv('\nDone! To view results, type:', verbose)
    sct.printv('fslview ' + fname_in + ' ' + path_output + file_seg + '_labeled' + ' -l Random-Rainbow -t 0.5 &\n', verbose, 'info')


# Detect vertebral levels
# ==========================================================================================
def vertebral_detection(fname, fname_seg, contrast, param, init_disc, verbose=1, path_template='', initc2='auto', path_output='../'):
    """
    Find intervertebral discs in straightened image using template matching
    :param fname:
    :param fname_seg:
    :param contrast:
    :param param:  advanced parameters
    :param init_disc:
    :param verbose:
    :param path_template:
    :param path_output: output path for verbose=2 pictures
    :return:
    """
    sct.printv('\nLook for template...', verbose)
    # if path_template == '':
    #     # get path of SCT
    #     from os import path
    #     path_script = path.dirname(__file__)
    #     path_sct = slash_at_the_end(path.dirname(path_script), 1)
    #     folder_template = 'data/template/'
    #     path_template = path_sct+folder_template
    sct.printv('Path template: ' + path_template, verbose)

    # adjust file names if MNI-Poly-AMU template is used
    fname_level = get_file_label(path_template + 'template/', 'vertebral', output='filewithpath')
    fname_template = get_file_label(path_template + 'template/', contrast.upper() + '-weighted', output='filewithpath')

    # if not len(glob(path_template+'MNI-Poly-AMU*.*')) == 0:
    #     contrast = contrast.upper()
    #     file_level = '*_level.nii.gz'
    # else:
    #     file_level = '*_levels.nii.gz'
    #
    # # retrieve file_template based on contrast
    # try:
    #     fname_template_list = glob(path_template + '*' + contrast + '.nii.gz')
    #     fname_template = fname_template_list[0]
    # except IndexError:
    #     sct.printv('\nERROR: No template found. Please check the provided path.', 1, 'error')
    # retrieve disc level from template
    # try:
    #     fname_level_list = glob(path_template+file_level)
    #     fname_level = fname_level_list[0]
    # except IndexError:
    #     sct.printv('\nERROR: File *_levels.nii.gz not found.', 1, 'error')

    # Open template and vertebral levels
    sct.printv('\nOpen template and vertebral levels...', verbose)
    data_template = Image(fname_template).data
    data_disc_template = Image(fname_level).data

    # open anatomical volume
    im_input = Image(fname)
    data = im_input.data

    # smooth data
    from scipy.ndimage.filters import gaussian_filter
    data = gaussian_filter(data, param.smooth_factor, output=None, mode="reflect")

    # get dimension of src
    nx, ny, nz = data.shape
    # define xc and yc (centered in the field of view)
    xc = int(round(nx / 2))  # direction RL
    yc = int(round(ny / 2))  # direction AP
    # get dimension of template
    nxt, nyt, nzt = data_template.shape
    # define xc and yc (centered in the field of view)
    xct = int(round(nxt / 2))  # direction RL
    yct = int(round(nyt / 2))  # direction AP

    # define mean distance (in voxel) between adjacent discs: [C1/C2 -> C2/C3], [C2/C3 -> C4/C5], ..., [L1/L2 -> L2/L3]
    centerline_level = data_disc_template[xct, yct, :]
    # attribute value to each disc. Starts from max level, then decrease.
    min_level = centerline_level[centerline_level.nonzero()].min()
    max_level = centerline_level[centerline_level.nonzero()].max()
    list_disc_value_template = range(min_level, max_level)
    # add disc above top one
    list_disc_value_template.insert(int(0), min_level - 1)
    sct.printv('\nDisc values from template: ' + str(list_disc_value_template), verbose)
    # get diff to find transitions (i.e., discs)
    diff_centerline_level = np.diff(centerline_level)
    # get disc z-values
    list_disc_z_template = diff_centerline_level.nonzero()[0].tolist()
    list_disc_z_template.reverse()
    sct.printv('Z-values for each disc: ' + str(list_disc_z_template), verbose)
    list_distance_template = (
        np.diff(list_disc_z_template) * (-1)).tolist()  # multiplies by -1 to get positive distances
    sct.printv('Distances between discs (in voxel): ' + str(list_distance_template), verbose)

    # if automatic mode, find C2/C3 disc
    if init_disc == [] and initc2 == 'auto':
        sct.printv('\nDetect C2/C3 disk...', verbose)
        zrange = range(0, nz)
        ind_c2 = list_disc_value_template.index(2)
        z_peak = compute_corr_3d(data, data_template, x=xc, xshift=0, xsize=param.size_RL_initc2,
                                 y=yc, yshift=param.shift_AP_initc2, ysize=param.size_AP_initc2,
                                 z=0, zshift=param.shift_IS_initc2, zsize=param.size_IS_initc2,
                                 xtarget=xct, ytarget=yct, ztarget=list_disc_z_template[ind_c2], zrange=zrange, verbose=verbose, save_suffix='_initC2', gaussian_std=param.gaussian_std, path_output=path_output)
        init_disc = [z_peak, 2]

    # if manual mode, open viewer for user to click on C2/C3 disc
    if init_disc == [] and initc2 == 'manual':
        from sct_viewer import ClickViewerLabelVertebrae
        # reorient image to SAL to be compatible with viewer
        im_input_SAL = im_input.copy()
        im_input_SAL.change_orientation('SAL')
        viewer = ClickViewerLabelVertebrae(im_input_SAL, orientation_subplot=['sag', 'ax'])
        viewer.number_of_slices = 1
        pz = 1
        viewer.gap_inter_slice = int(10 / pz)
        viewer.calculate_list_slices()
        viewer.help_url = 'https://sourceforge.net/p/spinalcordtoolbox/wiki/sct_label_vertebrae/attachment/label_vertebrae_viewer.png'
        # start the viewer that ask the user to enter a few points along the spinal cord
        mask_points = viewer.start()
        if mask_points:
            # orient input as SAL
            sct_image.main(args=['-i', 'data_straightr.nii', '-setorient', 'SAL', '-o', 'data_straightr_SAL.nii'])
            # create label in SAL orientation
            sct_label_utils.main(args=['-i', 'data_straightr_SAL.nii', '-create', mask_points, '-o', 'initlabel_SAL.nii.gz'])
            # Orient label in native orientation
            sct_image.main(args=['-i', 'initlabel_SAL.nii.gz', '-setorient', im_input.orientation, '-o', sct.add_suffix(fname, '_mask_viewer')])
        else:
            sct.printv('\nERROR: the viewer has been closed before entering all manual points. Please try again.', verbose, type='error')
        # assign new init_disc_z value, which corresponds to the first vector of mask_points. Note, we need to substract from nz due to SAL orientation: in the viewer, orientation is S-I while in this code, it is I-S.
        init_disc = [nz - int(mask_points.split(',')[0]), 2]

    # display init disc
    if verbose == 2:
        import matplotlib
        matplotlib.use('Agg')
        import matplotlib.pyplot as plt
        # get percentile for automatic contrast adjustment
        data_display = np.mean(data[xc - param.size_RL:xc + param.size_RL, :, :], axis=0).transpose()
        percmin = np.percentile(data_display, 10)
        percmax = np.percentile(data_display, 90)
        # display image
        plt.matshow(data_display, fignum=50, cmap=plt.cm.gray, clim=[percmin, percmax], origin='lower')
        plt.title('Anatomical image')
        plt.autoscale(enable=False)  # to prevent autoscale of axis when displaying plot
        plt.figure(50), plt.scatter(yc + param.shift_AP_visu, init_disc[0], c='yellow', s=50)
        plt.text(yc + param.shift_AP_visu + 4, init_disc[0], str(init_disc[1]) + '/' + str(init_disc[1] + 1),
                 verticalalignment='center', horizontalalignment='left', color='pink', fontsize=15), plt.draw()
        # plt.ion()  # enables interactive mode

    # FIND DISCS
    # ===========================================================================
    sct.printv('\nDetect intervertebral discs...', verbose)
    # assign initial z and disc
    current_z = init_disc[0]
    current_disc = init_disc[1]
    # mean_distance = mean_distance * pz
    # mean_distance_real = np.zeros(len(mean_distance))
    # create list for z and disc
    list_disc_z = []
    list_disc_value = []
    zrange = range(-10, 10)
    direction = 'superior'
    search_next_disc = True
    while search_next_disc:
        sct.printv('Current disc: ' + str(current_disc) + ' (z=' + str(current_z) + '). Direction: ' + direction, verbose)
        try:
            # get z corresponding to current disc on template
            current_z_template = list_disc_z_template[current_disc]
        except:
            # in case reached the bottom (see issue #849)
            sct.printv('WARNING: Reached the bottom of the template. Stop searching.', verbose, 'warning')
            break
        # find next disc
        # N.B. Do not search for C1/C2 disc (because poorly visible), use template distance instead
        if current_disc != 1:
            current_z = compute_corr_3d(data, data_template, x=xc, xshift=0, xsize=param.size_RL,
                                        y=yc, yshift=param.shift_AP, ysize=param.size_AP,
                                        z=current_z, zshift=0, zsize=param.size_IS,
                                        xtarget=xct, ytarget=yct, ztarget=current_z_template,
                                        zrange=zrange, verbose=verbose, save_suffix='_disc' + str(current_disc), gaussian_std=999, path_output=path_output)

        # display new disc
        if verbose == 2:
            plt.figure(50), plt.scatter(yc + param.shift_AP_visu, current_z, c='yellow', s=50)
            plt.text(yc + param.shift_AP_visu + 4, current_z, str(current_disc) + '/' + str(current_disc + 1), verticalalignment='center', horizontalalignment='left', color='yellow', fontsize=15), plt.draw()

        # append to main list
        if direction == 'superior':
            # append at the beginning
            list_disc_z.insert(0, current_z)
            list_disc_value.insert(0, current_disc)
        elif direction == 'inferior':
            # append at the end
            list_disc_z.append(current_z)
            list_disc_value.append(current_disc)

        # adjust correcting factor based on already-identified discs
        if len(list_disc_z) > 1:
            # compute distance between already-identified discs
            list_distance_current = (np.diff(list_disc_z) * (-1)).tolist()
            # retrieve the template distance corresponding to the already-identified discs
            index_disc_identified = [i for i, j in enumerate(list_disc_value_template) if j in list_disc_value[:-1]]
            list_distance_template_identified = [list_distance_template[i] for i in index_disc_identified]
            # divide subject and template distances for the identified discs
            list_subject_to_template_distance = [float(list_distance_current[i]) / list_distance_template_identified[i] for i in range(len(list_distance_current))]
            # average across identified discs to obtain an average correcting factor
            correcting_factor = np.mean(list_subject_to_template_distance)
            sct.printv('.. correcting factor: ' + str(correcting_factor), verbose)
        else:
            correcting_factor = 1
        # update list_distance specific for the subject
        list_distance = [int(round(list_distance_template[i] * correcting_factor)) for i in range(len(list_distance_template))]
        # updated average_disc_distance (in case it is needed)
        # average_disc_distance = int(round(np.mean(list_distance)))

        # assign new current_z and disc value
        if direction == 'superior':
            try:
                approx_distance_to_next_disc = list_distance[list_disc_value_template.index(current_disc - 1)]
            except ValueError:
                sct.printv('WARNING: Disc value not included in template. Using previously-calculated distance: ' + str(approx_distance_to_next_disc))
            # assign new current_z and disc value
            current_z = current_z + approx_distance_to_next_disc
            current_disc = current_disc - 1
        elif direction == 'inferior':
            try:
                approx_distance_to_next_disc = list_distance[list_disc_value_template.index(current_disc)]
            except:
                sct.printv('WARNING: Disc value not included in template. Using previously-calculated distance: ' + str(approx_distance_to_next_disc))
            # assign new current_z and disc value
            current_z = current_z - approx_distance_to_next_disc
            current_disc = current_disc + 1

        # if current_z is larger than searching zone, switch direction (and start from initial z minus approximate distance from updated template distance)
        if current_z >= nz or current_disc == 0:
            sct.printv('.. Switching to inferior direction.', verbose)
            direction = 'inferior'
            current_disc = init_disc[1] + 1
            current_z = init_disc[0] - list_distance[list_disc_value_template.index(current_disc)]
        # if current_z is lower than searching zone, stop searching
        if current_z <= 0:
            search_next_disc = False

        # if verbose == 2:
        #     # close figures
        #     plt.figure(fig_corr), plt.close()
        #     plt.figure(fig_pattern), plt.close()

    # if upper disc is not 1, add disc above top disc based on mean_distance_adjusted
    upper_disc = min(list_disc_value)
    # if not upper_disc == 1:
    sct.printv('Adding top disc based on adjusted template distance: #' + str(upper_disc - 1), verbose)
    approx_distance_to_next_disc = list_distance[list_disc_value_template.index(upper_disc - 1)]
    next_z = max(list_disc_z) + approx_distance_to_next_disc
    sct.printv('.. approximate distance: ' + str(approx_distance_to_next_disc), verbose)
    # make sure next disc does not go beyond FOV in superior direction
    if next_z > nz:
        list_disc_z.insert(0, nz)
    else:
        list_disc_z.insert(0, next_z)
    # assign disc value
    list_disc_value.insert(0, upper_disc - 1)

    # Label segmentation
    label_segmentation(fname_seg, list_disc_z, list_disc_value, verbose=verbose)

    # save figure
    if verbose == 2:
        plt.figure(50), plt.savefig(path_output + 'fig_anat_straight_with_labels.png')
        # plt.close()


# Create label
# ==========================================================================================
def create_label_z(fname_seg, z, value):
    """
    Create a label at coordinates x_center, y_center, z
    :param fname_seg: segmentation
    :param z: int
    :return: fname_label
    """
    fname_label = 'labelz.nii.gz'
    nii = Image(fname_seg)
    orientation_origin = nii.change_orientation('RPI')  # change orientation to RPI
    nx, ny, nz, nt, px, py, pz, pt = nii.dim  # Get dimensions
    # find x and y coordinates of the centerline at z using center of mass
    from scipy.ndimage.measurements import center_of_mass
    x, y = center_of_mass(nii.data[:, :, z])
    x, y = int(round(x)), int(round(y))
    nii.data[:, :, :] = 0
    nii.data[x, y, z] = value
    # dilate label to prevent it from disappearing due to nearestneighbor interpolation
    from sct_maths import dilate
    nii.data = dilate(nii.data, [3])
    nii.setFileName(fname_label)
    nii.change_orientation(orientation_origin)  # put back in original orientation
    nii.save()
    return fname_label


# Get z and label value
# ==========================================================================================
def get_z_and_disc_values_from_label(fname_label):
    """
    Find z-value and label-value based on labeled image
    :param fname_label: image that contains label
    :return: [z_label, value_label] int list
    """
    nii = Image(fname_label)
    # get center of mass of label
    from scipy.ndimage.measurements import center_of_mass
    x_label, y_label, z_label = center_of_mass(nii.data)
    x_label, y_label, z_label = int(round(x_label)), int(round(y_label)), int(round(z_label))
    # get label value
    value_label = int(nii.data[x_label, y_label, z_label])
    return [z_label, value_label]


# Clean labeled segmentation
# ==========================================================================================
def clean_labeled_segmentation(fname_labeled_seg, fname_seg, fname_labeled_seg_new):
    """
    Clean labeled segmentation by:
      (i)  removing voxels in segmentation_labeled that are not in segmentation and
      (ii) adding voxels in segmentation that are not in segmentation_labeled
    :param fname_labeled_seg:
    :param fname_seg:
    :param fname_labeled_seg_new: output
    :return: none
    """
    # remove voxels in segmentation_labeled that are not in segmentation
    sct.run('sct_maths -i ' + fname_labeled_seg + ' -mul ' + fname_seg + ' -o segmentation_labeled_mul.nii.gz')
    # add voxels in segmentation that are not in segmentation_labeled
    sct.run('sct_maths -i ' + fname_labeled_seg + ' -dilate 2 -o segmentation_labeled_dilate.nii.gz')  # dilate labeled segmentation
    data_label_dilate = Image('segmentation_labeled_dilate.nii.gz').data
    sct.run('sct_maths -i segmentation_labeled_mul.nii.gz -bin 0 -o segmentation_labeled_mul_bin.nii.gz')
    data_label_bin = Image('segmentation_labeled_mul_bin.nii.gz').data
    data_seg = Image(fname_seg).data
    data_diff = data_seg - data_label_bin
    ind_nonzero = np.where(data_diff)
    im_label = Image('segmentation_labeled_mul.nii.gz')
    for i_vox in range(len(ind_nonzero[0])):
        # assign closest label value for this voxel
        ix, iy, iz = ind_nonzero[0][i_vox], ind_nonzero[1][i_vox], ind_nonzero[2][i_vox]
        im_label.data[ix, iy, iz] = data_label_dilate[ix, iy, iz]
    # save new label file (overwrite)
    im_label.setFileName(fname_labeled_seg_new)
    im_label.save()


def compute_corr_3d(src, target, x, xshift, xsize, y, yshift, ysize, z, zshift, zsize, xtarget, ytarget, ztarget, zrange, verbose, save_suffix, gaussian_std, path_output):
    """
    Find z that maximizes correlation between src and target 3d data.
    :param src: 3d source data
    :param target: 3d target data
    :param x:
    :param xshift:
    :param xsize:
    :param y:
    :param yshift:
    :param ysize:
    :param z:
    :param zshift:
    :param zsize:
    :param xtarget:
    :param ytarget:
    :param ztarget:
    :param zrange:
    :param verbose:
    :param save_suffix:
    :param gaussian_std:
    :return:
    """
    # parameters
    thr_corr = 0.2  # disc correlation threshold. Below this value, use template distance.
    # get dimensions from src
    nx, ny, nz = src.shape
    # Get pattern from template
    pattern = target[xtarget - xsize: xtarget + xsize + 1,
                     ytarget + yshift - ysize: ytarget + yshift + ysize + 1,
                     ztarget + zshift - zsize: ztarget + zshift + zsize + 1]
    pattern1d = pattern.ravel()
    # initializations
    I_corr = np.zeros(len(zrange))
    allzeros = 0
    # current_z = 0
    ind_I = 0
    # loop across range of z defined by src
    for iz in zrange:
        # if pattern extends towards the top part of the image, then crop and pad with zeros
        if z + iz + zsize + 1 > nz:
            # sct.printv('iz='+str(iz)+': padding on top')
            padding_size = z + iz + zsize + 1 - nz
            data_chunk3d = src[x - xsize: x + xsize + 1,
                               y + yshift - ysize: y + yshift + ysize + 1,
                               z + iz - zsize: z + iz + zsize + 1 - padding_size]
            data_chunk3d = np.pad(data_chunk3d, ((0, 0), (0, 0), (0, padding_size)), 'constant',
                                  constant_values=0)
        # if pattern extends towards bottom part of the image, then crop and pad with zeros
        elif z + iz - zsize < 0:
            # sct.printv('iz='+str(iz)+': padding at bottom')
            padding_size = abs(iz - zsize)
            data_chunk3d = src[x - xsize: x + xsize + 1,
                               y + yshift - ysize: y + yshift + ysize + 1,
                               z + iz - zsize + padding_size: z + iz + zsize + 1]
            data_chunk3d = np.pad(data_chunk3d, ((0, 0), (0, 0), (padding_size, 0)), 'constant',
                                  constant_values=0)
        else:
<<<<<<< HEAD
            # sct.printv('iz='+str(iz)+': no padding')
            data_chunk3d = src[
                           x - xsize: x + xsize + 1,
                           y + yshift - ysize: y + yshift + ysize + 1,
                           z + iz - zsize: z + iz + zsize + 1]
=======
            # print 'iz='+str(iz)+': no padding'
            data_chunk3d = src[x - xsize: x + xsize + 1,
                               y + yshift - ysize: y + yshift + ysize + 1,
                               z + iz - zsize: z + iz + zsize + 1]
>>>>>>> f8e3bf18

        # convert subject pattern to 1d
        data_chunk1d = data_chunk3d.ravel()
        # check if data_chunk1d contains at least one non-zero value
        if (data_chunk1d.size == pattern1d.size) and np.any(data_chunk1d):
            I_corr[ind_I] = mutual_information(data_chunk1d, pattern1d, nbins=16, normalized=False)
        else:
            allzeros = 1
        ind_I = ind_I + 1
    # ind_y = ind_y + 1
    if allzeros:
        sct.printv('.. WARNING: Data contained zero. We probably hit the edge of the image.', verbose)

    # adjust correlation with Gaussian function centered at the right edge of the curve (most rostral point of FOV)
    from scipy.signal import gaussian
    gaussian_window = gaussian(len(I_corr) * 2, std=len(I_corr) * gaussian_std)
    I_corr_gauss = np.multiply(I_corr, gaussian_window[0:len(I_corr)])

    # Find global maximum
    if np.any(I_corr_gauss):
        # if I_corr contains at least a non-zero value
        ind_peak = [i for i in range(len(I_corr_gauss)) if I_corr_gauss[i] == max(I_corr_gauss)][0]  # index of max along z
        sct.printv('.. Peak found: z=' + str(zrange[ind_peak]) + ' (correlation = ' + str(I_corr_gauss[ind_peak]) + ')', verbose)
        # check if correlation is high enough
        if I_corr_gauss[ind_peak] < thr_corr:
            sct.printv('.. WARNING: Correlation is too low. Using adjusted template distance.', verbose)
            ind_peak = zrange.index(0)  # approx_distance_to_next_disc
    else:
        # if I_corr contains only zeros
        sct.printv('.. WARNING: Correlation vector only contains zeros. Using adjusted template distance.', verbose)
        ind_peak = zrange.index(0)  # approx_distance_to_next_disc

    # display patterns and correlation
    if verbose == 2:
        import matplotlib
        matplotlib.use('Agg')
        import matplotlib.pyplot as plt
        # display template pattern
        plt.figure(11, figsize=(15, 7))
        plt.subplot(131)
        plt.imshow(np.flipud(np.mean(pattern[:, :, :], axis=0).transpose()), origin='upper', cmap=plt.cm.gray,
                   interpolation='none')
        plt.title('Template pattern')
        # display subject pattern at best z
        plt.subplot(132)
        iz = zrange[ind_peak]
        data_chunk3d = src[x - xsize: x + xsize + 1,
                           y + yshift - ysize: y + yshift + ysize + 1,
                           z + iz - zsize: z + iz + zsize + 1]
        plt.imshow(np.flipud(np.mean(data_chunk3d[:, :, :], axis=0).transpose()), origin='upper', cmap=plt.cm.gray,
                   clim=[0, 800], interpolation='none')
        plt.title('Subject at iz=' + str(iz))
        # display correlation curve
        plt.subplot(133)
        plt.plot(zrange, I_corr)
        plt.plot(zrange, I_corr_gauss, 'black', linestyle='dashed')
        plt.legend(['I_corr', 'I_corr_gauss'])
        plt.title('Mutual Info, gaussian_std=' + str(gaussian_std))
        plt.plot(zrange[ind_peak], I_corr_gauss[ind_peak], 'ro'), plt.draw()
        plt.axvline(x=zrange.index(0), linewidth=1, color='black', linestyle='dashed')
        plt.axhline(y=thr_corr, linewidth=1, color='r', linestyle='dashed')
        plt.grid()
        # save figure
        plt.figure(11), plt.savefig(path_output + 'fig_pattern' + save_suffix + '.png'), plt.close()

    # return z-origin (z) + z-displacement minus zshift (to account for non-centered disc)
    return z + zrange[ind_peak] - zshift


def label_segmentation(fname_seg, list_disc_z, list_disc_value, verbose=1):
    """
    Label segmentation image
    :param fname_seg: fname of the segmentation
    :param list_disc_z: list of z that correspond to a disc
    :param list_disc_value: list of associated disc values
    :param verbose:
    :return:
    """
    # open segmentation
    seg = Image(fname_seg)
    dim = seg.dim
    ny = dim[1]
    nz = dim[2]
    # loop across z
    for iz in range(nz):
        # get index of the disc right above iz
        try:
            ind_above_iz = max([i for i in range(len(list_disc_z)) if list_disc_z[i] > iz])
        except ValueError:
            # if ind_above_iz is empty, attribute value 0
            vertebral_level = 0
        else:
            # assign vertebral level (add one because iz is BELOW the disk)
            vertebral_level = list_disc_value[ind_above_iz] + 1
            # sct.printv(vertebral_level)
        # get voxels in mask
        ind_nonzero = np.nonzero(seg.data[:, :, iz])
        seg.data[ind_nonzero[0], ind_nonzero[1], iz] = vertebral_level
        if verbose == 2:
            import matplotlib
            matplotlib.use('Agg')
            import matplotlib.pyplot as plt
            plt.figure(50)
            plt.scatter(int(round(ny / 2)), iz, c=vertebral_level, vmin=min(list_disc_value), vmax=max(list_disc_value), cmap='prism', marker='_', s=200)
    # write file
    seg.file_name += '_labeled'
    seg.save()


def label_discs(fname_seg_labeled, verbose=1):
    """
    Label discs from labaled_segmentation
    :param fname_seg_labeld: fname of the labeled segmentation
    :param verbose:
    :return:
    """
    # open labeled segmentation
    im_seg_labeled = Image(fname_seg_labeled)
    orientation_native = im_seg_labeled.change_orientation('RPI')
    nx, ny, nz = im_seg_labeled.dim[0], im_seg_labeled.dim[1], im_seg_labeled.dim[2]
    data_disc = np.zeros([nx, ny, nz])
    vertebral_level_previous = np.max(im_seg_labeled.data)
    # loop across z
    for iz in range(nz):
        # get 2d slice
        slice = im_seg_labeled.data[:, :, iz]
        # check if at least one voxel is non-zero
        if np.any(slice):
            slice_one = np.copy(slice)
            # set all non-zero values to 1
            slice_one[slice.nonzero()] = 1
            # compute center of mass
            cx, cy = [int(x) for x in np.round(center_of_mass(slice_one)).tolist()]
            # retrieve vertebral level
            vertebral_level = slice[cx, cy]
            # if smaller than previous level, then labeled as a disc
            if vertebral_level < vertebral_level_previous:
                # label disc
                # sct.printv('iz='+iz+', disc='+vertebral_level)
                data_disc[cx, cy, iz] = vertebral_level
            # update variable
            vertebral_level_previous = vertebral_level
    # save disc labeled file
    im_seg_labeled.file_name += '_disc'
    im_seg_labeled.data = data_disc
    im_seg_labeled.change_orientation(orientation_native)
    im_seg_labeled.save()


# START PROGRAM
# ==========================================================================================
if __name__ == "__main__":
    # call main function
    main()<|MERGE_RESOLUTION|>--- conflicted
+++ resolved
@@ -769,18 +769,9 @@
             data_chunk3d = np.pad(data_chunk3d, ((0, 0), (0, 0), (padding_size, 0)), 'constant',
                                   constant_values=0)
         else:
-<<<<<<< HEAD
-            # sct.printv('iz='+str(iz)+': no padding')
-            data_chunk3d = src[
-                           x - xsize: x + xsize + 1,
-                           y + yshift - ysize: y + yshift + ysize + 1,
-                           z + iz - zsize: z + iz + zsize + 1]
-=======
-            # print 'iz='+str(iz)+': no padding'
             data_chunk3d = src[x - xsize: x + xsize + 1,
                                y + yshift - ysize: y + yshift + ysize + 1,
                                z + iz - zsize: z + iz + zsize + 1]
->>>>>>> f8e3bf18
 
         # convert subject pattern to 1d
         data_chunk1d = data_chunk3d.ravel()

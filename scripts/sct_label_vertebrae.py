--- conflicted
+++ resolved
@@ -320,13 +320,8 @@
     path_seg, file_seg, ext_seg = sct.extract_fname(fname_seg)
     fname_seg_labeled = os.path.join(path_output, file_seg + '_labeled' + ext_seg)
     sct.printv('\nGenerate output files...', verbose)
-<<<<<<< HEAD
-    sct.generate_output_file(path_tmp + 'segmentation_labeled.nii.gz', fname_seg_labeled)
-    sct.generate_output_file(path_tmp + 'segmentation_labeled_disc.nii.gz', path_output + file_seg + '_labeled_discs' + ext_seg)
-=======
-    sct.generate_output_file(os.path.join(path_tmp, "segmentation_labeled.nii.gz"), os.path.join(path_output, file_seg + '_labeled' + ext_seg))
+    sct.generate_output_file(os.path.join(path_tmp, "segmentation_labeled.nii.gz"), fname_seg_labeled)
     sct.generate_output_file(os.path.join(path_tmp, "segmentation_labeled_disc.nii.gz"), os.path.join(path_output, file_seg + '_labeled_discs' + ext_seg))
->>>>>>> 8765a31b
     # copy straightening files in case subsequent SCT functions need them
     sct.generate_output_file(os.path.join(path_tmp, "warp_curve2straight.nii.gz"), os.path.join(path_output, "warp_curve2straight.nii.gz"), verbose)
     sct.generate_output_file(os.path.join(path_tmp, "warp_straight2curve.nii.gz"), os.path.join(path_output, "warp_straight2curve.nii.gz"), verbose)
@@ -361,13 +356,7 @@
         sct.printv(err, verbose, 'warning')
         sct.printv('WARNING: Cannot generate report.', verbose, 'warning')
 
-<<<<<<< HEAD
     sct.display_viewer_syntax([fname_in, fname_seg_labeled], colormaps=['', 'random'], opacities=['1', '0.5'])
-=======
-    # to view results
-    sct.printv('\nDone! To view results, type:', verbose)
-    sct.printv('fslview ' + fname_in + ' ' + os.path.join(path_output, file_seg + '_labeled') + ' -l Random-Rainbow -t 0.5 &\n', verbose, 'info')
->>>>>>> 8765a31b
 
 
 # Detect vertebral levels

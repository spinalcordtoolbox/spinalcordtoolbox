--- conflicted
+++ resolved
@@ -672,8 +672,6 @@
                     coordinates_input[i+1].x) + ',' + str(coordinates_input[i+1].y) + ',' + str(coordinates_input[i+1].z) + ']=' + str(
                     coordinates_input[i+1].value) + ' is larger than ' + str(max_dist) + '. Distance=' + str(dist)
 
-<<<<<<< HEAD
-=======
 
     def continuous_vertebral_levels(self):
         """
@@ -735,7 +733,6 @@
         return im_output
 
 
->>>>>>> be04acd5
 # PARSER
 # ==========================================================================================
 def get_parser():
@@ -883,7 +880,9 @@
         input_fname_output = arguments['-o']
     input_verbose = int(arguments['-v'])
 
-    processor = ProcessLabels(input_filename, fname_output=input_fname_output, fname_ref=input_fname_ref, cross_radius=input_cross_radius, dilate=input_dilate, coordinates=input_coordinates, verbose=input_verbose, vertebral_levels=vertebral_levels, value=value)
+    processor = ProcessLabels(input_filename, fname_output=input_fname_output, fname_ref=input_fname_ref
+                              , cross_radius=input_cross_radius, dilate=input_dilate, coordinates=input_coordinates
+                              , verbose=input_verbose, vertebral_levels=vertebral_levels, value=value)
     processor.process(process_type)
 
     # elif '-ref' in arguments:

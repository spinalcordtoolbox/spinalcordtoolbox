--- conflicted
+++ resolved
@@ -31,11 +31,7 @@
                         help='SCT function associated with the QC report to generate',
                         choices=('sct_propseg', 'sct_deepseg_sc', 'sct_deepseg_gm', 'sct_register_multimodal',
                                  'sct_register_to_template', 'sct_warp_template', 'sct_label_vertebrae',
-<<<<<<< HEAD
-                                 'sct_detect_pmj', 'sct_label_utils'),
-=======
-                                 'sct_detect_pmj','sct_get_centerline'),
->>>>>>> 2081cfa4
+                                 'sct_detect_pmj', 'sct_label_utils', 'sct_get_centerline'),
                         required=True)
     parser.add_argument('-s',
                         metavar='SEG',

--- conflicted
+++ resolved
@@ -15,49 +15,31 @@
 #########################################################################################
 # TODO: the import of scipy.misc imsave was moved to the specific cases (orth and ellipse) in order to avoid issue #62. This has to be cleaned in the future.
 
-<<<<<<< HEAD
 import os
 import shutil
 import sys
-=======
-import sys
-import os
-import shutil
+import time
 from random import randint
->>>>>>> 193df7f9
-import time
 
 import numpy as np
 import pandas
 import scipy
-<<<<<<< HEAD
-
-import sct_utils as sct
+
 import msct_image
 import msct_nurbs
 import msct_parser
-=======
-import sct_utils as sct
-from msct_nurbs import NURBS
-from sct_image import set_orientation
-from sct_straighten_spinalcord import smooth_centerline
-from msct_image import Image
-from msct_parser import Parser
->>>>>>> 193df7f9
 import msct_shape
 import msct_smooth
 import sct_image
 import sct_label_vertebrae
 import sct_straighten_spinalcord
-import pandas as pd
-from msct_types import Centerline
-
-
-<<<<<<< HEAD
+import sct_utils as sct
+import msct_types
+import sct_image
+import sct_straighten_spinalcord
+
+
 class Param(object):
-=======
-class Param:
->>>>>>> 193df7f9
     def __init__(self):
         self.debug = 0
         self.verbose = 1  # verbose
@@ -199,23 +181,15 @@
     return parser
 
 
-<<<<<<< HEAD
-
-# MAIN
-# ==========================================================================================
 def main(args=None):
 
-    param = Param()
-    param_default = Param()
     if args is None:
         args = sys.argv[1:]
     else:
         script_name =os.path.splitext(os.path.basename(__file__))[0]
         sct.printv('{0} {1}'.format(script_name, " ".join(args)))
-=======
-def main(args):
->>>>>>> 193df7f9
-
+
+    param = Param()
     parser = get_parser()
     arguments = parser.parse(args)
 
@@ -654,7 +628,7 @@
     if use_phys_coord:
         # fit centerline, smooth it and return the first derivative (in physical space)
         x_centerline_fit, y_centerline_fit, z_centerline, x_centerline_deriv, y_centerline_deriv, z_centerline_deriv = sct_straighten_spinalcord.smooth_centerline('segmentation_RPI.nii.gz', algo_fitting=algo_fitting, type_window=type_window, window_length=window_length, nurbs_pts_number=3000, phys_coordinates=True, verbose=verbose, all_slices=False)
-        centerline = Centerline(x_centerline_fit, y_centerline_fit, z_centerline, x_centerline_deriv, y_centerline_deriv, z_centerline_deriv)
+        centerline = msct_types.Centerline(x_centerline_fit, y_centerline_fit, z_centerline, x_centerline_deriv, y_centerline_deriv, z_centerline_deriv)
 
         # average centerline coordinates over slices of the image
         x_centerline_fit_rescorr, y_centerline_fit_rescorr, z_centerline_rescorr, x_centerline_deriv_rescorr, y_centerline_deriv_rescorr, z_centerline_deriv_rescorr = centerline.average_coordinates_over_slices(im_seg)
@@ -796,8 +770,8 @@
     # Create output pickle file
     # data frame format
     results_df = pandas.DataFrame({'Slice (z)': range(min_z_index, max_z_index+1),
-                               'CSA (mm^2)': csa,
-                               'Angle with respect to the I-S direction (degrees)': angles})
+                                   'CSA (mm^2)': csa,
+                                   'Angle with respect to the I-S direction (degrees)': angles})
     # # dictionary format
     # results_df = {'Slice (z)': range(min_z_index, max_z_index+1),
     #                            'CSA (mm^2)': csa,
@@ -1136,43 +1110,24 @@
 
     return slices, vert_levels_list, warning
 
-<<<<<<< HEAD
-#=======================================================================================================================
-# b_spline_centerline
-#=======================================================================================================================
-def b_spline_centerline(x_centerline,y_centerline,z_centerline):
-
-    print '\nFitting centerline using B-spline approximation...'
-    points = [[x_centerline[n],y_centerline[n],z_centerline[n]] for n in range(len(x_centerline))]
-    nurbs = msct_nurbs.NURBS(3,3000,points)  # BE very careful with the spline order that you choose : if order is too high ( > 4 or 5) you need to set a higher number of Control Points (cf sct_nurbs ). For the third argument (number of points), give at least len(z_centerline)+500 or higher
-=======
 
 def b_spline_centerline(x_centerline, y_centerline, z_centerline):
     print '\nFitting centerline using B-spline approximation...'
     points = [[x_centerline[n],y_centerline[n],z_centerline[n]] for n in range(len(x_centerline))]
-    nurbs = NURBS(3, 3000, points)
+    nurbs = msct_nurbs.NURBS(3, 3000, points)
     # BE very careful with the spline order that you choose :
     # if order is too high ( > 4 or 5) you need to set a higher number of Control Points (cf sct_nurbs ).
     # For the third argument (number of points), give at least len(z_centerline)+500 or higher
->>>>>>> 193df7f9
 
     P = nurbs.getCourbe3D()
     x_centerline_fit = P[0]
     y_centerline_fit = P[1]
     Q = nurbs.getCourbe3D_deriv()
-<<<<<<< HEAD
-    x_centerline_deriv=Q[0]
-    y_centerline_deriv=Q[1]
-    z_centerline_deriv=Q[2]
-
-    return x_centerline_fit, y_centerline_fit,x_centerline_deriv,y_centerline_deriv,z_centerline_deriv
-=======
     x_centerline_deriv = Q[0]
     y_centerline_deriv = Q[1]
     z_centerline_deriv = Q[2]
 
     return x_centerline_fit, y_centerline_fit, x_centerline_deriv, y_centerline_deriv, z_centerline_deriv
->>>>>>> 193df7f9
 
 
 #=======================================================================================================================
@@ -1219,12 +1174,8 @@
 #=======================================================================================================================
 def edge_detection(f):
 
-<<<<<<< HEAD
     #sigma = 1.0
     img = msct_image.Image.open(f) #grayscale
-=======
-    img = Image.open(f) #grayscale
->>>>>>> 193df7f9
     imgdata = np.array(img, dtype = float)
     G = imgdata
     #G = ndi.filters.gaussian_filter(imgdata, sigma)

#!/usr/bin/env python
#########################################################################################
#
# Perform various types of processing from the spinal cord segmentation (e.g. extract centerline, compute CSA, etc.).
# (extract_centerline) extract the spinal cord centerline from the segmentation. Output file is an image in the same
# space as the segmentation.
#
#
# ---------------------------------------------------------------------------------------
# Copyright (c) 2014 Polytechnique Montreal <www.neuro.polymtl.ca>
# Author: Benjamin De Leener, Julien Touati, Gabriel Mangeat
# Modified: 2014-07-20 by jcohenadad
#
# About the license: see the file LICENSE.TXT
#########################################################################################
# TODO: the import of scipy.misc imsave was moved to the specific cases (orth and ellipse) in order to avoid issue #62. This has to be cleaned in the future.

import sys
import getopt
import os
import commands
import time

import numpy as np
import scipy
import nibabel

import sct_utils as sct
from msct_nurbs import NURBS
from sct_orientation import get_orientation, set_orientation
from sct_straighten_spinalcord import smooth_centerline







# DEFAULT PARAMETERS
class Param:
    ## The constructor
    def __init__(self):
        self.debug = 0
        self.verbose = 1  # verbose
        self.step = 1 # step of discretized plane in mm default is min(x_scale,py)
        self.remove_temp_files = 1
        self.volume_output = 0
        self.spline_smoothing = 1
        self.smoothing_param = 700
        self.figure_fit = 0
        self.fname_csa = 'csa.txt'  # output name for txt CSA
        self.name_output = 'csa_volume.nii.gz'  # output name for slice CSA
        self.name_method = 'counting_z_plane'  # for compute_CSA
        self.slices = ''
        self.vertebral_levels = ''
        self.path_to_template = ''
<<<<<<< HEAD
        
        
import sys
import getopt
import os
import commands
import numpy as np
import time
import sct_utils as sct
from msct_nurbs import NURBS
import scipy
import nibabel
from sct_orientation import get_orientation, set_orientation
=======
        self.type_window = 'hanning'  # for smooth_centerline @sct_straighten_spinalcord
        self.window_length = 50  # for smooth_centerline @sct_straighten_spinalcord
>>>>>>> 11c42003

        
# MAIN
# ==========================================================================================
def main():

    # Initialization
    path_script = os.path.dirname(__file__)
    fsloutput = 'export FSLOUTPUTTYPE=NIFTI; ' # for faster processing, all outputs are in NIFTI
    # THIS DOES NOT WORK IN MY LAPTOP: path_sct = os.environ['SCT_DIR'] # path to spinal cord toolbox
    #path_sct = path_script[:-8] # TODO: make it cleaner!
    status, path_sct = commands.getstatusoutput('echo $SCT_DIR')
    fname_segmentation = ''
    name_process = ''
    processes = ['centerline', 'csa', 'length']
    method_CSA = ['counting_ortho_plane', 'counting_z_plane', 'ellipse_ortho_plane', 'ellipse_z_plane']
    name_method = param.name_method
    volume_output = param.volume_output
    verbose = param.verbose
    start_time = time.time()
    remove_temp_files = param.remove_temp_files
    spline_smoothing = param.spline_smoothing
    step = param.step
    smoothing_param = param.smoothing_param
    figure_fit = param.figure_fit
    name_output = param.name_output
    slices = param.slices
    vert_lev = param.vertebral_levels
    path_to_template = param.path_to_template
    
    # Parameters for debug mode
    if param.debug:
        fname_segmentation = '/Users/julien/data/temp/sct_example_data/t2/t2_seg.nii.gz'  #path_sct+'/testing/data/errsm_23/t2/t2_segmentation_PropSeg.nii.gz'
        name_process = 'csa'
        verbose = 1
        volume_output = 1
        remove_temp_files = 0
    else:
        # Check input parameters
        try:
             opts, args = getopt.getopt(sys.argv[1:], 'hi:p:m:b:l:r:s:t:f:o:v:z:')
        except getopt.GetoptError:
            usage()
        if not opts:
            usage()
        for opt, arg in opts :
            if opt == '-h':
                usage()
            elif opt in ("-i"):
                fname_segmentation = arg
            elif opt in ("-p"):
                name_process = arg
            elif opt in("-m"):
                name_method = arg
            elif opt in('-b'):
                volume_output = int(arg)
            elif opt in('-l'):
                vert_lev = arg
            elif opt in('-r'):
                remove_temp_files = int(arg)
            elif opt in ('-s'):
                spline_smoothing = int(arg)
            elif opt in ('-f'):
                figure_fit = int(arg)
            elif opt in ('-o'):
                name_output = arg
            elif opt in ('-t'):
                path_to_template = arg
            elif opt in ('-v'):
                verbose = int(arg)
                volume_output = 1
            elif opt in ('-z'):
                slices = arg

    # display usage if a mandatory argument is not provided
    if fname_segmentation == '' or name_process == '':
        usage()

    # display usage if the requested process is not available
    if name_process not in processes:
        usage()

    # display usage if incorrect method
    if name_process == 'csa' and (name_method not in method_CSA):
        usage()
    
    # display usage if no method provided
    if name_process == 'csa' and method_CSA == '':
        usage() 

    # update fields
    param.verbose = verbose

    # check existence of input files
    sct.check_file_exist(fname_segmentation)
    
    # print arguments
    print '\nCheck parameters:'
    print '.. segmentation file:             '+fname_segmentation

    if name_process == 'extract_centerline':
        fname_output = extract_centerline(fname_segmentation,remove_temp_files)
        # to view results
        sct.printv('\nDone! To view results, type:', param.verbose)
        sct.printv('fslview '+fname_output+' &\n', param.verbose, 'info')

    if name_process == 'csa':
        volume_output = 1
        compute_csa(fname_segmentation, name_method, volume_output, verbose, remove_temp_files, spline_smoothing, step, smoothing_param, figure_fit, name_output, slices, vert_lev, path_to_template)

        sct.printv('\nDone!', param.verbose)
        if (volume_output):
            sct.printv('Output CSA volume: '+name_output, param.verbose, 'info')
        sct.printv('Output CSA file: '+param.fname_csa+'\n', param.verbose, 'info')

    if name_process == 'length':
        result_length = compute_length(fname_segmentation,remove_temp_files)
        sct.printv('\nLength of the Spinal Cord = '+str(round(result_length,2))+' mm\n', verbose, 'info')

    # End of Main



# compute the length of the spinal cord
# ==========================================================================================
def compute_length(fname_segmentation, remove_temp_files):
    from math import sqrt

    # Extract path, file and extension
    fname_segmentation = os.path.abspath(fname_segmentation)
    path_data, file_data, ext_data = sct.extract_fname(fname_segmentation)

    # create temporary folder
    path_tmp = 'tmp.'+time.strftime("%y%m%d%H%M%S")
    sct.run('mkdir '+path_tmp)

    # copy files into tmp folder
    sct.run('cp '+fname_segmentation+' '+path_tmp)

    # go to tmp folder
    os.chdir(path_tmp)

    # Change orientation of the input centerline into RPI
    sct.printv('\nOrient centerline to RPI orientation...', param.verbose)
    fname_segmentation_orient = 'segmentation_rpi' + ext_data
    set_orientation(file_data+ext_data, 'RPI', fname_segmentation_orient)

    # Get dimension
    sct.printv('\nGet dimensions...', param.verbose)
    nx, ny, nz, nt, px, py, pz, pt = sct.get_dimension(fname_segmentation_orient)
    sct.printv('.. matrix size: '+str(nx)+' x '+str(ny)+' x '+str(nz), param.verbose)
    sct.printv('.. voxel size:  '+str(px)+'mm x '+str(py)+'mm x '+str(pz)+'mm', param.verbose)

    # smooth segmentation/centerline
    x_centerline_fit, y_centerline_fit, z_centerline, x_centerline_deriv,y_centerline_deriv,z_centerline_deriv = smooth_centerline(fname_segmentation_orient, param)

    # compute length of centerline
    result_length = 0.0
    for i in range(len(x_centerline_fit)-1):
        result_length += sqrt(((x_centerline_fit[i+1]-x_centerline_fit[i])*px)**2+((y_centerline_fit[i+1]-y_centerline_fit[i])*py)**2+((z_centerline[i+1]-z_centerline[i])*pz)**2)

    return result_length



# extract_centerline
# ==========================================================================================
def extract_centerline(fname_segmentation, remove_temp_files):

    # Extract path, file and extension
    fname_segmentation = os.path.abspath(fname_segmentation)
    path_data, file_data, ext_data = sct.extract_fname(fname_segmentation)

    # create temporary folder
    path_tmp = 'tmp.'+time.strftime("%y%m%d%H%M%S")
    sct.run('mkdir '+path_tmp)

    # copy files into tmp folder
    sct.run('cp '+fname_segmentation+' '+path_tmp)

    # go to tmp folder
    os.chdir(path_tmp)

    # Change orientation of the input centerline into RPI
    sct.printv('\nOrient centerline to RPI orientation...', param.verbose)
    fname_segmentation_orient = 'segmentation_rpi' + ext_data
    set_orientation(file_data+ext_data, 'RPI', fname_segmentation_orient)

    # Get dimension
    sct.printv('\nGet dimensions...', param.verbose)
    nx, ny, nz, nt, px, py, pz, pt = sct.get_dimension(fname_segmentation_orient)
    sct.printv('.. matrix size: '+str(nx)+' x '+str(ny)+' x '+str(nz), param.verbose)
    sct.printv('.. voxel size:  '+str(px)+'mm x '+str(py)+'mm x '+str(pz)+'mm', param.verbose)

    # Extract orientation of the input segmentation
    orientation = get_orientation(file_data+ext_data)
    sct.printv('\nOrientation of segmentation image: ' + orientation, param.verbose)

    sct.printv('\nOpen segmentation volume...', param.verbose)
    file = nibabel.load(fname_segmentation_orient)
    data = file.get_data()
    hdr = file.get_header()

    # Extract min and max index in Z direction
    X, Y, Z = (data>0).nonzero()
    min_z_index, max_z_index = min(Z), max(Z)
    x_centerline = [0 for i in range(0,max_z_index-min_z_index+1)]
    y_centerline = [0 for i in range(0,max_z_index-min_z_index+1)]
    z_centerline = [iz for iz in range(min_z_index, max_z_index+1)]
    # Extract segmentation points and average per slice
    for iz in range(min_z_index, max_z_index+1):
        x_seg, y_seg = (data[:,:,iz]>0).nonzero()
        x_centerline[iz-min_z_index] = np.mean(x_seg)
        y_centerline[iz-min_z_index] = np.mean(y_seg)
    for k in range(len(X)):
        data[X[k], Y[k], Z[k]] = 0

    # extract centerline and smooth it
    x_centerline_fit, y_centerline_fit, z_centerline, x_centerline_deriv,y_centerline_deriv,z_centerline_deriv = smooth_centerline(fname_segmentation_orient, param)

    # Create an image with the centerline
    for iz in range(min_z_index, max_z_index+1):
        data[round(x_centerline_fit[iz-min_z_index]), round(y_centerline_fit[iz-min_z_index]), iz] = 1
    # Write the centerline image in RPI orientation
    hdr.set_data_dtype('uint8') # set imagetype to uint8
    sct.printv('\nWrite NIFTI volumes...', param.verbose)
    img = nibabel.Nifti1Image(data, None, hdr)
    nibabel.save(img, 'centerline.nii.gz')
    sct.generate_output_file('centerline.nii.gz', file_data+'_centerline'+ext_data, param.verbose)

    # create a txt file with the centerline
    # TODO

    del data

    # come back to parent folder
    os.chdir('..')

    # Change orientation of the output centerline into input orientation
    sct.printv('\nOrient centerline image to input orientation: ' + orientation, param.verbose)
    fname_segmentation_orient = 'tmp.segmentation_rpi' + ext_data
    set_orientation(path_tmp+'/'+file_data+'_centerline'+ext_data, orientation, file_data+'_centerline'+ext_data)

   # Remove temporary files
    if remove_temp_files:
        sct.printv('\nRemove temporary files...', param.verbose)
        sct.run('rm -rf '+path_tmp, param.verbose)

    return file_data+'_centerline'+ext_data


# compute_csa
# ==========================================================================================
def compute_csa(fname_segmentation, name_method, volume_output, verbose, remove_temp_files, spline_smoothing, step, smoothing_param, figure_fit, name_output, slices, vert_levels, path_to_template):

    # Extract path, file and extension
    fname_segmentation = os.path.abspath(fname_segmentation)
    path_data, file_data, ext_data = sct.extract_fname(fname_segmentation)

    # create temporary folder
    sct.printv('\nCreate temporary folder...', verbose)
    path_tmp = sct.slash_at_the_end('tmp.'+time.strftime("%y%m%d%H%M%S"), 1)
    sct.run('mkdir '+path_tmp, verbose)

    # Copying input data to tmp folder and convert to nii
    sct.printv('\nCopying input data to tmp folder and convert to nii...', verbose)
    sct.run('sct_c3d '+fname_segmentation+' -o '+path_tmp+'segmentation.nii')

    # go to tmp folder
    os.chdir(path_tmp)
        
    # Change orientation of the input segmentation into RPI
    sct.printv('\nChange orientation of the input segmentation into RPI...', verbose)
    fname_segmentation_orient = set_orientation('segmentation.nii', 'RPI', 'segmentation_orient.nii')

    # Get size of data
    sct.printv('\nGet data dimensions...', verbose)
    nx, ny, nz, nt, px, py, pz, pt = sct.get_dimension(fname_segmentation_orient)
    sct.printv('  ' + str(nx) + ' x ' + str(ny) + ' x ' + str(nz), verbose)

    # Open segmentation volume
    sct.printv('\nOpen segmentation volume...', verbose)
    file_seg = nibabel.load(fname_segmentation_orient)
    data_seg = file_seg.get_data()
    hdr_seg = file_seg.get_header()

    #
    # # Extract min and max index in Z direction
    X, Y, Z = (data_seg > 0).nonzero()
    # coords_seg = np.array([str([X[i], Y[i], Z[i]]) for i in xrange(0,len(Z))])  # don't know why but finding strings in array of array of strings is WAY faster than doing the same with integers
    min_z_index, max_z_index = min(Z), max(Z)
    Xp,Yp = (data_seg[:,:,0]>=0).nonzero() # X and Y range
    #
    # x_centerline = [0 for i in xrange(0,max_z_index-min_z_index+1)]
    # y_centerline = [0 for i in xrange(0,max_z_index-min_z_index+1)]
    # z_centerline = np.array([iz for iz in xrange(min_z_index, max_z_index+1)])
    #
    # # Extract segmentation points and average per slice
    # for iz in xrange(min_z_index, max_z_index+1):
    #     x_seg, y_seg = (data_seg[:,:,iz]>0).nonzero()
    #     x_centerline[iz-min_z_index] = np.mean(x_seg)
    #     y_centerline[iz-min_z_index] = np.mean(y_seg)
    #
    # # Fit the centerline points with spline and return the new fitted coordinates
    # x_centerline_fit, y_centerline_fit,x_centerline_deriv,y_centerline_deriv,z_centerline_deriv = b_spline_centerline(x_centerline,y_centerline,z_centerline)

    # extract centerline and smooth it
    x_centerline_fit, y_centerline_fit, z_centerline, x_centerline_deriv,y_centerline_deriv,z_centerline_deriv = smooth_centerline(fname_segmentation_orient, param)
    z_centerline_scaled = [x*pz for x in z_centerline]

   # # 3D plot of the fit
 #    fig=plt.figure()
 #    ax=Axes3D(fig)
 #    ax.plot(x_centerline,y_centerline,z_centerline,zdir='z')
 #    ax.plot(x_centerline_fit,y_centerline_fit,z_centerline,zdir='z')
 #    plt.show()

    # Defining cartesian basis vectors 
    x = np.array([1, 0, 0])
    y = np.array([0, 1, 0])
    z = np.array([0, 0, 1])
    
    # Creating folder in which JPG files will be stored
    sct.printv('\nCreating folder in which JPG files will be stored...', verbose)
    sct.create_folder('JPG_Results')

    # Compute CSA
    sct.printv('\nCompute CSA...', verbose)

    # Empty arrays in which CSA for each z slice will be stored
    csa = [0 for i in xrange(0,max_z_index-min_z_index+1)]
    # sections_ortho_counting = [0 for i in xrange(0,max_z_index-min_z_index+1)]
    # sections_ortho_ellipse = [0 for i in xrange(0,max_z_index-min_z_index+1)]
    # sections_z_ellipse = [0 for i in xrange(0,max_z_index-min_z_index+1)]
    # sections_z_counting = [0 for i in xrange(0,max_z_index-min_z_index+1)]
    sct.printv('\nCross-Section Area:', verbose, 'bold')

    for iz in xrange(0, len(z_centerline)):

        # Equation of the the plane which is orthogonal to the spline at z=iz
        a = x_centerline_deriv[iz]
        b = y_centerline_deriv[iz]
        c = z_centerline_deriv[iz]

        #vector normal to the plane
        normal = normalize(np.array([a, b, c]))

        # angle between normal vector and z
        angle = np.arccos(np.dot(normal, z))

        if name_method == 'counting_ortho_plane' or name_method == 'ellipse_ortho_plane':

            x_center = x_centerline_fit[iz]
            y_center = y_centerline_fit[iz]
            z_center = z_centerline[iz]

            # use of x in order to get orientation of each plane, basis_1 is in the plane ax+by+cz+d=0
            basis_1 = normalize(np.cross(normal,x))
            basis_2 = normalize(np.cross(normal,basis_1))

            # maximum dimension of the tilted plane. Try multiply numerator by sqrt(2) ?
            max_diameter = (max([(max(X)-min(X))*px,(max(Y)-min(Y))*py]))/(np.cos(angle))

            # Forcing the step to be the min of x and y scale (default value is 1 mm)
            step = min([px,py])

            # discretized plane which will be filled with 0/1
            plane_seg = np.zeros((int(max_diameter/step),int(max_diameter/step)))

            # how the plane will be skimmed through
            plane_grid = np.linspace(-int(max_diameter/2),int(max_diameter/2),int(max_diameter/step))

            # we go through the plane
            for i_b1 in plane_grid :

                for i_b2 in plane_grid :

                    point = np.array([x_center*px,y_center*py,z_center*pz]) + i_b1*basis_1 +i_b2*basis_2

                    # to which voxel belongs each point of the plane
                    coord_voxel = str([ int(point[0]/px), int(point[1]/py), int(point[2]/pz)])

                    if (coord_voxel in coords_seg) is True :  # if this voxel is 1
                        plane_seg[int((plane_grid==i_b1).nonzero()[0])][int((plane_grid==i_b2).nonzero()[0])] = 1

                        # number of voxels that are in the intersection of each plane and the nonzeros values of segmentation, times the area of one cell of the discretized plane
                        if name_method == 'counting_ortho_plane':
                            csa[iz] = len((plane_seg>0).nonzero()[0])*step*step

            # if verbose ==1 and name_method == 'counting_ortho_plane' :

                # print('Cross-Section Area : ' + str(csa[iz]) + ' mm^2')

            if name_method == 'ellipse_ortho_plane':

                # import scipy stuff
                from scipy.misc import imsave

                os.chdir('JPG_Results')
                imsave('plane_ortho_' + str(iz) + '.jpg', plane_seg)

                # Tresholded gradient image
                mag = edge_detection('plane_ortho_' + str(iz) + '.jpg')

                #Coordinates of the contour
                x_contour,y_contour = (mag>0).nonzero()

                x_contour = x_contour*step
                y_contour = y_contour*step

                #Fitting an ellipse
                fit = Ellipse_fit(x_contour,y_contour)

                # Semi-minor axis, semi-major axis
                a_ellipse, b_ellipse = ellipse_dim(fit)

                #Section = pi*a*b
                csa[iz] = a_ellipse*b_ellipse*np.pi

                # if verbose == 1 and name_method == 'ellipse_ortho_plane':
                #     print('Cross-Section Area : ' + str(csa[iz]) + ' mm^2')
                # os.chdir('..')

        if name_method == 'counting_z_plane' or name_method == 'ellipse_z_plane':

            # getting the segmentation for each z plane
            x_seg, y_seg = (data_seg[:,:,iz+min_z_index]>0).nonzero()
            seg = [[x_seg[i],y_seg[i]] for i in range(0,len(x_seg))]

            plane = np.zeros((max(Xp),max(Yp)))

            for i in seg:
                # filling the plane with 0 and 1 regarding to the segmentation
                plane[i[0] - 1][i[1] - 1] = 1

            if name_method == 'counting_z_plane' :
                csa[iz] = len((plane>0).nonzero()[0])*px*py*np.cos(angle)

            # if verbose == 1 and name_method == 'counting_z_plane':
            #     print('Cross-Section Area : ' + str(csa[iz]) + ' mm^2')

            if name_method == 'ellipse_z_plane':

                # import scipy stuff
                from scipy.misc import imsave

                os.chdir('JPG_Results')
                imsave('plane_z_' + str(iz) + '.jpg', plane)

                # Tresholded gradient image
                mag = edge_detection('plane_z_' + str(iz) + '.jpg')

                x_contour,y_contour = (mag>0).nonzero()

                x_contour = x_contour*px
                y_contour = y_contour*py

                # Fitting an ellipse
                fit = Ellipse_fit(x_contour,y_contour)
                a_ellipse, b_ellipse = ellipse_dim(fit)
                csa[iz] = a_ellipse*b_ellipse*np.pi*np.cos(angle)

                 # if verbose == 1 and name_method == 'ellipse_z_plane':
                 #     print('Cross-Section Area : ' + str(csa[iz]) + ' mm^2')

    if spline_smoothing == 1:
        sct.printv('\nSmoothing results with spline...', verbose)
        tck = scipy.interpolate.splrep(z_centerline_scaled, csa, s=smoothing_param)
        csa_smooth = scipy.interpolate.splev(z_centerline_scaled, tck)
        if figure_fit == 1:
            import matplotlib.pyplot as plt
            plt.figure()
            plt.plot(z_centerline_scaled, csa)
            plt.plot(z_centerline_scaled, csa_smooth)
            plt.legend(['CSA values', 'Smoothed values'], 2)
            plt.savefig('Spline_fit.png')
        csa = csa_smooth  # update variable

    # Create output text file
    sct.printv('\nWrite text file...', verbose)
    file_results = open('csa.txt', 'w')
    for i in range(min_z_index, max_z_index+1):
        file_results.write(str(int(i)) + ',' + str(csa[i-min_z_index])+'\n')
        # Display results
        sct.printv('z='+str(i-min_z_index)+': '+str(csa[i-min_z_index])+' mm^2', verbose, 'bold')
    file_results.close()

    # output volume of csa values
    if volume_output:
        sct.printv('\nCreate volume of CSA values...', verbose)
        # get orientation of the input data
        orientation = get_orientation('segmentation.nii')
        data_seg = data_seg.astype(np.float32, copy=False)
        # loop across slices
        for iz in range(min_z_index, max_z_index+1):
            # retrieve seg pixels
            x_seg, y_seg = (data_seg[:, :, iz] > 0).nonzero()
            seg = [[x_seg[i],y_seg[i]] for i in range(0, len(x_seg))]
            # loop across pixels in segmentation
            for i in seg:
                # replace value with csa value
                data_seg[i[0], i[1], iz] = csa[iz-min_z_index]
        # create header
        hdr_seg.set_data_dtype('float32')  # set imagetype to uint8
        # save volume
        img = nibabel.Nifti1Image(data_seg, None, hdr_seg)
        nibabel.save(img, 'csa_RPI.nii')
        # Change orientation of the output centerline into input orientation
        fname_csa_volume = set_orientation('csa_RPI.nii', orientation, 'csa_RPI_orient.nii')

    # come back to parent folder
    os.chdir('..')

    # Generate output files
    sct.printv('\nGenerate output files...', verbose)
    sct.generate_output_file(path_tmp+'csa.txt', path_data+param.fname_csa)  # extension already included in param.fname_csa
    if volume_output:
        sct.generate_output_file(fname_csa_volume, path_data+name_output)  # extension already included in name_output

    # average csa across vertebral levels or slices if asked (flag -z or -l)
    if slices or vert_levels:

        if vert_levels and not path_to_template:
            sct.printv('\nERROR: Path to template is missing. See usage.\n', 1, 'error')
            sys.exit(2)
        elif vert_levels and path_to_template:
            abs_path_to_template = os.path.abspath(path_to_template)

        # go to tmp folder
        os.chdir(path_tmp)

        # create temporary folder
        sct.printv('\nCreate temporary folder to average csa...', verbose)
        path_tmp_extract_metric = sct.slash_at_the_end('label_temp', 1)
        sct.run('mkdir '+path_tmp_extract_metric, verbose)

        # Copying output CSA volume in the temporary folder
        sct.printv('\nCopy data to tmp folder...', verbose)
        sct.run('cp '+fname_segmentation+' '+path_tmp_extract_metric)

        # create file info_label
        path_fname_seg, file_fname_seg, ext_fname_seg = sct.extract_fname(fname_segmentation)
        create_info_label('info_label.txt', path_tmp_extract_metric, file_fname_seg+ext_fname_seg)

        if slices:
            # average CSA
            os.system("sct_extract_metric -i "+path_data+name_output+" -f "+path_tmp_extract_metric+" -m wa -o "+sct.slash_at_the_end(path_data)+"mean_csa -z "+slices)
        if vert_levels:
            sct.run('cp -R '+abs_path_to_template+' .')
            # average CSA
            os.system("sct_extract_metric -i "+path_data+name_output+" -f "+path_tmp_extract_metric+" -m wa -o "+sct.slash_at_the_end(path_data)+"mean_csa -v "+vert_levels)

        os.chdir('..')

        # Remove temporary files
        print('\nRemove temporary folder used to average CSA...')
        sct.run('rm -rf '+path_tmp_extract_metric)

    # Remove temporary files
    if remove_temp_files:
        print('\nRemove temporary files...')
        sct.run('rm -rf '+path_tmp)


#=======================================================================================================================
# create text file info_label.txt
#=======================================================================================================================
def create_info_label(file_name, path_folder, fname_seg):

    os.chdir(path_folder)
    file_info_label = open(file_name, 'w')
    file_info_label.write('# Spinal cord segmentation\n')
    file_info_label.write('# ID, name, file\n')
    file_info_label.write('0, mean CSA, '+fname_seg)
    file_info_label.close()
    os.chdir('..')


#=======================================================================================================================
# b_spline_centerline
#=======================================================================================================================
def b_spline_centerline(x_centerline,y_centerline,z_centerline):
                          
    print '\nFitting centerline using B-spline approximation...'
    points = [[x_centerline[n],y_centerline[n],z_centerline[n]] for n in range(len(x_centerline))]
    nurbs = NURBS(3,3000,points)  # BE very careful with the spline order that you choose : if order is too high ( > 4 or 5) you need to set a higher number of Control Points (cf sct_nurbs ). For the third argument (number of points), give at least len(z_centerline)+500 or higher
                          
    P = nurbs.getCourbe3D()
    x_centerline_fit=P[0]
    y_centerline_fit=P[1]
    Q = nurbs.getCourbe3D_deriv()
    x_centerline_deriv=Q[0]
    y_centerline_deriv=Q[1]
    z_centerline_deriv=Q[2]
                          
    return x_centerline_fit, y_centerline_fit,x_centerline_deriv,y_centerline_deriv,z_centerline_deriv


#=======================================================================================================================
# Normalization
#=======================================================================================================================
def normalize(vect):
    norm=np.linalg.norm(vect)
    return vect/norm


#=======================================================================================================================
# Ellipse fitting for a set of data
#=======================================================================================================================
#http://nicky.vanforeest.com/misc/fitEllipse/fitEllipse.html
def Ellipse_fit(x,y):
    x = x[:,np.newaxis]
    y = y[:,np.newaxis]
    D =  np.hstack((x*x, x*y, y*y, x, y, np.ones_like(x)))
    S = np.dot(D.T,D)
    C = np.zeros([6,6])
    C[0,2] = C[2,0] = 2
    C[1,1] = -1
    E, V =  np.linalg.eig(np.dot(np.linalg.inv(S), C))
    n = np.argmax(np.abs(E))
    a = V[:,n]
    return a


#=======================================================================================================================
# Getting a and b parameter for fitted ellipse
#=======================================================================================================================
def ellipse_dim(a):
    b,c,d,f,g,a = a[1]/2, a[2], a[3]/2, a[4]/2, a[5], a[0]
    up = 2*(a*f*f+c*d*d+g*b*b-2*b*d*f-a*c*g)
    down1=(b*b-a*c)*( (c-a)*np.sqrt(1+4*b*b/((a-c)*(a-c)))-(c+a))
    down2=(b*b-a*c)*( (a-c)*np.sqrt(1+4*b*b/((a-c)*(a-c)))-(c+a))
    res1=np.sqrt(up/down1)
    res2=np.sqrt(up/down2)
    return np.array([res1, res2])


#=======================================================================================================================
# Detect edges of an image
#=======================================================================================================================
def edge_detection(f):

    import Image
    
    #sigma = 1.0
    img = Image.open(f) #grayscale
    imgdata = np.array(img, dtype = float)
    G = imgdata
    #G = ndi.filters.gaussian_filter(imgdata, sigma)
    gradx = np.array(G, dtype = float)
    grady = np.array(G, dtype = float)
 
    mask_x = np.array([[-1,0,1],[-2,0,2],[-1,0,1]])
          
    mask_y = np.array([[1,2,1],[0,0,0],[-1,-2,-1]])
 
    width = img.size[1]
    height = img.size[0]
 
    for i in range(1, width-1):
        for j in range(1, height-1):
        
            px = np.sum(mask_x*G[(i-1):(i+1)+1,(j-1):(j+1)+1])
            py = np.sum(mask_y*G[(i-1):(i+1)+1,(j-1):(j+1)+1])
            gradx[i][j] = px
            grady[i][j] = py

    mag = scipy.hypot(gradx,grady)

    treshold = np.max(mag)*0.9

    for i in range(width):
        for j in range(height):
            if mag[i][j]>treshold:
                mag[i][j]=1
            else:
                mag[i][j] = 0
   
    return mag


# Print usage
# ==========================================================================================
def usage():
    print """
"""+os.path.basename(__file__)+"""
~~~~~~~~~~~~~~~~~~~~~~~~~~~~~~~~~~~~~~~~~~~~~~~~~~~~~~~~~~~~~~~~~~~~~~~~~~~~~~~~~~~~~~~~~~~~~~~~~~~~
Part of the Spinal Cord Toolbox <https://sourceforge.net/projects/spinalcordtoolbox>

DESCRIPTION
  This function performs various types of processing from the spinal cord segmentation:

USAGE
  """+os.path.basename(__file__)+"""  -i <segmentation> -p <process>

MANDATORY ARGUMENTS
  -i <segmentation>     spinal cord segmentation (e.g., use sct_segmentation_propagation)
  -p <process>          type of process to be performed:
                        - centerline: extract centerline as binary file
                        - length: compute length of the segmentation
                        - csa: computes cross-sectional area by counting pixels in each
                          slice and then geometrically adjusting using centerline orientation.
                          Output is a text file with z (1st column) and CSA in mm^2 (2nd column) and
                          a volume in which each slice\'s value is equal to the CSA (mm^2).

OPTIONAL ARGUMENTS
  -s {0,1}              Smooth CSA values with spline. Default="""+str(param_default.spline_smoothing)+"""
  -b {0,1}              Outputs a volume in which each slice\'s value is equal to the CSA in
                          mm^2. Default="""+str(param_default.volume_output)+"""
  -o <output_name>      Name of the output volume if -b 1. Default="""+str(param_default.name_output)+"""
  -z <zmin:zmax>        Slice range to compute the CSA across (requires \"-p csa\").
                          Example: 5:23. First slice is 0.
                          You can also select specific slices using commas. Example: 0,2,3,5,12
  -l <lmin:lmax>        Vertebral levels to compute the CSA across (requires \"-p csa\").
                          Example: 2:9 for C2 to T2.
  -t <path_template>    Path to warped template. Typically: ./label/template. Only use with flag -l
  -r {0,1}              Remove temporary files. Default="""+str(param_default.remove_temp_files)+"""
  -v {0,1}              Verbose. Default="""+str(param_default.verbose)+"""
  -h                    Help. Show this message

EXAMPLE
  """+os.path.basename(__file__)+""" -i binary_segmentation.nii.gz -p csa\n
  To compute CSA across vertebral levels C2 to C4:
  """+os.path.basename(__file__)+""" -i binary_segmentation.nii.gz -p csa -t label/template -l 2:4\n"""

    # exit program
    sys.exit(2)


# START PROGRAM
# =========================================================================================
if __name__ == "__main__":
    # initialize parameters
    param = Param()
    param_default = Param()
    # call main function
    main()<|MERGE_RESOLUTION|>--- conflicted
+++ resolved
@@ -29,11 +29,6 @@
 from msct_nurbs import NURBS
 from sct_orientation import get_orientation, set_orientation
 from sct_straighten_spinalcord import smooth_centerline
-
-
-
-
-
 
 
 # DEFAULT PARAMETERS
@@ -54,25 +49,7 @@
         self.slices = ''
         self.vertebral_levels = ''
         self.path_to_template = ''
-<<<<<<< HEAD
         
-        
-import sys
-import getopt
-import os
-import commands
-import numpy as np
-import time
-import sct_utils as sct
-from msct_nurbs import NURBS
-import scipy
-import nibabel
-from sct_orientation import get_orientation, set_orientation
-=======
-        self.type_window = 'hanning'  # for smooth_centerline @sct_straighten_spinalcord
-        self.window_length = 50  # for smooth_centerline @sct_straighten_spinalcord
->>>>>>> 11c42003
-
         
 # MAIN
 # ==========================================================================================

--- conflicted
+++ resolved
@@ -881,6 +881,7 @@
     output_results['STDEV across slices'] = str(std)
 
     # save "output_results"
+    import pickle
     output_file = open(fname_output+'.pickle', 'wb')
     pickle.dump(output_results, output_file)
     output_file.close()
@@ -964,14 +965,9 @@
     nz = len(z_centerline)
     matching_slices_centerline_vert_labeling = []
     for i_z in range(0, nz):
-<<<<<<< HEAD
-        # if the centerline is in the vertebral levels asked by the user, record the slice number
-        if vertebral_labeling_data[np.round(x_centerline_fit[i_z]), np.round(y_centerline_fit[i_z]), z_centerline[i_z]] in range(int(vert_levels_list[0]), int(vert_levels_list[1]+1.0)):
-=======
         # if the median vertebral level of this slice is in the vertebral levels asked by the user, record the slice number
         vertebral_labeling_slice_iz = vertebral_labeling_data[:, :, z_centerline[i_z]]
         if np.asarray(np.nonzero(vertebral_labeling_slice_iz)).shape != (2,0) and int(np.median(vertebral_labeling_slice_iz[np.nonzero(vertebral_labeling_slice_iz)])) in range(vert_levels_list[0], vert_levels_list[1]+1):
->>>>>>> f6245111
             matching_slices_centerline_vert_labeling.append(z_centerline[i_z])
 
     # now, find the min and max slices that are included in the vertebral levels

--- conflicted
+++ resolved
@@ -48,13 +48,8 @@
         self.type_window = 'hanning'  # for smooth_centerline @sct_straighten_spinalcord
         self.window_length = 50  # for smooth_centerline @sct_straighten_spinalcord
         self.algo_fitting = 'hanning'  # nurbs, hanning
-<<<<<<< HEAD
-        self.suffix_csa_output_files = ['csa_volume', 'csa_per_slice', 'csa_mean', 'volume']  # [nifti file, txt file, txt file, txt file]
-        self.fname_vertebral_labeling = './label/template/MNI-Poly-AMU_level.nii.gz'
 param = Param()
 param_default = Param()
-=======
->>>>>>> 0fa047b5
 
 def get_parser():
     """

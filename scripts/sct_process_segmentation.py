#!/usr/bin/env python
#########################################################################################
#
# Perform various types of processing from the spinal cord segmentation (e.g. extract centerline, compute CSA, etc.).
# (extract_centerline) extract the spinal cord centerline from the segmentation. Output file is an image in the same
# space as the segmentation.
#
#
# ---------------------------------------------------------------------------------------
# Copyright (c) 2014 Polytechnique Montreal <www.neuro.polymtl.ca>
# Author: Benjamin De Leener, Julien Touati, Gabriel Mangeat
# Modified: 2014-07-20 by jcohenadad
#
# About the license: see the file LICENSE.TXT
#########################################################################################
# TODO: the import of scipy.misc imsave was moved to the specific cases (orth and ellipse) in order to avoid issue #62. This has to be cleaned in the future.

import os
import shutil
import sys
import time

import numpy as np
import scipy

import sct_utils as sct
<<<<<<< HEAD
import msct_image
import msct_nurbs
import msct_parser
import sct_image
import sct_label_vertebrae
import sct_straighten_spinalcord
=======
from msct_nurbs import NURBS
from sct_image import get_orientation_3d, set_orientation
from sct_straighten_spinalcord import smooth_centerline
from msct_image import Image
from shutil import move, copyfile
from msct_parser import Parser
import msct_shape
import pandas as pd
>>>>>>> f4cbc7f7


class Param(object):
    def __init__(self):
        self.debug = 0
        self.verbose = 1  # verbose
        self.step = 1  # step of discretized plane in mm default is min(x_scale,py)
        self.remove_temp_files = 1
        self.smoothing_param = 0  # window size (in mm) for smoothing CSA along z. 0 for no smoothing.
        self.figure_fit = 0
        self.slices = ''
        self.vertebral_levels = ''
        self.type_window = 'hanning'  # for smooth_centerline @sct_straighten_spinalcord
        self.window_length = 50  # for smooth_centerline @sct_straighten_spinalcord
        self.algo_fitting = 'hanning'  # nurbs, hanning


def get_parser():
    """
    :return: Returns the parser with the command line documentation contained in it.
    """
    # Initialize the parser
    parser = msct_parser.Parser(__file__)
    parser.usage.set_description("""This program is used to get the centerline of the spinal cord of a subject by using one of the three methods describe in the -method flag .""")
    parser.add_option(name='-i',
                      type_value='image_nifti',
                      description='Spinal Cord segmentation',
                      mandatory=True,
                      example='seg.nii.gz')
    parser.add_option(name='-p',
                      type_value='multiple_choice',
                      description='type of process to be performed:\n'
                                  '- centerline: extract centerline as binary file.\n'
                                  '- label-vert: Transform segmentation into vertebral level using a file that contains labels with disc value (flag: -discfile)\n'
                                  '- length: compute length of the segmentation.\n'
                                  '- csa: computes cross-sectional area by counting pixels in each'
                                  '  slice and then geometrically adjusting using centerline orientation. Outputs:\n'
                                  '  - angle_image.nii.gz: the cord segmentation (nifti file) where each slice\'s value is equal to the CSA (mm^2),\n'
                                  '  - csa_image.nii.gz: the cord segmentation (nifti file) where each slice\'s value is equal to the angle (in degrees) between the spinal cord centerline and the inferior-superior direction,\n'
                                  '  - csa_per_slice.txt: a CSV text file with z (1st column), CSA in mm^2 (2nd column) and angle with respect to the I-S direction in degrees (3rd column),\n'
                                  '  - csa_per_slice.pickle: a pickle file with the same results as \"csa_per_slice.txt\" recorded in a DataFrame (panda structure) that can be reloaded afterwrds,\n'
                                  '  - and if you select the options -z or -vert, csa_mean and csa_volume: mean CSA and volume across the selected slices or vertebral levels is ouptut in CSV text files, an MS Excel files and a pickle files.\n'
                                  '-shape: compute spinal shape properties, using scikit-image region measures, including:\n'
                                  '  - AP and RL diameters\n'
                                  '  - ratio between AP and RL diameters\n'
                                  '  - spinal cord area\n'
                                  '  - eccentricity: Eccentricity of the ellipse that has the same second-moments as the spinal cord. The eccentricity is the ratio of the focal distance (distance between focal points) over the major axis length. The value is in the interval [0, 1). When it is 0, the ellipse becomes a circle.\n'
                                  '  - equivalent diameter: The diameter of a circle with the same area as the spinal cord.\n'
                                  '  - orientation: angle (in degrees) between the AP axis of the spinal cord and the AP axis of the image\n'
                                  '  - solidity: ratio of positive (spinal cord) over null (background) pixels that are contained in the convex hull region. The convex hull region is the smallest convex polygon that surround all positive pixels in the image.',
                      mandatory=True,
                      example=['centerline', 'label-vert', 'length', 'csa', 'shape'])
    parser.usage.addSection('Optional Arguments')
    parser.add_option(name="-ofolder",
                      type_value="folder_creation",
                      description="In case you choose the option \"-p csa\", this option allows you to specify the output folder for the result files. If this folder does not exist, it will be created, otherwise the result files will be output in the pre-existing folder.",
                      mandatory=False,
                      example="My_Output_Folder/",
                      default_value="")
    parser.add_option(name='-overwrite',
                      type_value='int',
                      description="""In the case you specified, in flag \"-ofolder\", a pre-existing folder that already includes a .xls result file (see flags \"-p csa\" and \"-z\" or \"-vert\"), this option will allow you to overwrite the .xls file (\"-overwrite 1\") or to add the results to it (\"-overwrite 0\").""",
                      mandatory=False,
                      default_value=0)
    parser.add_option(name='-s',
                      type_value=None,
                      description='Window size (in mm) for smoothing CSA. 0 for no smoothing.',
                      mandatory=False,
                      deprecated_by='-size')
    parser.add_option(name='-z',
                      type_value='str',
                      description= 'Slice range to compute the CSA across (requires \"-p csa\").',
                      mandatory=False,
                      example='5:23')
    parser.add_option(name='-l',
                      type_value='str',
                      description= 'Vertebral levels to compute the CSA across (requires \"-p csa\"). Example: 2:9 for C2 to T2.',
                      mandatory=False,
                      deprecated_by='-vert',
                      example='2:9')
    parser.add_option(name='-vert',
                      type_value='str',
                      description= 'Vertebral levels to compute the CSA across (requires \"-p csa\"). Example: 2:9 for C2 to T2.',
                      mandatory=False,
                      example='2:9')
    parser.add_option(name='-t',
                      type_value='image_nifti',
                      description='Vertebral labeling file. Only use with flag -vert',
                      mandatory=False,
                      deprecated_by='-vertfile',
                      default_value='label/template/PAM50_levels.nii.gz')
    parser.add_option(name='-vertfile',
                      type_value='image_nifti',
                      description='Vertebral labeling file. Only use with flag -vert',
                      mandatory=False,
                      default_value='./label/template/PAM50_levels.nii.gz')
    parser.add_option(name='-discfile',
                      type_value='image_nifti',
                      description='Disc labeling. Only use with -p label-vert',
                      mandatory=False)
    parser.add_option(name='-r',
                      type_value='multiple_choice',
                      description= 'Removes the temporary folder and debug folder used for the algorithm at the end of execution',
                      mandatory=False,
                      default_value='1',
                      example=['0', '1'])
    parser.add_option(name='-size',
                      type_value='int',
                      description='Window size (in mm) for smoothing CSA. 0 for no smoothing.',
                      mandatory=False,
                      default_value=0)
    parser.add_option(name='-a',
                      type_value='multiple_choice',
                      description= 'Algorithm for curve fitting.',
                      mandatory=False,
                      default_value='nurbs',
                      example=['hanning', 'nurbs'])
    parser.add_option(name='-no-angle',
                      type_value='multiple_choice',
                      description='0: angle correction for csa computation. 1: no angle correction.',
                      mandatory=False,
                      example=['0', '1'],
                      default_value='0')
    parser.add_option(name='-v',
                      type_value='multiple_choice',
                      description='1: display on, 0: display off (default)',
                      mandatory=False,
                      example=['0', '1', '2'],
                      default_value='1')
    parser.add_option(name='-h',
                      type_value=None,
                      description='display this help',
                      mandatory=False)

    return parser



# MAIN
# ==========================================================================================
def main(args=None):

    param = Param()
    param_default = Param()
    if args is None:
        args = sys.argv[1:]
    else:
        script_name =os.path.splitext(os.path.basename(__file__))[0]
        sct.printv('{0} {1}'.format(script_name, " ".join(args)))

    parser = get_parser()
    arguments = parser.parse(args)

    # Initialization
    path_script = os.path.dirname(__file__)
    fsloutput = 'export FSLOUTPUTTYPE=NIFTI; ' # for faster processing, all outputs are in NIFTI
    processes = ['centerline', 'csa', 'length', 'shape']
    verbose = param.verbose
    start_time = time.time()
    remove_temp_files = param.remove_temp_files
    # spline_smoothing = param.spline_smoothing
    step = param.step
    smoothing_param = param.smoothing_param
    figure_fit = param.figure_fit
    slices = param.slices
    vert_lev = param.vertebral_levels
    angle_correction = True

    fname_segmentation = arguments['-i']
    name_process = arguments['-p']
    overwrite = 0
    if "-ofolder" in arguments:
        output_folder = sct.slash_at_the_end(arguments["-ofolder"], slash=1)
    else:
        seg_path, seg_file, seg_ext = sct.extract_fname(os.path.abspath(fname_segmentation))
        output_folder = seg_path
    if '-overwrite' in arguments:
        overwrite = arguments['-overwrite']
    if '-vert' in arguments:
        vert_lev = arguments['-vert']
    if '-r' in arguments:
        remove_temp_files = arguments['-r']
    if '-size' in arguments:
        smoothing_param = arguments['-size']
    if '-vertfile' in arguments:
        fname_vertebral_labeling = arguments['-vertfile']
    if '-v' in arguments:
        verbose = int(arguments['-v'])
    if '-z' in arguments:
        slices = arguments['-z']
    if '-a' in arguments:
        param.algo_fitting = arguments['-a']
    if '-no-angle' in arguments:
        if arguments['-no-angle'] == '1':
            angle_correction = False
        elif arguments['-no-angle'] == '0':
            angle_correction = True

    # update fields
    param.verbose = verbose

    # print arguments
    print '\nCheck parameters:'
    print '.. segmentation file:             '+fname_segmentation

    if name_process == 'centerline':
        fname_output = extract_centerline(fname_segmentation, remove_temp_files, verbose=param.verbose, algo_fitting=param.algo_fitting)
        # to view results
        sct.printv('\nDone! To view results, type:', param.verbose)
        sct.printv('fslview '+fname_segmentation+' '+fname_output+' -l Red &\n', param.verbose, 'info')

    if name_process == 'csa':
        compute_csa(fname_segmentation, output_folder, overwrite, verbose, remove_temp_files, step, smoothing_param, figure_fit, slices, vert_lev, fname_vertebral_labeling, algo_fitting = param.algo_fitting, type_window= param.type_window, window_length=param.window_length, angle_correction=angle_correction)

    if name_process == 'label-vert':
        if '-discfile' in arguments:
            fname_disc_label = arguments['-discfile']
        else:
            sct.printv('\nERROR: Disc label file is mandatory (flag: -discfile).\n', 1, 'error')
        label_vert(fname_segmentation, fname_disc_label)

    if name_process == 'length':
        result_length = compute_length(fname_segmentation, remove_temp_files, output_folder, overwrite, slices, vert_lev, fname_vertebral_labeling, verbose=verbose)

    if name_process == 'shape':
        fname_disks = None
        if '-discfile' in arguments:
            fname_disks = arguments['-discfile']
        compute_shape(fname_segmentation, remove_temp_files, output_folder, overwrite, slices, vert_lev, fname_disks=fname_disks, verbose=verbose)

    # End of Main


def compute_shape(fname_segmentation, remove_temp_files, output_folder, overwrite, slices, vert_levels, fname_disks=None, verbose=1):
    """
    This function characterizes the shape of the spinal cord, based on the segmentation
    Shape properties are computed along the spinal cord and averaged per z-slices.
    Option is to provide intervertebral disks to average shape properties over vertebral levels (fname_disks).
    """
    # List of properties to compute on spinal cord
    property_list = ['area',
                     'diameters',
                     'equivalent_diameter',
                     'ratio_minor_major',
                     'eccentricity',
                     'solidity']

    property_list, shape_properties = msct_shape.compute_properties_along_centerline(fname_seg_image=fname_segmentation,
                                                                                     property_list=property_list,
                                                                                     fname_disks_image=fname_disks,
                                                                                     smooth_factor=0.0,
                                                                                     interpolation_mode=0,
                                                                                     remove_temp_files=remove_temp_files,
                                                                                     verbose=verbose)

    path_data, file_data, ext_data = sct.extract_fname(fname_segmentation)
    fname_output_csv = output_folder + file_data + '_shape.csv'

    # choose sorting mode: z-slice or vertebral levels, depending on input (fname_disks)
    rejected_values = []  # some values are not vertebral levels
    if fname_disks is not None:
        # average over spinal cord levels
        sorting_mode = 'vertebral_level'
        rejected_values = [0, '0']
        #if vert_levels != '':

    else:
        # averaging over slices
        sorting_mode = 'z_slice'

    # extract all values for shape properties to be averaged on (z-slices or vertebral levels)
    sorting_values = []
    for label in shape_properties[sorting_mode]:
        if label not in sorting_values and label not in rejected_values:
            sorting_values.append(label)

    if slices != '' or vert_levels != '':
        pass

    else:


        # average spinal cord shape properties
        averaged_shape = dict()
        for property_name in property_list:
            averaged_shape[property_name] = []
            for label in sorting_values:
                averaged_shape[property_name].append(np.mean([item for i, item in enumerate(shape_properties[property_name]) if shape_properties[sorting_mode][i] == label]))

        # save spinal cord shape properties
        df_shape_properties = pd.DataFrame(averaged_shape, index=sorting_values)
        df_shape_properties.sort_index(inplace=True)
        pd.set_option('expand_frame_repr', True)
        df_shape_properties.to_csv(fname_output_csv, sep=',')

        if verbose == 1:
            print df_shape_properties


# compute the length of the spinal cord
# ==========================================================================================
def compute_length(fname_segmentation, remove_temp_files, output_folder, overwrite, slices, vert_levels, fname_vertebral_labeling='', verbose = 0):
    from math import sqrt

    # Extract path, file and extension
    fname_segmentation = os.path.abspath(fname_segmentation)
    path_data, file_data, ext_data = sct.extract_fname(fname_segmentation)

    # create temporary folder
    sct.printv('\nCreate temporary folder...', verbose)
    path_tmp = sct.tmp_create(verbose)

    # copy files into tmp folder
    sct.printv('cp '+fname_segmentation+' '+path_tmp)
    shutil.copy(fname_segmentation, path_tmp)

    if slices or vert_levels:
        # check if vertebral labeling file exists
        sct.check_file_exist(fname_vertebral_labeling)
        path_vert, file_vert, ext_vert = sct.extract_fname(fname_vertebral_labeling)
        sct.printv('cp ' + fname_vertebral_labeling + ' ' + path_tmp)
        shutil.copy(fname_vertebral_labeling, path_tmp)
        fname_vertebral_labeling = file_vert + ext_vert

    # go to tmp folder
    os.chdir(path_tmp)

    # Change orientation of the input centerline into RPI
    sct.printv('\nOrient centerline to RPI orientation...', verbose)
    im_seg = msct_image.Image(file_data+ext_data)
    fname_segmentation_orient = 'segmentation_rpi' + ext_data
    im_seg_orient = sct_image.set_orientation(im_seg, 'RPI')
    im_seg_orient.setFileName(fname_segmentation_orient)
    im_seg_orient.save()

    # Get dimension
    sct.printv('\nGet dimensions...', verbose)
    nx, ny, nz, nt, px, py, pz, pt = im_seg_orient.dim
    sct.printv('.. matrix size: '+str(nx)+' x '+str(ny)+' x '+str(nz), verbose)
    sct.printv('.. voxel size:  '+str(px)+'mm x '+str(py)+'mm x '+str(pz)+'mm', verbose)

    # smooth segmentation/centerline
    x_centerline_fit, y_centerline_fit, z_centerline, x_centerline_deriv, y_centerline_deriv, z_centerline_deriv = sct_straighten_spinalcord.smooth_centerline(
        fname_segmentation_orient, nurbs_pts_number=3000, phys_coordinates=False, all_slices=True, algo_fitting='nurbs', verbose=verbose)

    # average csa across vertebral levels or slices if asked (flag -z or -l)
    if slices or vert_levels:
        warning = ''
        if vert_levels and not fname_vertebral_labeling:
            sct.printv(
                '\nERROR: You asked for specific vertebral levels (option -vert) but you did not provide any vertebral labeling file (see option -vertfile). The path to the vertebral labeling file is usually \"./label/template/PAM50_levels.nii.gz\". See usage.\n',
                1, 'error')

        elif vert_levels and fname_vertebral_labeling:

            # from sct_extract_metric import get_slices_matching_with_vertebral_levels
            sct.printv('Selected vertebral levels... ' + vert_levels)

            # convert the vertebral labeling file to RPI orientation
            im_vertebral_labeling = msct_image.Image(fname_vertebral_labeling)
            im_vertebral_labeling.change_orientation(orientation='RPI')

            # get the slices corresponding to the vertebral levels
            # slices, vert_levels_list, warning = get_slices_matching_with_vertebral_levels(data_seg, vert_levels, im_vertebral_labeling.data, 1)
            slices, vert_levels_list, warning = get_slices_matching_with_vertebral_levels_based_centerline(vert_levels, im_vertebral_labeling.data, z_centerline)

        elif not vert_levels:
            vert_levels_list = []

        if slices is None:
            length = np.nan
            slices = '0'
            vert_levels_list = []

        else:
            # parse the selected slices
            slices_lim = slices.strip().split(':')
            slices_list = range(int(slices_lim[0]), int(slices_lim[-1]) + 1)
            sct.printv('Spinal cord length slices ' + str(slices_lim[0]) + ' to ' + str(slices_lim[-1]) + '...',
                       type='info')

            length = 0.0
            for i in range(len(x_centerline_fit)-1):
                if z_centerline[i] in slices_list:
                    length += sqrt(((x_centerline_fit[i+1]-x_centerline_fit[i])*px)**2+((y_centerline_fit[i+1]-y_centerline_fit[i])*py)**2+((z_centerline[i+1]-z_centerline[i])*pz)**2)

        sct.printv('\nLength of the segmentation = ' + str(round(length, 2)) + ' mm\n', verbose, 'info')

        # write result into output file
        save_results(output_folder + 'length', overwrite, fname_segmentation, 'length',
                     '(in mm)', length, np.nan, slices, actual_vert=vert_levels_list,
                     warning_vert_levels=warning)

    elif (not (slices or vert_levels)) and (overwrite == 1):
        sct.printv('WARNING: Flag \"-overwrite\" is only available if you select (a) slice(s) or (a) vertebral level(s) (flag -z or -vert) ==> CSA estimation per slice will be output in .txt and .pickle files only.', type='warning')
        length = np.nan

    else:
        # compute length of full centerline
        length = 0.0
        for i in range(len(x_centerline_fit)-1):
            length += sqrt(((x_centerline_fit[i+1]-x_centerline_fit[i])*px)**2+((y_centerline_fit[i+1]-y_centerline_fit[i])*py)**2+((z_centerline[i+1]-z_centerline[i])*pz)**2)

        sct.printv('\nLength of the segmentation = ' + str(round(length, 2)) + ' mm\n', verbose, 'info')
        # write result into output file
        save_results(output_folder + 'length', overwrite, fname_segmentation, 'length', '(in mm)', length, np.nan,
                     slices, actual_vert=[], warning_vert_levels='')

    # Remove temporary files
    if remove_temp_files:
        sct.printv('\nRemove temporary files...', verbose)
        shutil.rmtree(path_tmp, ignore_errors=True)

    return length



# extract_centerline
# ==========================================================================================
def extract_centerline(fname_segmentation, remove_temp_files, verbose = 0, algo_fitting = 'hanning', type_window = 'hanning', window_length = 80):

    # Extract path, file and extension
    fname_segmentation = os.path.abspath(fname_segmentation)
    path_data, file_data, ext_data = sct.extract_fname(fname_segmentation)

    # create temporary folder
    sct.printv('\nCreate temporary folder...', verbose)
    path_tmp = sct.tmp_create(verbose)

    # Copying input data to tmp folder
    sct.printv('\nCopying data to tmp folder...', verbose)
    sct.run('sct_convert -i '+fname_segmentation+' -o '+path_tmp+'segmentation.nii.gz', verbose)

    # go to tmp folder
    os.chdir(path_tmp)

    # Change orientation of the input centerline into RPI
    sct.printv('\nOrient centerline to RPI orientation...', verbose)
    sct.run('sct_image -i segmentation.nii.gz -setorient RPI -o segmentation_RPI.nii.gz', verbose)

    # Open segmentation volume
    sct.printv('\nOpen segmentation volume...', verbose)
    im_seg = msct_image.Image('segmentation_RPI.nii.gz')
    data = im_seg.data

    # Get size of data
    sct.printv('\nGet data dimensions...', verbose)
    nx, ny, nz, nt, px, py, pz, pt = im_seg.dim
    sct.printv('.. matrix size: '+str(nx)+' x '+str(ny)+' x '+str(nz), verbose)
    sct.printv('.. voxel size:  '+str(px)+'mm x '+str(py)+'mm x '+str(pz)+'mm', verbose)

    # Extract min and max index in Z direction
    X, Y, Z = (data>0).nonzero()
    min_z_index, max_z_index = min(Z), max(Z)
    x_centerline = [0 for i in range(0,max_z_index-min_z_index+1)]
    y_centerline = [0 for i in range(0,max_z_index-min_z_index+1)]
    z_centerline = [iz for iz in range(min_z_index, max_z_index+1)]
    # Extract segmentation points and average per slice
    for iz in range(min_z_index, max_z_index+1):
        x_seg, y_seg = (data[:,:,iz]>0).nonzero()
        x_centerline[iz-min_z_index] = np.mean(x_seg)
        y_centerline[iz-min_z_index] = np.mean(y_seg)
    for k in range(len(X)):
        data[X[k], Y[k], Z[k]] = 0

    # extract centerline and smooth it
<<<<<<< HEAD
    x_centerline_fit, y_centerline_fit, z_centerline_fit, x_centerline_deriv, y_centerline_deriv, z_centerline_deriv = sct_straighten_spinalcord.smooth_centerline('segmentation_RPI.nii.gz', type_window = type_window, window_length = window_length, algo_fitting = algo_fitting, verbose = verbose)
=======
    x_centerline_fit, y_centerline_fit, z_centerline_fit, x_centerline_deriv, y_centerline_deriv, z_centerline_deriv = smooth_centerline('segmentation_RPI.nii.gz', type_window=type_window, window_length=window_length, algo_fitting=algo_fitting, all_slices=True, verbose=verbose)
>>>>>>> f4cbc7f7


    if verbose == 2:
        import matplotlib.pyplot as plt

        #Creation of a vector x that takes into account the distance between the labels
        nz_nonz = len(z_centerline)
        x_display = [0 for i in range(x_centerline_fit.shape[0])]
        y_display = [0 for i in range(y_centerline_fit.shape[0])]
        for i in range(0, nz_nonz, 1):
            x_display[int(z_centerline[i]-z_centerline[0])] = x_centerline[i]
            y_display[int(z_centerline[i]-z_centerline[0])] = y_centerline[i]

        plt.figure(1)
        plt.subplot(2,1,1)
        plt.plot(z_centerline_fit, x_display, 'ro')
        plt.plot(z_centerline_fit, x_centerline_fit)
        plt.xlabel("Z")
        plt.ylabel("X")
        plt.title("x and x_fit coordinates")

        plt.subplot(2,1,2)
        plt.plot(z_centerline_fit, y_display, 'ro')
        plt.plot(z_centerline_fit, y_centerline_fit)
        plt.xlabel("Z")
        plt.ylabel("Y")
        plt.title("y and y_fit coordinates")
        plt.show()

    # Create an image with the centerline
    min_z_index, max_z_index = int(round(min(z_centerline_fit))), int(round(max(z_centerline_fit)))
    for iz in range(min_z_index, max_z_index+1):
        data[int(round(x_centerline_fit[iz-min_z_index])), int(round(y_centerline_fit[iz-min_z_index])), int(iz)] = 1 # if index is out of bounds here for hanning: either the segmentation has holes or labels have been added to the file
    # Write the centerline image in RPI orientation
    # hdr.set_data_dtype('uint8') # set imagetype to uint8
    sct.printv('\nWrite NIFTI volumes...', verbose)
    im_seg.data = data
    im_seg.setFileName('centerline_RPI.nii.gz')
    im_seg.changeType('uint8')
    im_seg.save()

    sct.printv('\nSet to original orientation...', verbose)
    # get orientation of the input data
    im_seg_original = msct_image.Image('segmentation.nii.gz')
    orientation = im_seg_original.orientation
    sct.run('sct_image -i centerline_RPI.nii.gz -setorient '+orientation+' -o centerline.nii.gz')

    # create a txt file with the centerline
    name_output_txt = 'centerline.txt'
    sct.printv('\nWrite text file...', verbose)
    file_results = open(name_output_txt, 'w')
    for i in range(min_z_index, max_z_index+1):
        file_results.write(str(int(i)) + ' ' + str(x_centerline_fit[i-min_z_index]) + ' ' + str(y_centerline_fit[i-min_z_index]) + '\n')
    file_results.close()

    # come back to parent folder
    os.chdir('..')

    # Generate output files
    sct.printv('\nGenerate output files...', verbose)
    sct.generate_output_file(path_tmp+'centerline.nii.gz', file_data+'_centerline.nii.gz')
    sct.generate_output_file(path_tmp+'centerline.txt', file_data+'_centerline.txt')

    # Remove temporary files
    if remove_temp_files:
        sct.printv('\nRemove temporary files...', verbose)
        shutil.rmtree(path_tmp, ignore_errors=True)

    return file_data+'_centerline.nii.gz'


# compute_csa
# ==========================================================================================
def compute_csa(fname_segmentation, output_folder, overwrite, verbose, remove_temp_files, step, smoothing_param, figure_fit, slices, vert_levels, fname_vertebral_labeling='', algo_fitting='hanning', type_window='hanning', window_length=80, angle_correction=True):

    from math import degrees
    import pandas as pd
    import pickle

    # Extract path, file and extension
    fname_segmentation = os.path.abspath(fname_segmentation)
    # path_data, file_data, ext_data = sct.extract_fname(fname_segmentation)

    # create temporary folder
    sct.printv('\nCreate temporary folder...', verbose)
    path_tmp = sct.tmp_create(verbose)

    # Copying input data to tmp folder
    sct.printv('\nCopying input data to tmp folder and convert to nii...', verbose)
    sct.run('sct_convert -i '+fname_segmentation+' -o '+path_tmp+'segmentation.nii.gz', verbose)
    # go to tmp folder
    os.chdir(path_tmp)
    # Change orientation of the input segmentation into RPI
    sct.printv('\nChange orientation to RPI...', verbose)
    sct.run('sct_image -i segmentation.nii.gz -setorient RPI -o segmentation_RPI.nii.gz', verbose)

    # Open segmentation volume
    sct.printv('\nOpen segmentation volume...', verbose)
    im_seg = msct_image.Image('segmentation_RPI.nii.gz')
    data_seg = im_seg.data
    # hdr_seg = im_seg.hdr

    # Get size of data
    sct.printv('\nGet data dimensions...', verbose)
    nx, ny, nz, nt, px, py, pz, pt = im_seg.dim
    sct.printv('  ' + str(nx) + ' x ' + str(ny) + ' x ' + str(nz), verbose)

    # # Extract min and max index in Z direction
    X, Y, Z = (data_seg > 0).nonzero()
    min_z_index, max_z_index = min(Z), max(Z)

    # fit centerline, smooth it and return the first derivative (in voxel space but FITTED coordinates)
    x_centerline_fit, y_centerline_fit, z_centerline, x_centerline_deriv, y_centerline_deriv, z_centerline_deriv = sct_straighten_spinalcord.smooth_centerline('segmentation_RPI.nii.gz', algo_fitting=algo_fitting, type_window=type_window, window_length=window_length, nurbs_pts_number=3000, phys_coordinates=False, verbose=verbose, all_slices=True)

    # correct centerline fitted coordinates according to the data resolution
    x_centerline_fit_rescorr, y_centerline_fit_rescorr, z_centerline_rescorr, x_centerline_deriv_rescorr, y_centerline_deriv_rescorr, z_centerline_deriv_rescorr = x_centerline_fit*px, y_centerline_fit*py, z_centerline*pz, x_centerline_deriv*px, y_centerline_deriv*py, z_centerline_deriv*pz

    # Compute CSA
    sct.printv('\nCompute CSA...', verbose)

    # Empty arrays in which CSA for each z slice will be stored
    csa = np.zeros(max_z_index-min_z_index+1)
    angles = np.zeros(max_z_index - min_z_index + 1)

    for iz in xrange(min_z_index, max_z_index+1):
        if angle_correction:
            # in the case of problematic segmentation (e.g., non continuous segmentation often at the extremities), display a warning but do not crash
            try:
                # normalize the tangent vector to the centerline (i.e. its derivative)
                tangent_vect = normalize(np.array([x_centerline_deriv_rescorr[iz-min_z_index], y_centerline_deriv_rescorr[iz-min_z_index], z_centerline_deriv_rescorr[iz-min_z_index]]))

            except IndexError:
                sct.printv('WARNING: Your segmentation does not seem continuous, which could cause wrong estimations at the problematic slices. Please check it, especially at the extremities.', type='warning')

            # compute the angle between the normal vector of the plane and the vector z
            angle = np.arccos(np.vdot(tangent_vect, [0.0, 0.0, 1.0]))
        else:
            angle = 0.0

        # compute the number of voxels, assuming the segmentation is coded for partial volume effect between 0 and 1.
        number_voxels = np.sum(data_seg[:, :, iz])

        # compute CSA, by scaling with voxel size (in mm) and adjusting for oblique plane
        csa[iz-min_z_index] = number_voxels * px * py * np.cos(angle)
        angles[iz - min_z_index] = degrees(angle)

    sct.printv('\nSmooth CSA across slices...', verbose)
    if smoothing_param:
        sct.printv('.. Hanning window: '+str(smoothing_param)+' mm', verbose)
        csa_smooth = msct_smooth.smoothing_window(csa, window_len=smoothing_param/pz, window='hanning', verbose=0)
        # display figure
        if verbose == 2:
            import matplotlib.pyplot as plt
            plt.figure()
            z_centerline_scaled = [x * pz for x in z_centerline]
            pltx, = plt.plot(z_centerline_scaled, csa, 'bo')
            pltx_fit, = plt.plot(z_centerline_scaled, csa_smooth, 'r', linewidth=2)
            plt.title("Cross-sectional area (CSA)")
            plt.xlabel('z (mm)')
            plt.ylabel('CSA (mm^2)')
            plt.legend([pltx, pltx_fit], ['Raw', 'Smoothed'])
            plt.show()
        # update variable
        csa = csa_smooth
    else:
        sct.printv('.. No smoothing!', verbose)

    # output volume of csa values
    sct.printv('\nCreate volume of CSA values...', verbose)
    data_csa = data_seg.astype(np.float32, copy=False)
    # loop across slices
    for iz in range(min_z_index, max_z_index+1):
        # retrieve seg pixels
        x_seg, y_seg = (data_csa[:, :, iz] > 0).nonzero()
        seg = [[x_seg[i],y_seg[i]] for i in range(0, len(x_seg))]
        # loop across pixels in segmentation
        for i in seg:
            # replace value with csa value
            data_csa[i[0], i[1], iz] = csa[iz-min_z_index]
    # replace data
    im_seg.data = data_csa
    # set original orientation
    # TODO: FIND ANOTHER WAY!!
    # im_seg.change_orientation(orientation) --> DOES NOT WORK!
    # set file name -- use .gz because faster to write
    im_seg.setFileName('csa_volume_RPI.nii.gz')
    im_seg.changeType('float32')
    # save volume
    im_seg.save()

    # output volume of csa values
    sct.printv('\nCreate volume of angle values...', verbose)
    data_angle = data_seg.astype(np.float32, copy=False)
    # loop across slices
    for iz in range(min_z_index, max_z_index + 1):
        # retrieve seg pixels
        x_seg, y_seg = (data_angle[:, :, iz] > 0).nonzero()
        seg = [[x_seg[i], y_seg[i]] for i in range(0, len(x_seg))]
        # loop across pixels in segmentation
        for i in seg:
            # replace value with csa value
            data_angle[i[0], i[1], iz] = angles[iz - min_z_index]
    # replace data
    im_seg.data = data_angle
    # set original orientation
    # TODO: FIND ANOTHER WAY!!
    # im_seg.change_orientation(orientation) --> DOES NOT WORK!
    # set file name -- use .gz because faster to write
    im_seg.setFileName('angle_volume_RPI.nii.gz')
    im_seg.changeType('float32')
    # save volume
    im_seg.save()

    # get orientation of the input data
    im_seg_original = msct_image.Image('segmentation.nii.gz')
    orientation = im_seg_original.orientation
    sct.run('sct_image -i csa_volume_RPI.nii.gz -setorient '+orientation+' -o csa_volume_in_initial_orientation.nii.gz')
    sct.run('sct_image -i angle_volume_RPI.nii.gz -setorient '+orientation+' -o angle_volume_in_initial_orientation.nii.gz')

    # come back to parent folder
    os.chdir('..')

    # Generate output files
    sct.printv('\nGenerate output files...', verbose)
    sct.generate_output_file(path_tmp+'csa_volume_in_initial_orientation.nii.gz', output_folder+'csa_image.nii.gz')  # extension already included in name_output
    sct.generate_output_file(path_tmp+'angle_volume_in_initial_orientation.nii.gz', output_folder+'angle_image.nii.gz')  # extension already included in name_output
    print('\n')

    # Create output text file
    sct.printv('Display CSA per slice:', verbose)
    file_results = open(output_folder+'csa_per_slice.txt', 'w')
    file_results.write('# Slice (z),CSA (mm^2),Angle with respect to the I-S direction (degrees)\n')
    for i in range(min_z_index, max_z_index+1):
        file_results.write(str(int(i)) + ',' + str(csa[i-min_z_index])+ ',' + str(angles[i-min_z_index])+'\n')
        # Display results
        sct.printv('z = '+str(i-min_z_index)+', CSA = '+str(csa[i-min_z_index])+' mm^2'+', Angle = '+str(angles[i-min_z_index])+' deg', type='info')
    file_results.close()
    sct.printv('Save results in: '+output_folder+'csa_per_slice.txt\n', verbose)

    # Create output pickle file
    # data frame format
    results_df = pd.DataFrame({'Slice (z)': range(min_z_index, max_z_index+1),
                               'CSA (mm^2)': csa,
                               'Angle with respect to the I-S direction (degrees)': angles})
    # # dictionary format
    # results_df = {'Slice (z)': range(min_z_index, max_z_index+1),
    #                            'CSA (mm^2)': csa,
    #                            'Angle with respect to the I-S direction (degrees)': angles}
    output_file = open(output_folder + 'csa_per_slice.pickle', 'wb')
    pickle.dump(results_df, output_file)
    output_file.close()
    sct.printv('Save results in: ' + output_folder + 'csa_per_slice.pickle\n', verbose)

    # average csa across vertebral levels or slices if asked (flag -z or -l)
    if slices or vert_levels:

        warning = ''
        if vert_levels and not fname_vertebral_labeling:
            sct.printv('\nERROR: You asked for specific vertebral levels (option -vert) but you did not provide any vertebral labeling file (see option -vertfile). The path to the vertebral labeling file is usually \"./label/template/PAM50_levels.nii.gz\". See usage.\n', 1, 'error')

        elif vert_levels and fname_vertebral_labeling:

            # from sct_extract_metric import get_slices_matching_with_vertebral_levels
            sct.printv('Selected vertebral levels... '+vert_levels)

            # check if vertebral labeling file exists
            sct.check_file_exist(fname_vertebral_labeling)

            # convert the vertebral labeling file to RPI orientation
            im_vertebral_labeling = msct_image.Image(fname_vertebral_labeling)
            im_vertebral_labeling.change_orientation(orientation='RPI')

            # get the slices corresponding to the vertebral levels
            # slices, vert_levels_list, warning = get_slices_matching_with_vertebral_levels(data_seg, vert_levels, im_vertebral_labeling.data, 1)
            slices, vert_levels_list, warning = get_slices_matching_with_vertebral_levels_based_centerline(vert_levels, im_vertebral_labeling.data, z_centerline)

        elif not vert_levels:
            vert_levels_list = []

        if slices is None:
            mean_CSA = 0.0
            std_CSA = 0.0
            mean_angle = 0.0
            std_angle = 0.0
            slices = '0'
            vert_levels_list = []

        else:
            # parse the selected slices
            slices_lim = slices.strip().split(':')
            slices_list = range(int(slices_lim[0]), int(slices_lim[-1])+1)
            sct.printv('Average CSA across slices '+str(slices_lim[0])+' to '+str(slices_lim[-1])+'...', type='info')

            CSA_for_selected_slices = []
            angles_for_selected_slices = []
            # Read the file csa_per_slice.txt and get the CSA for the selected slices
            with open(output_folder+'csa_per_slice.txt') as openfile:
                for line in openfile:
                    if line[0] != '#':
                        line_split = line.strip().split(',')
                        if int(line_split[0]) in slices_list:
                            CSA_for_selected_slices.append(float(line_split[1]))
                            angles_for_selected_slices.append(float(line_split[2]))

            # average the CSA and angle
            mean_CSA = np.mean(np.asarray(CSA_for_selected_slices))
            std_CSA = np.std(np.asarray(CSA_for_selected_slices))
            mean_angle = np.mean(np.asarray(angles_for_selected_slices))
            std_angle = np.std(np.asarray(angles_for_selected_slices))

        sct.printv('Mean CSA: '+str(mean_CSA)+' +/- '+str(std_CSA)+' mm^2', type='info')
        sct.printv('Mean angle: '+str(mean_angle)+' +/- '+str(std_angle)+' degrees', type='info')

        # write result into output file
        save_results(output_folder+'csa_mean', overwrite, fname_segmentation, 'CSA', 'nb_voxels x px x py x cos(theta) slice-by-slice (in mm^2)', mean_CSA, std_CSA, slices, actual_vert=vert_levels_list, warning_vert_levels=warning)
        save_results(output_folder+'angle_mean', overwrite, fname_segmentation, 'Angle with respect to the I-S direction', 'Unit z vector compared to the unit tangent vector to the centerline at each slice (in degrees)', mean_angle, std_angle, slices, actual_vert=vert_levels_list, warning_vert_levels=warning)

        # compute volume between the selected slices
        if slices == '0':
            volume = 0.0
        else:
            sct.printv('Compute the volume in between slices '+str(slices_lim[0])+' to '+str(slices_lim[-1])+'...', type='info')
            nb_vox = np.sum(data_seg[:, :, slices_list])
            volume = nb_vox*px*py*pz
        sct.printv('Volume in between the selected slices: '+str(volume)+' mm^3', type='info')

        # write result into output file
        save_results(output_folder+'csa_volume', overwrite, fname_segmentation, 'volume', 'nb_voxels x px x py x pz (in mm^3)', volume, np.nan, slices, actual_vert=vert_levels_list, warning_vert_levels=warning)

    elif (not (slices or vert_levels)) and (overwrite == 1):
        sct.printv('WARNING: Flag \"-overwrite\" is only available if you select (a) slice(s) or (a) vertebral level(s) (flag -z or -vert) ==> CSA estimation per slice will be output in .txt and .pickle files only.', type='warning')

    # Remove temporary files
    if remove_temp_files:
        sct.printv('\nRemove temporary files...')
        shutil.rmtree(path_tmp, ignore_errors=True)

    # Sum up the output file names
    sct.printv('\nOutput a nifti file of CSA values along the segmentation: '+output_folder+'csa_image.nii.gz', verbose, 'info')
    sct.printv('Output result text file of CSA per slice: '+output_folder+'csa_per_slice.txt', verbose, 'info')
    if slices or vert_levels:
        sct.printv('Output result files of the mean CSA across the selected slices: \n\t\t'+output_folder+'csa_mean.txt\n\t\t'+output_folder+'csa_mean.xls\n\t\t'+output_folder+'csa_mean.pickle', verbose, 'info')
        sct.printv('Output result files of the volume in between the selected slices: \n\t\t'+output_folder+'csa_volume.txt\n\t\t'+output_folder+'csa_volume.xls\n\t\t'+output_folder+'csa_volume.pickle', verbose, 'info')

def label_vert(fname_seg, fname_label, verbose=1):
    """
    Label segmentation using vertebral labeling information
    :param fname_segmentation:
    :param fname_label:
    :param verbose:
    :return:
    """
    # Open labels
    im_disc = msct_image.Image(fname_label)
    # retrieve all labels
    coord_label = im_disc.getNonZeroCoordinates()
    # compute list_disc_z and list_disc_value
    list_disc_z = []
    list_disc_value = []
    for i in range(len(coord_label)):
        list_disc_z.insert(0, coord_label[i].z)
        list_disc_value.insert(0, coord_label[i].value)
    # label segmentation
    sct_label_vertebrae.label_segmentation(fname_seg, list_disc_z, list_disc_value, verbose=verbose)
    # Generate output files
    sct.printv('--> File created: '+sct.add_suffix(fname_seg, '_labeled.nii.gz'), verbose)


# ======================================================================================================================
# Save CSA or volume estimation in a .txt file
# ======================================================================================================================
def save_results(fname_output, overwrite, fname_data, metric_name, method, mean, std, slices_of_interest, actual_vert, warning_vert_levels):

    # define vertebral levels and slices fields
    if actual_vert:
        vertebral_levels_field = str(int(actual_vert[0])) + ' to ' + str(int(actual_vert[1]))
        if warning_vert_levels:
            for i in range(0, len(warning_vert_levels)):
                vertebral_levels_field += ' [' + str(warning_vert_levels[i]) + ']'
    else:
        if slices_of_interest != '':
            vertebral_levels_field = str(np.nan)
        else:
            vertebral_levels_field = 'ALL'

    if slices_of_interest != '':
        slices_of_interest_field = slices_of_interest
    else:
        slices_of_interest_field = 'ALL'


    sct.printv('Save results in: '+fname_output+'.txt\n')

    ## Save results in a CSV text file
    # CSV format, header lines start with "#"
    fid_metric = open(fname_output+'.txt', 'w')

    # WRITE HEADER:
    # Write date and time
    fid_metric.write('# Date - Time: '+time.strftime('%Y/%m/%d - %H:%M:%S'))
    # Write file with absolute path
    fid_metric.write('\n'+'# File: '+os.path.abspath(fname_data))
    # Write metric
    fid_metric.write('\n'+'# Metric: '+metric_name)
    # Write method used for the metric estimation
    fid_metric.write('\n'+'# Calculation method: '+method)
    # Write selected vertebral levels
    fid_metric.write('\n# Vertebral levels: '+vertebral_levels_field)
    # Write selected slices
    fid_metric.write('\n'+'# Slices (z): '+slices_of_interest)
    # label headers
    fid_metric.write('%s' % ('\n'+'# MEAN, STDEV\n'))

    # WRITE RESULTS
    fid_metric.write('%f, %f\n' % (mean, std))

    # Close file .txt
    fid_metric.close()

    ## Save results in a MS Excel file
    # if the user asked for no overwriting but the specified output file does not exist yet
    if (not overwrite) and (not os.path.isfile(fname_output + '.xls')):
        sct.printv('WARNING: You asked to edit the pre-existing file \"' + fname_output + '.xls\" but this file does not exist. It will be created.', type='warning')
        overwrite = 1

    if not overwrite:
        from xlrd import open_workbook
        from xlutils.copy import copy

        existing_book = open_workbook(fname_output+'.xls')

        # get index of the first empty row and leave one empty row between the two subjects
        row_index = existing_book.sheet_by_index(0).nrows

        book = copy(existing_book)
        sh = book.get_sheet(0)

    elif overwrite:
        from xlwt import Workbook

        book = Workbook()
        sh = book.add_sheet('Results', cell_overwrite_ok=True)

        # write header line
        sh.write(0, 0, 'Date - Time')
        sh.write(0, 1, 'File used for calculation')
        sh.write(0, 2, 'Metric')
        sh.write(0, 3, 'Calculation method')
        sh.write(0, 4, 'Vertebral levels')
        sh.write(0, 5, 'Slices (z)')
        sh.write(0, 6, 'MEAN across slices')
        sh.write(0, 7, 'STDEV across slices')

        row_index = 1

    # write results
    sh.write(row_index, 0, time.strftime('%Y/%m/%d - %H:%M:%S'))
    sh.write(row_index, 1, os.path.abspath(fname_data))
    sh.write(row_index, 2, metric_name)
    sh.write(row_index, 3, method)
    sh.write(row_index, 4, vertebral_levels_field)
    sh.write(row_index, 5, slices_of_interest_field)
    sh.write(row_index, 6, float(mean))
    sh.write(row_index, 7, str(std))

    book.save(fname_output+'.xls')


    ## Save results in a pickle file
    # write results in a dictionary
    output_results = {}
    output_results['Date - Time'] = time.strftime('%Y/%m/%d - %H:%M:%S')
    output_results['File used for calculation'] = os.path.abspath(fname_data)
    output_results['Metric'] = metric_name
    output_results['Calculation method'] = method
    output_results['Vertebral levels'] = vertebral_levels_field
    output_results['Slices (z)'] = slices_of_interest_field
    output_results['MEAN across slices'] = float(mean)
    output_results['STDEV across slices'] = str(std)

    # save "output_results"
    import pickle
    output_file = open(fname_output+'.pickle', 'wb')
    pickle.dump(output_results, output_file)
    output_file.close()


# ======================================================================================================================
# Find min and max slices corresponding to vertebral levels based on the fitted centerline coordinates
# ======================================================================================================================
def get_slices_matching_with_vertebral_levels_based_centerline(vertebral_levels, vertebral_labeling_data, z_centerline):

    # Convert the selected vertebral levels chosen into a 2-element list [start_level end_level]
    vert_levels_list = [int(x) for x in vertebral_levels.split(':')]

    # If only one vertebral level was selected (n), consider as n:n
    if len(vert_levels_list) == 1:
        vert_levels_list = [vert_levels_list[0], vert_levels_list[0]]

    # Check if there are only two values [start_level, end_level] and if the end level is higher than the start level
    if (len(vert_levels_list) > 2) or (vert_levels_list[0] > vert_levels_list[1]):
        sct.printv('\nERROR:  "' + vertebral_levels + '" is not correct. Enter format "1:4". Exit program.\n', type='error')

    # Extract the vertebral levels available in the metric image
    vertebral_levels_available = np.array(list(set(vertebral_labeling_data[vertebral_labeling_data > 0])))

    # Check if the vertebral levels selected are available
    warning = []  # list of strings gathering the potential following warning(s) to be written in the output .txt file
    if len(vertebral_levels_available) == 0:
        slices = None
        vert_levels_list = None
        warning.append('\tError: no slices with corresponding vertebral levels were found.')
        return slices, vert_levels_list, warning
    else:
        min_vert_level_available = min(vertebral_levels_available)  # lowest vertebral level available
        max_vert_level_available = max(vertebral_levels_available)  # highest vertebral level available

    if vert_levels_list[0] < min_vert_level_available:
        vert_levels_list[0] = min_vert_level_available
        warning.append('WARNING: the bottom vertebral level you selected is lower to the lowest level available --> '
                       'Selected the lowest vertebral level available: ' + str(int(vert_levels_list[0])))  # record the
                       # warning to write it later in the .txt output file
        sct.printv('WARNING: the bottom vertebral level you selected is lower to the lowest ' \
                                          'level available \n--> Selected the lowest vertebral level available: '+\
              str(int(vert_levels_list[0])), type='warning')

    if vert_levels_list[1] > max_vert_level_available:
        vert_levels_list[1] = max_vert_level_available
        warning.append('WARNING: the top vertebral level you selected is higher to the highest level available --> '
                       'Selected the highest vertebral level available: ' + str(int(vert_levels_list[1])))  # record the
        # warning to write it later in the .txt output file

        sct.printv('WARNING: the top vertebral level you selected is higher to the highest ' \
                                          'level available \n--> Selected the highest vertebral level available: ' + \
              str(int(vert_levels_list[1])), type='warning')

    if vert_levels_list[0] not in vertebral_levels_available:
        distance = vertebral_levels_available - vert_levels_list[0]  # relative distance
        distance_min_among_negative_value = min(abs(distance[distance < 0]))  # minimal distance among the negative
        # relative distances
        vert_levels_list[0] = vertebral_levels_available[distance == distance_min_among_negative_value]  # element
        # of the initial list corresponding to this minimal distance
        warning.append('WARNING: the bottom vertebral level you selected is not available --> Selected the nearest '
                       'inferior level available: ' + str(int(vert_levels_list[0])))
        sct.printv('WARNING: the bottom vertebral level you selected is not available \n--> Selected the ' \
                             'nearest inferior level available: '+str(int(vert_levels_list[0])), type='warning')  # record the
        # warning to write it later in the .txt output file

    if vert_levels_list[1] not in vertebral_levels_available:
        distance = vertebral_levels_available - vert_levels_list[1]  # relative distance
        distance_min_among_positive_value = min(abs(distance[distance > 0]))  # minimal distance among the negative
        # relative distances
        vert_levels_list[1] = vertebral_levels_available[distance == distance_min_among_positive_value]  # element
        # of the initial list corresponding to this minimal distance
        warning.append('WARNING: the top vertebral level you selected is not available --> Selected the nearest superior'
                       ' level available: ' + str(int(vert_levels_list[1])))  # record the warning to write it later in the .txt output file

        sct.printv('WARNING: the top vertebral level you selected is not available \n--> Selected the ' \
                             'nearest superior level available: ' + str(int(vert_levels_list[1])), type='warning')

    # Find slices included in the vertebral levels wanted by the user
    sct.printv('\tFind slices corresponding to vertebral levels based on the centerline...')
    nz = len(z_centerline)
    matching_slices_centerline_vert_labeling = []
    for zz in z_centerline:
        # if the median vertebral level of this slice is in the vertebral levels asked by the user, record the slice number
        vertebral_labeling_slice_zz = vertebral_labeling_data[:, :, int(zz)]
        if np.asarray(np.nonzero(vertebral_labeling_slice_zz)).shape != (2, 0) and int(np.median(vertebral_labeling_slice_zz[np.nonzero(vertebral_labeling_slice_zz)])) in range(vert_levels_list[0], vert_levels_list[1]+1):
            matching_slices_centerline_vert_labeling.append(int(zz))

    # now, find the min and max slices that are included in the vertebral levels
    if len(matching_slices_centerline_vert_labeling) == 0:
        slices = None
        vert_levels_list = None
        warning.append('\tError: no slices with corresponding vertebral levels were found.')
    else:
        slices = str(min(matching_slices_centerline_vert_labeling))+':'+str(max(matching_slices_centerline_vert_labeling))
        sct.printv('\t'+slices)

    return slices, vert_levels_list, warning

#=======================================================================================================================
# b_spline_centerline
#=======================================================================================================================
def b_spline_centerline(x_centerline,y_centerline,z_centerline):
                          
    print '\nFitting centerline using B-spline approximation...'
    points = [[x_centerline[n],y_centerline[n],z_centerline[n]] for n in range(len(x_centerline))]
    nurbs = msct_nurbs.NURBS(3,3000,points)  # BE very careful with the spline order that you choose : if order is too high ( > 4 or 5) you need to set a higher number of Control Points (cf sct_nurbs ). For the third argument (number of points), give at least len(z_centerline)+500 or higher
                          
    P = nurbs.getCourbe3D()
    x_centerline_fit=P[0]
    y_centerline_fit=P[1]
    Q = nurbs.getCourbe3D_deriv()
    x_centerline_deriv=Q[0]
    y_centerline_deriv=Q[1]
    z_centerline_deriv=Q[2]
                          
    return x_centerline_fit, y_centerline_fit,x_centerline_deriv,y_centerline_deriv,z_centerline_deriv


#=======================================================================================================================
# Normalization
#=======================================================================================================================
def normalize(vect):
    norm=np.linalg.norm(vect)
    return vect/norm


#=======================================================================================================================
# Ellipse fitting for a set of data
#=======================================================================================================================
#http://nicky.vanforeest.com/misc/fitEllipse/fitEllipse.html
def Ellipse_fit(x,y):
    x = x[:,np.newaxis]
    y = y[:,np.newaxis]
    D =  np.hstack((x*x, x*y, y*y, x, y, np.ones_like(x)))
    S = np.dot(D.T,D)
    C = np.zeros([6,6])
    C[0,2] = C[2,0] = 2
    C[1,1] = -1
    E, V =  np.linalg.eig(np.dot(np.linalg.inv(S), C))
    n = np.argmax(np.abs(E))
    a = V[:,n]
    return a


#=======================================================================================================================
# Getting a and b parameter for fitted ellipse
#=======================================================================================================================
def ellipse_dim(a):
    b,c,d,f,g,a = a[1]/2, a[2], a[3]/2, a[4]/2, a[5], a[0]
    up = 2*(a*f*f+c*d*d+g*b*b-2*b*d*f-a*c*g)
    down1=(b*b-a*c)*( (c-a)*np.sqrt(1+4*b*b/((a-c)*(a-c)))-(c+a))
    down2=(b*b-a*c)*( (a-c)*np.sqrt(1+4*b*b/((a-c)*(a-c)))-(c+a))
    res1=np.sqrt(up/down1)
    res2=np.sqrt(up/down2)
    return np.array([res1, res2])


#=======================================================================================================================
# Detect edges of an image
#=======================================================================================================================
def edge_detection(f):

    #sigma = 1.0
    img = msct_image.Image.open(f) #grayscale
    imgdata = np.array(img, dtype = float)
    G = imgdata
    #G = ndi.filters.gaussian_filter(imgdata, sigma)
    gradx = np.array(G, dtype = float)
    grady = np.array(G, dtype = float)
 
    mask_x = np.array([[-1,0,1],[-2,0,2],[-1,0,1]])
          
    mask_y = np.array([[1,2,1],[0,0,0],[-1,-2,-1]])
 
    width = img.size[1]
    height = img.size[0]
 
    for i in range(1, width-1):
        for j in range(1, height-1):
        
            px = np.sum(mask_x*G[(i-1):(i+1)+1,(j-1):(j+1)+1])
            py = np.sum(mask_y*G[(i-1):(i+1)+1,(j-1):(j+1)+1])
            gradx[i][j] = px
            grady[i][j] = py

    mag = scipy.hypot(gradx,grady)

    treshold = np.max(mag)*0.9

    for i in range(width):
        for j in range(height):
            if mag[i][j]>treshold:
                mag[i][j]=1
            else:
                mag[i][j] = 0
   
    return mag



# START PROGRAM
# =========================================================================================
if __name__ == "__main__":
    # initialize parameters
    # call main function
    main()<|MERGE_RESOLUTION|>--- conflicted
+++ resolved
@@ -21,26 +21,18 @@
 import time
 
 import numpy as np
+import pandas
 import scipy
 
 import sct_utils as sct
-<<<<<<< HEAD
 import msct_image
 import msct_nurbs
 import msct_parser
+import msct_shape
+import msct_smooth
 import sct_image
 import sct_label_vertebrae
 import sct_straighten_spinalcord
-=======
-from msct_nurbs import NURBS
-from sct_image import get_orientation_3d, set_orientation
-from sct_straighten_spinalcord import smooth_centerline
-from msct_image import Image
-from shutil import move, copyfile
-from msct_parser import Parser
-import msct_shape
-import pandas as pd
->>>>>>> f4cbc7f7
 
 
 class Param(object):
@@ -253,7 +245,9 @@
         sct.printv('fslview '+fname_segmentation+' '+fname_output+' -l Red &\n', param.verbose, 'info')
 
     if name_process == 'csa':
-        compute_csa(fname_segmentation, output_folder, overwrite, verbose, remove_temp_files, step, smoothing_param, figure_fit, slices, vert_lev, fname_vertebral_labeling, algo_fitting = param.algo_fitting, type_window= param.type_window, window_length=param.window_length, angle_correction=angle_correction)
+        compute_csa(fname_segmentation, output_folder, overwrite, verbose, remove_temp_files, step, smoothing_param,
+                    figure_fit, slices, vert_lev, fname_vertebral_labeling, algo_fitting = param.algo_fitting,
+                    type_window= param.type_window, window_length=param.window_length, angle_correction=angle_correction)
 
     if name_process == 'label-vert':
         if '-discfile' in arguments:
@@ -331,9 +325,9 @@
                 averaged_shape[property_name].append(np.mean([item for i, item in enumerate(shape_properties[property_name]) if shape_properties[sorting_mode][i] == label]))
 
         # save spinal cord shape properties
-        df_shape_properties = pd.DataFrame(averaged_shape, index=sorting_values)
+        df_shape_properties = pandas.DataFrame(averaged_shape, index=sorting_values)
         df_shape_properties.sort_index(inplace=True)
-        pd.set_option('expand_frame_repr', True)
+        pandas.set_option('expand_frame_repr', True)
         df_shape_properties.to_csv(fname_output_csv, sep=',')
 
         if verbose == 1:
@@ -507,11 +501,10 @@
         data[X[k], Y[k], Z[k]] = 0
 
     # extract centerline and smooth it
-<<<<<<< HEAD
-    x_centerline_fit, y_centerline_fit, z_centerline_fit, x_centerline_deriv, y_centerline_deriv, z_centerline_deriv = sct_straighten_spinalcord.smooth_centerline('segmentation_RPI.nii.gz', type_window = type_window, window_length = window_length, algo_fitting = algo_fitting, verbose = verbose)
-=======
-    x_centerline_fit, y_centerline_fit, z_centerline_fit, x_centerline_deriv, y_centerline_deriv, z_centerline_deriv = smooth_centerline('segmentation_RPI.nii.gz', type_window=type_window, window_length=window_length, algo_fitting=algo_fitting, all_slices=True, verbose=verbose)
->>>>>>> f4cbc7f7
+    x_centerline_fit, y_centerline_fit, z_centerline_fit, x_centerline_deriv, y_centerline_deriv, z_centerline_deriv = \
+        sct_straighten_spinalcord.smooth_centerline('segmentation_RPI.nii.gz', type_window=type_window,
+                                                    window_length=window_length, algo_fitting=algo_fitting,
+                                                    all_slices=True, verbose=verbose)
 
 
     if verbose == 2:
@@ -588,7 +581,6 @@
 def compute_csa(fname_segmentation, output_folder, overwrite, verbose, remove_temp_files, step, smoothing_param, figure_fit, slices, vert_levels, fname_vertebral_labeling='', algo_fitting='hanning', type_window='hanning', window_length=80, angle_correction=True):
 
     from math import degrees
-    import pandas as pd
     import pickle
 
     # Extract path, file and extension
@@ -753,7 +745,7 @@
 
     # Create output pickle file
     # data frame format
-    results_df = pd.DataFrame({'Slice (z)': range(min_z_index, max_z_index+1),
+    results_df = pandas.DataFrame({'Slice (z)': range(min_z_index, max_z_index+1),
                                'CSA (mm^2)': csa,
                                'Angle with respect to the I-S direction (degrees)': angles})
     # # dictionary format

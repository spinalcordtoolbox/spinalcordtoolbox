--- conflicted
+++ resolved
@@ -31,6 +31,7 @@
 from msct_image import Image
 from shutil import move, copyfile
 from msct_parser import Parser
+
 
 # DEFAULT PARAMETERS
 class Param:
@@ -105,7 +106,7 @@
         if '-s' in arguments:
             smoothing_param = arguments['-s']
         if '-t' in arguments:
-            path_to_template = arguments['-t']
+            fname_vertebral_labeling = arguments['-t']
         if '-v' in arguments:
             verbose = arguments['-v']
         if '-z' in arguments:
@@ -121,17 +122,6 @@
         for opt, arg in opts :
             if opt in ('-f'):
                 figure_fit = int(arg)
-<<<<<<< HEAD
-=======
-            elif opt in ('-t'):
-                fname_vertebral_labeling = arg
-            elif opt in ('-v'):
-                verbose = int(arg)
-            elif opt in ('-z'):
-                slices = arg
-            elif opt in ('-a'):
-                param.algo_fitting = str(arg)
->>>>>>> bcd08bde
 
     # display usage if a mandatory argument is not provided
     if fname_segmentation == '' or name_process == '':

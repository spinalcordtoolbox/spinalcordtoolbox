#!/usr/bin/env python
#########################################################################################
#
# Perform various types of processing from the spinal cord segmentation (e.g. extract centerline, compute CSA, etc.).
# (extract_centerline) extract the spinal cord centerline from the segmentation. Output file is an image in the same
# space as the segmentation.
#
#
# ---------------------------------------------------------------------------------------
# Copyright (c) 2014 Polytechnique Montreal <www.neuro.polymtl.ca>
# Author: Benjamin De Leener, Julien Touati, Gabriel Mangeat
# Modified: 2014-07-20 by jcohenadad
#
# About the license: see the file LICENSE.TXT
#########################################################################################
# TODO: the import of scipy.misc imsave was moved to the specific cases (orth and ellipse) in order to avoid issue #62. This has to be cleaned in the future.

import sys, io, os, shutil, time, math, pickle

import numpy as np
import scipy
import pandas as pd

import sct_utils as sct
from msct_nurbs import NURBS
from sct_image import set_orientation
from sct_straighten_spinalcord import smooth_centerline
from msct_image import Image
from msct_parser import Parser
import msct_shape
from msct_types import Centerline
from spinalcordtoolbox.centerline import optic


class Param:
    def __init__(self):
        self.debug = 0
        self.verbose = 1  # verbose
        self.step = 1  # step of discretized plane in mm default is min(x_scale,py)
        self.remove_temp_files = 1
        self.smoothing_param = 0  # window size (in mm) for smoothing CSA along z. 0 for no smoothing.
        self.slices = ''
        self.type_window = 'hanning'  # for smooth_centerline @sct_straighten_spinalcord
        self.window_length = 50  # for smooth_centerline @sct_straighten_spinalcord
        self.algo_fitting = 'hanning'  # nurbs, hanning


def get_parser():
    """
    :return: Returns the parser with the command line documentation contained in it.
    """
    # Initialize the parser
    parser = Parser(__file__)
    parser.usage.set_description("""This program is used to get the centerline of the spinal cord of a subject by using one of the three methods describe in the -method flag .""")
    parser.add_option(name='-i',
                      type_value='image_nifti',
                      description='Spinal Cord segmentation',
                      mandatory=True,
                      example='seg.nii.gz')
    parser.add_option(name='-p',
                      type_value='multiple_choice',
                      description='type of process to be performed:\n'
                                  '- centerline: extract centerline as binary file.\n'
                                  '- label-vert: Transform segmentation into vertebral level using a file that contains labels with disc value (flag: -discfile)\n'
                                  '- length: compute length of the segmentation.\n'
                                  '- csa: computes cross-sectional area by counting pixels in each'
                                  '  slice and then geometrically adjusting using centerline orientation. Outputs:\n'
                                  '  - angle_image.nii.gz: the cord segmentation (nifti file) where each slice\'s value is equal to the CSA (mm^2),\n'
                                  '  - csa_image.nii.gz: the cord segmentation (nifti file) where each slice\'s value is equal to the angle (in degrees) between the spinal cord centerline and the inferior-superior direction,\n'
                                  '  - csa_per_slice.txt: a CSV text file with z (1st column), CSA in mm^2 (2nd column) and angle with respect to the I-S direction in degrees (3rd column),\n'
                                  '  - csa_per_slice.pickle: a pickle file with the same results as \"csa_per_slice.txt\" recorded in a DataFrame (panda structure) that can be reloaded afterwrds,\n'
                                  '  - and if you select the options -z or -vert, csa_mean and csa_volume: mean CSA and volume across the selected slices or vertebral levels is ouptut in CSV text files, an MS Excel files and a pickle files.\n'
                                  '- shape: compute spinal shape properties, using scikit-image region measures, including:\n'
                                  '  - AP and RL diameters\n'
                                  '  - ratio between AP and RL diameters\n'
                                  '  - spinal cord area\n'
                                  '  - eccentricity: Eccentricity of the ellipse that has the same second-moments as the spinal cord. The eccentricity is the ratio of the focal distance (distance between focal points) over the major axis length. The value is in the interval [0, 1). When it is 0, the ellipse becomes a circle.\n'
                                  '  - equivalent diameter: The diameter of a circle with the same area as the spinal cord.\n'
                                  '  - orientation: angle (in degrees) between the AP axis of the spinal cord and the AP axis of the image\n'
                                  '  - solidity: ratio of positive (spinal cord) over null (background) pixels that are contained in the convex hull region. The convex hull region is the smallest convex polygon that surround all positive pixels in the image.',
                      mandatory=True,
                      example=['centerline', 'label-vert', 'length', 'csa', 'shape'])
    parser.usage.addSection('Optional Arguments')
    parser.add_option(name="-ofolder",
                      type_value="folder_creation",
                      description="In case you choose the option \"-p csa\", this option allows you to specify the output folder for the result files. If this folder does not exist, it will be created, otherwise the result files will be output in the pre-existing folder.",
                      mandatory=False,
                      example="My_Output_Folder/",
                      default_value="")
    parser.add_option(name='-overwrite',
                      type_value='int',
                      description="""In the case you specified, in flag \"-ofolder\", a pre-existing folder that already includes a .xls result file (see flags \"-p csa\" and \"-z\" or \"-vert\"), this option will allow you to overwrite the .xls file (\"-overwrite 1\") or to add the results to it (\"-overwrite 0\").""",
                      mandatory=False,
                      default_value=0)
    parser.add_option(name='-s',
                      type_value=None,
                      description='Window size (in mm) for smoothing CSA. 0 for no smoothing.',
                      mandatory=False,
                      deprecated_by='-size')
    parser.add_option(name='-z',
                      type_value='str',
                      description= 'Slice range to compute the CSA across (requires \"-p csa\").',
                      mandatory=False,
                      example='5:23')
    parser.add_option(name='-l',
                      type_value='str',
                      description= 'Vertebral levels to compute the CSA across (requires \"-p csa\"). Example: 2:9 for C2 to T2.',
                      mandatory=False,
                      deprecated_by='-vert',
                      example='2:9')
    parser.add_option(name='-vert',
                      type_value='str',
                      description= 'Vertebral levels to compute the CSA across (requires \"-p csa\"). Example: 2:9 for C2 to T2.',
                      mandatory=False,
                      example='2:9')
    parser.add_option(name='-t',
                      type_value='image_nifti',
                      description='Vertebral labeling file. Only use with flag -vert',
                      mandatory=False,
                      deprecated_by='-vertfile')
    parser.add_option(name='-vertfile',
                      type_value='str',
                      description='Vertebral labeling file. Only use with flag -vert',
                      default_value='./label/template/PAM50_levels.nii.gz',
                      mandatory=False)
    parser.add_option(name='-discfile',
                      type_value='image_nifti',
                      description='Disc labeling. Only use with -p label-vert',
                      mandatory=False)
    parser.add_option(name='-r',
                      type_value='multiple_choice',
                      description= 'Removes the temporary folder and debug folder used for the algorithm at the end of execution',
                      mandatory=False,
                      default_value='1',
                      example=['0', '1'])
    parser.add_option(name='-size',
                      type_value='int',
                      description='Window size (in mm) for smoothing CSA. 0 for no smoothing.',
                      mandatory=False,
                      default_value=0)
    parser.add_option(name='-a',
                      type_value='multiple_choice',
                      description= 'Algorithm for curve fitting.',
                      mandatory=False,
                      default_value='nurbs',
                      example=['hanning', 'nurbs'])
    parser.add_option(name='-no-angle',
                      type_value='multiple_choice',
                      description='0: angle correction for csa computation. 1: no angle correction.',
                      mandatory=False,
                      example=['0', '1'],
                      default_value='0')
    parser.add_option(name='-use-image-coord',
                      type_value='multiple_choice',
                      description='0: physical coordinates are used to compute CSA. 1: image coordinates are used to compute CSA.\n'
                                  'Physical coordinates are less prone to instability in CSA computation and should be preferred.',
                      mandatory=False,
                      example=['0', '1'],
                      default_value='0')
    parser.add_option(name='-v',
                      type_value='multiple_choice',
                      description='1: display on, 0: display off (default)',
                      mandatory=False,
                      example=['0', '1', '2'],
                      default_value='1')
    parser.add_option(name='-h',
                      type_value=None,
                      description='display this help',
                      mandatory=False)

    return parser


def main(args):

    parser = get_parser()
    arguments = parser.parse(args)
    param = Param()

    # Initialization
    path_script = os.path.dirname(__file__)
    fsloutput = 'export FSLOUTPUTTYPE=NIFTI; '  # for faster processing, all outputs are in NIFTI
    processes = ['centerline', 'csa', 'length', 'shape']
    start_time = time.time()
    # spline_smoothing = param.spline_smoothing
    step = param.step
    smoothing_param = param.smoothing_param
    slices = param.slices
    angle_correction = True
    use_phys_coord = True

    fname_segmentation = arguments['-i']
    name_process = arguments['-p']
    overwrite = 0
    fname_vertebral_labeling = ''
    if "-ofolder" in arguments:
        output_folder = arguments["-ofolder"]
    else:
        output_folder = os.getcwd()

    if '-overwrite' in arguments:
        overwrite = arguments['-overwrite']
    if '-vert' in arguments:
        vert_lev = arguments['-vert']
    else:
        vert_lev = ''
    if '-r' in arguments:
        remove_temp_files = arguments['-r']
    if '-size' in arguments:
        smoothing_param = arguments['-size']
    if '-vertfile' in arguments:
        fname_vertebral_labeling = arguments['-vertfile']
    if '-v' in arguments:
        verbose = int(arguments['-v'])
    if '-z' in arguments:
        slices = arguments['-z']
    if '-a' in arguments:
        param.algo_fitting = arguments['-a']
    if '-no-angle' in arguments:
        if arguments['-no-angle'] == '1':
            angle_correction = False
        elif arguments['-no-angle'] == '0':
            angle_correction = True
    if '-use-image-coord' in arguments:
        if arguments['-use-image-coord'] == '1':
            use_phys_coord = False
        if arguments['-use-image-coord'] == '0':
            use_phys_coord = True

    # update fields
    param.verbose = verbose

    # sct.printv(arguments)
    sct.printv('\nCheck parameters:')
    sct.printv('.. segmentation file:             ' + fname_segmentation)

    if name_process == 'centerline':
        fname_output = extract_centerline(fname_segmentation, remove_temp_files, verbose=param.verbose, algo_fitting=param.algo_fitting, use_phys_coord=use_phys_coord)
<<<<<<< HEAD
        if os.path.abspath(fname_output) != output_folder + fname_output:
            shutil.copy(fname_output, output_folder)
        sct.display_viewer_syntax([fname_segmentation, os.path.join(output_folder, fname_output)], colormaps=['gray', 'red'], opacities=['', '1'])
=======
        sct.copy(fname_output, output_folder)
        # to view results
        sct.printv('\nDone! To view results, type:', param.verbose)
        sct.printv('fslview ' + fname_segmentation + ' ' + os.path.join(output_folder, fname_output) + ' -l Red &\n', param.verbose, 'info')
>>>>>>> 8765a31b

    if name_process == 'csa':
        compute_csa(fname_segmentation, output_folder, overwrite, verbose, remove_temp_files, step, smoothing_param, slices, vert_lev, fname_vertebral_labeling, algo_fitting=param.algo_fitting, type_window=param.type_window, window_length=param.window_length, angle_correction=angle_correction, use_phys_coord=use_phys_coord)

    if name_process == 'label-vert':
        if '-discfile' in arguments:
            fname_disc_label = arguments['-discfile']
        else:
            sct.printv('\nERROR: Disc label file is mandatory (flag: -discfile).\n', 1, 'error')
        label_vert(fname_segmentation, fname_disc_label)

    if name_process == 'length':
        result_length = compute_length(fname_segmentation, remove_temp_files, output_folder, overwrite, slices, vert_lev, fname_vertebral_labeling, verbose=verbose)

    if name_process == 'shape':
        fname_disks = None
        if '-discfile' in arguments:
            fname_disks = arguments['-discfile']
        compute_shape(fname_segmentation, remove_temp_files, output_folder, overwrite, slices, vert_lev, fname_disks=fname_disks, verbose=verbose)

    # End of Main


def compute_shape(fname_segmentation, remove_temp_files, output_folder, overwrite, slices, vert_levels, fname_disks=None, verbose=1):
    """
    This function characterizes the shape of the spinal cord, based on the segmentation
    Shape properties are computed along the spinal cord and averaged per z-slices.
    Option is to provide intervertebral disks to average shape properties over vertebral levels (fname_disks).
    """
    # List of properties to compute on spinal cord
    property_list = ['area',
                     'diameters',
                     'equivalent_diameter',
                     'ratio_minor_major',
                     'eccentricity',
                     'solidity',
                     'symmetry']

    property_list, shape_properties = msct_shape.compute_properties_along_centerline(fname_seg_image=fname_segmentation,
                                                                                     property_list=property_list,
                                                                                     fname_disks_image=fname_disks,
                                                                                     smooth_factor=0.0,
                                                                                     interpolation_mode=0,
                                                                                     remove_temp_files=remove_temp_files,
                                                                                     verbose=verbose)

    path_data, file_data, ext_data = sct.extract_fname(fname_segmentation)
    fname_output_csv = os.path.join(output_folder, file_data + '_shape.csv')

    # choose sorting mode: z-slice or vertebral levels, depending on input (fname_disks)
    rejected_values = []  # some values are not vertebral levels
    if fname_disks is not None:
        # average over spinal cord levels
        sorting_mode = 'vertebral_level'
        rejected_values = [0, '0']
        # if vert_levels != '':

    else:
        # averaging over slices
        sorting_mode = 'z_slice'

    # extract all values for shape properties to be averaged on (z-slices or vertebral levels)
    sorting_values = []
    for label in shape_properties[sorting_mode]:
        if label not in sorting_values and label not in rejected_values:
            sorting_values.append(label)

    # average spinal cord shape properties
    averaged_shape = dict()
    for property_name in property_list:
        averaged_shape[property_name] = []
        for label in sorting_values:
            averaged_shape[property_name].append(np.mean([item for i, item in enumerate(shape_properties[property_name]) if shape_properties[sorting_mode][i] == label]))

    # save spinal cord shape properties
    df_shape_properties = pd.DataFrame(averaged_shape, index=sorting_values)
    df_shape_properties.sort_index(inplace=True)
    pd.set_option('expand_frame_repr', True)
    df_shape_properties.to_csv(fname_output_csv, sep=',')

    if verbose == 1:
        sct.printv(df_shape_properties)

    # display info
    sct.printv('\nDone! Results are save in the file: ' + fname_output_csv, verbose, 'info')


# compute the length of the spinal cord
# ==========================================================================================
def compute_length(fname_segmentation, remove_temp_files, output_folder, overwrite, slices, vert_levels, fname_vertebral_labeling='', verbose = 0):
    from math import sqrt

    # Extract path, file and extension
    fname_segmentation = os.path.abspath(fname_segmentation)
    path_data, file_data, ext_data = sct.extract_fname(fname_segmentation)

    path_tmp = sct.tmp_create(basename="process_segmentation", verbose=verbose)

    # copy files into tmp folder
    sct.printv('cp ' + fname_segmentation + ' ' + path_tmp)
    sct.copy(fname_segmentation, path_tmp)

    if slices or vert_levels:
        # check if vertebral labeling file exists
        sct.check_file_exist(fname_vertebral_labeling)
        path_vert, file_vert, ext_vert = sct.extract_fname(fname_vertebral_labeling)
        sct.printv('cp ' + fname_vertebral_labeling + ' ' + path_tmp)
        sct.copy(fname_vertebral_labeling, path_tmp)
        fname_vertebral_labeling = file_vert + ext_vert

    # go to tmp folder
    curdir = os.getcwd()
    os.chdir(path_tmp)

    # Change orientation of the input centerline into RPI
    sct.printv('\nOrient centerline to RPI orientation...', param.verbose)
    im_seg = Image(file_data + ext_data)
    fname_segmentation_orient = 'segmentation_rpi' + ext_data
    im_seg_orient = set_orientation(im_seg, 'RPI')
    im_seg_orient.setFileName(fname_segmentation_orient)
    im_seg_orient.save()

    # Get dimension
    sct.printv('\nGet dimensions...', param.verbose)
    nx, ny, nz, nt, px, py, pz, pt = im_seg_orient.dim
    sct.printv('.. matrix size: ' + str(nx) + ' x ' + str(ny) + ' x ' + str(nz), param.verbose)
    sct.printv('.. voxel size:  ' + str(px) + 'mm x ' + str(py) + 'mm x ' + str(pz) + 'mm', param.verbose)

    # smooth segmentation/centerline
    x_centerline_fit, y_centerline_fit, z_centerline, x_centerline_deriv, y_centerline_deriv, z_centerline_deriv = smooth_centerline(
        fname_segmentation_orient, nurbs_pts_number=3000, phys_coordinates=False, all_slices=True, algo_fitting='nurbs', verbose=verbose)

    # average csa across vertebral levels or slices if asked (flag -z or -l)
    if slices or vert_levels:
        warning = ''
        if vert_levels and not fname_vertebral_labeling:
            sct.printv(
                '\nERROR: You asked for specific vertebral levels (option -vert) but you did not provide any vertebral labeling file (see option -vertfile). The path to the vertebral labeling file is usually \"./label/template/PAM50_levels.nii.gz\". See usage.\n',
                1, 'error')

        elif vert_levels and fname_vertebral_labeling:

            # from sct_extract_metric import get_slices_matching_with_vertebral_levels
            sct.printv('Selected vertebral levels... ' + vert_levels)

            # convert the vertebral labeling file to RPI orientation
            im_vertebral_labeling = Image(fname_vertebral_labeling)
            im_vertebral_labeling.change_orientation(orientation='RPI')

            # get the slices corresponding to the vertebral levels
            # slices, vert_levels_list, warning = get_slices_matching_with_vertebral_levels(data_seg, vert_levels, im_vertebral_labeling.data, 1)
            slices, vert_levels_list, warning = get_slices_matching_with_vertebral_levels_based_centerline(vert_levels, im_vertebral_labeling.data, z_centerline)

        elif not vert_levels:
            vert_levels_list = []

        if slices is None:
            length = np.nan
            slices = '0'
            vert_levels_list = []

        else:
            # parse the selected slices
            slices_lim = slices.strip().split(':')
            slices_list = range(int(slices_lim[0]), int(slices_lim[-1]) + 1)
            sct.printv('Spinal cord length slices ' + str(slices_lim[0]) + ' to ' + str(slices_lim[-1]) + '...',
                       type='info')

            length = 0.0
            for i in range(len(x_centerline_fit) - 1):
                if z_centerline[i] in slices_list:
                    length += sqrt(((x_centerline_fit[i + 1] - x_centerline_fit[i]) * px)**2 + ((y_centerline_fit[i + 1] - y_centerline_fit[i]) * py)**2 + ((z_centerline[i + 1] - z_centerline[i]) * pz)**2)

        sct.printv('\nLength of the segmentation = ' + str(round(length, 2)) + ' mm\n', verbose, 'info')

        # write result into output file
        save_results(os.path.join(output_folder, 'length'), overwrite, fname_segmentation, 'length',
                     '(in mm)', length, np.nan, slices, actual_vert=vert_levels_list,
                     warning_vert_levels=warning)

    elif (not (slices or vert_levels)) and (overwrite == 1):
        sct.printv('WARNING: Flag \"-overwrite\" is only available if you select (a) slice(s) or (a) vertebral level(s) (flag -z or -vert) ==> CSA estimation per slice will be output in .txt and .pickle files only.', type='warning')
        length = np.nan

    else:
        # compute length of full centerline
        length = 0.0
        for i in range(len(x_centerline_fit) - 1):
            length += sqrt(((x_centerline_fit[i + 1] - x_centerline_fit[i]) * px)**2 + ((y_centerline_fit[i + 1] - y_centerline_fit[i]) * py)**2 + ((z_centerline[i + 1] - z_centerline[i]) * pz)**2)

        sct.printv('\nLength of the segmentation = ' + str(round(length, 2)) + ' mm\n', verbose, 'info')
        # write result into output file
        save_results(os.path.join(output_folder, 'length'), overwrite, fname_segmentation, 'length', '(in mm)', length, np.nan,
                     slices, actual_vert=[], warning_vert_levels='')

    # come back
    os.chdir(curdir)

    # Remove temporary files
    if remove_temp_files:
        sct.printv('\nRemove temporary files...', verbose)
        shutil.rmtree(path_tmp, ignore_errors=True)

    return length


# extract_centerline
# ==========================================================================================
def extract_centerline(fname_segmentation, remove_temp_files, verbose = 0, algo_fitting = 'hanning', type_window = 'hanning', window_length = 80, use_phys_coord=True):

    # Extract path, file and extension
    fname_segmentation = os.path.abspath(fname_segmentation)
    path_data, file_data, ext_data = sct.extract_fname(fname_segmentation)

    # create temporary folder
    path_tmp = sct.tmp_create(verbose=verbose)

    # Copying input data to tmp folder
    sct.printv('\nCopying data to tmp folder...', verbose)
    sct.run('sct_convert -i ' + fname_segmentation + ' -o ' + os.path.join(path_tmp, "segmentation.nii.gz"), verbose)

    # go to tmp folder
    curdir = os.getcwd()
    os.chdir(path_tmp)

    # Change orientation of the input centerline into RPI
    sct.printv('\nOrient centerline to RPI orientation...', verbose)
    # fname_segmentation_orient = 'segmentation_RPI.nii.gz'
    # BELOW DOES NOT WORK (JULIEN, 2015-10-17)
    # im_seg = Image(file_data+ext_data)
    # set_orientation(im_seg, 'RPI')
    # im_seg.setFileName(fname_segmentation_orient)
    # im_seg.save()
    sct.run('sct_image -i segmentation.nii.gz -setorient RPI -o segmentation_RPI.nii.gz', verbose)

    # Open segmentation volume
    sct.printv('\nOpen segmentation volume...', verbose)
    im_seg = Image('segmentation_RPI.nii.gz')
    data = im_seg.data

    # Get size of data
    sct.printv('\nGet data dimensions...', verbose)
    nx, ny, nz, nt, px, py, pz, pt = im_seg.dim
    sct.printv('.. matrix size: ' + str(nx) + ' x ' + str(ny) + ' x ' + str(nz), verbose)
    sct.printv('.. voxel size:  ' + str(px) + 'mm x ' + str(py) + 'mm x ' + str(pz) + 'mm', verbose)

    # # Get dimension
    # sct.printv('\nGet dimensions...', verbose)
    # nx, ny, nz, nt, px, py, pz, pt = im_seg.dim
    #
    # # Extract orientation of the input segmentation
    # orientation = get_orientation(im_seg)
    # sct.printv('\nOrientation of segmentation image: ' + orientation, verbose)
    #
    # sct.printv('\nOpen segmentation volume...', verbose)
    # data = im_seg.data
    # hdr = im_seg.hdr

    # Extract min and max index in Z direction
    X, Y, Z = (data > 0).nonzero()
    min_z_index, max_z_index = min(Z), max(Z)
    x_centerline = [0 for i in range(0, max_z_index - min_z_index + 1)]
    y_centerline = [0 for i in range(0, max_z_index - min_z_index + 1)]
    z_centerline = [iz for iz in range(min_z_index, max_z_index + 1)]
    # Extract segmentation points and average per slice
    for iz in range(min_z_index, max_z_index + 1):
        x_seg, y_seg = (data[:, :, iz] > 0).nonzero()
        x_centerline[iz - min_z_index] = np.mean(x_seg)
        y_centerline[iz - min_z_index] = np.mean(y_seg)
    for k in range(len(X)):
        data[X[k], Y[k], Z[k]] = 0

    # extract centerline and smooth it
    if use_phys_coord:
        # fit centerline, smooth it and return the first derivative (in physical space)
        x_centerline_fit, y_centerline_fit, z_centerline, x_centerline_deriv, y_centerline_deriv, z_centerline_deriv = smooth_centerline('segmentation_RPI.nii.gz', algo_fitting=algo_fitting, type_window=type_window, window_length=window_length, nurbs_pts_number=3000, phys_coordinates=True, verbose=verbose, all_slices=False)
        centerline = Centerline(x_centerline_fit, y_centerline_fit, z_centerline, x_centerline_deriv, y_centerline_deriv, z_centerline_deriv)

        # average centerline coordinates over slices of the image
        x_centerline_fit_rescorr, y_centerline_fit_rescorr, z_centerline_rescorr, x_centerline_deriv_rescorr, y_centerline_deriv_rescorr, z_centerline_deriv_rescorr = centerline.average_coordinates_over_slices(im_seg)

        # compute z_centerline in image coordinates for usage in vertebrae mapping
        voxel_coordinates = im_seg.transfo_phys2pix([[x_centerline_fit_rescorr[i], y_centerline_fit_rescorr[i], z_centerline_rescorr[i]] for i in range(len(z_centerline_rescorr))])
        x_centerline_voxel = [coord[0] for coord in voxel_coordinates]
        y_centerline_voxel = [coord[1] for coord in voxel_coordinates]
        z_centerline_voxel = [coord[2] for coord in voxel_coordinates]

    else:
        # fit centerline, smooth it and return the first derivative (in voxel space but FITTED coordinates)
        x_centerline_voxel, y_centerline_voxel, z_centerline_voxel, x_centerline_deriv, y_centerline_deriv, z_centerline_deriv = smooth_centerline('segmentation_RPI.nii.gz', algo_fitting=algo_fitting, type_window=type_window, window_length=window_length, nurbs_pts_number=3000, phys_coordinates=False, verbose=verbose, all_slices=True)

    if verbose == 2:
        import matplotlib.pyplot as plt

        # Creation of a vector x that takes into account the distance between the labels
        nz_nonz = len(z_centerline_voxel)
        x_display = [0 for i in range(x_centerline_voxel.shape[0])]
        y_display = [0 for i in range(y_centerline_voxel.shape[0])]
        for i in range(0, nz_nonz, 1):
            x_display[int(z_centerline_voxel[i] - z_centerline_voxel[0])] = x_centerline[i]
            y_display[int(z_centerline_voxel[i] - z_centerline_voxel[0])] = y_centerline[i]

        plt.figure(1)
        plt.subplot(2, 1, 1)
        plt.plot(z_centerline_voxel, x_display, 'ro')
        plt.plot(z_centerline_voxel, x_centerline_voxel)
        plt.xlabel("Z")
        plt.ylabel("X")
        plt.title("x and x_fit coordinates")

        plt.subplot(2, 1, 2)
        plt.plot(z_centerline_voxel, y_display, 'ro')
        plt.plot(z_centerline_voxel, y_centerline_voxel)
        plt.xlabel("Z")
        plt.ylabel("Y")
        plt.title("y and y_fit coordinates")
        plt.show()

    # Create an image with the centerline
    min_z_index, max_z_index = int(round(min(z_centerline_voxel))), int(round(max(z_centerline_voxel)))
    for iz in range(min_z_index, max_z_index + 1):
        data[int(round(x_centerline_voxel[iz - min_z_index])), int(round(y_centerline_voxel[iz - min_z_index])), int(iz)] = 1  # if index is out of bounds here for hanning: either the segmentation has holes or labels have been added to the file
    # Write the centerline image in RPI orientation
    # hdr.set_data_dtype('uint8') # set imagetype to uint8
    sct.printv('\nWrite NIFTI volumes...', verbose)
    im_seg.data = data
    im_seg.setFileName('centerline_RPI.nii.gz')
    im_seg.changeType('uint8')
    im_seg.save()

    sct.printv('\nSet to original orientation...', verbose)
    # get orientation of the input data
    im_seg_original = Image('segmentation.nii.gz')
    orientation = im_seg_original.orientation
    sct.run('sct_image -i centerline_RPI.nii.gz -setorient ' + orientation + ' -o centerline.nii.gz')

    # create a txt file with the centerline
    name_output_txt = 'centerline.txt'
    sct.printv('\nWrite text file...', verbose)
    file_results = open(name_output_txt, 'w')
    for i in range(min_z_index, max_z_index + 1):
        file_results.write(str(int(i)) + ' ' + str(x_centerline_voxel[i - min_z_index]) + ' ' + str(y_centerline_voxel[i - min_z_index]) + '\n')
    file_results.close()

    # create a .roi file
    fname_roi_centerline = optic.centerline2roi(fname_image='centerline_RPI.nii.gz',
                                                folder_output='./',
                                                verbose=verbose)

    # come back
    os.chdir(curdir)

    # Generate output files
    sct.printv('\nGenerate output files...', verbose)
    sct.generate_output_file(os.path.join(path_tmp, "centerline.nii.gz"), file_data + '_centerline.nii.gz')
    sct.generate_output_file(os.path.join(path_tmp, "centerline.txt"), file_data + '_centerline.txt')
    sct.generate_output_file(os.path.join(path_tmp, fname_roi_centerline), file_data + '_centerline.roi')

    # Remove temporary files
    if remove_temp_files:
        sct.printv('\nRemove temporary files...', verbose)
        shutil.rmtree(path_tmp)

    return file_data + '_centerline.nii.gz'


# compute_csa
# ==========================================================================================
def compute_csa(fname_segmentation, output_folder, overwrite, verbose, remove_temp_files, step, smoothing_param, slices, vert_levels, fname_vertebral_labeling='', algo_fitting='hanning', type_window='hanning', window_length=80, angle_correction=True, use_phys_coord=True):

    # Extract path, file and extension
    fname_segmentation = os.path.abspath(fname_segmentation)
    # path_data, file_data, ext_data = sct.extract_fname(fname_segmentation)

    # create temporary folder
    path_tmp = sct.tmp_create()

    # Copying input data to tmp folder
    sct.printv('\nCopying input data to tmp folder and convert to nii...', verbose)
    sct.run('sct_convert -i ' + fname_segmentation + ' -o ' + os.path.join(path_tmp, "segmentation.nii.gz"), verbose)
    # go to tmp folder
    curdir = os.getcwd()
    os.chdir(path_tmp)
    # Change orientation of the input segmentation into RPI
    sct.printv('\nChange orientation to RPI...', verbose)
    sct.run('sct_image -i segmentation.nii.gz -setorient RPI -o segmentation_RPI.nii.gz', verbose)

    # Open segmentation volume
    sct.printv('\nOpen segmentation volume...', verbose)
    im_seg = Image('segmentation_RPI.nii.gz')
    data_seg = im_seg.data
    # hdr_seg = im_seg.hdr

    # Get size of data
    sct.printv('\nGet data dimensions...', verbose)
    nx, ny, nz, nt, px, py, pz, pt = im_seg.dim
    sct.printv('  ' + str(nx) + ' x ' + str(ny) + ' x ' + str(nz), verbose)

    # # Extract min and max index in Z direction
    X, Y, Z = (data_seg > 0).nonzero()
    min_z_index, max_z_index = min(Z), max(Z)

    # if angle correction is required, get segmentation centerline
    if angle_correction:
        if use_phys_coord:
            # fit centerline, smooth it and return the first derivative (in physical space)
            x_centerline_fit, y_centerline_fit, z_centerline, x_centerline_deriv, y_centerline_deriv, z_centerline_deriv = smooth_centerline('segmentation_RPI.nii.gz', algo_fitting=algo_fitting, type_window=type_window, window_length=window_length, nurbs_pts_number=3000, phys_coordinates=True, verbose=verbose, all_slices=False)
            centerline = Centerline(x_centerline_fit, y_centerline_fit, z_centerline, x_centerline_deriv, y_centerline_deriv, z_centerline_deriv)

            # average centerline coordinates over slices of the image
            x_centerline_fit_rescorr, y_centerline_fit_rescorr, z_centerline_rescorr, x_centerline_deriv_rescorr, y_centerline_deriv_rescorr, z_centerline_deriv_rescorr = centerline.average_coordinates_over_slices(im_seg)

            # compute Z axis of the image, in physical coordinate
            axis_X, axis_Y, axis_Z = im_seg.get_directions()

            # compute z_centerline in image coordinates for usage in vertebrae mapping
            z_centerline_voxel = [coord[2] for coord in im_seg.transfo_phys2pix([[x_centerline_fit_rescorr[i], y_centerline_fit_rescorr[i], z_centerline_rescorr[i]] for i in range(len(z_centerline_rescorr))])]

        else:
            # fit centerline, smooth it and return the first derivative (in voxel space but FITTED coordinates)
            x_centerline_fit, y_centerline_fit, z_centerline, x_centerline_deriv, y_centerline_deriv, z_centerline_deriv = smooth_centerline('segmentation_RPI.nii.gz', algo_fitting=algo_fitting, type_window=type_window, window_length=window_length, nurbs_pts_number=3000, phys_coordinates=False, verbose=verbose, all_slices=True)

            # correct centerline fitted coordinates according to the data resolution
            x_centerline_fit_rescorr, y_centerline_fit_rescorr, z_centerline_rescorr, x_centerline_deriv_rescorr, y_centerline_deriv_rescorr, z_centerline_deriv_rescorr = x_centerline_fit * px, y_centerline_fit * py, z_centerline * pz, x_centerline_deriv * px, y_centerline_deriv * py, z_centerline_deriv * pz

            axis_Z = [0.0, 0.0, 1.0]

            # compute z_centerline in image coordinates for usage in vertebrae mapping
            z_centerline_voxel = z_centerline

    # Compute CSA
    sct.printv('\nCompute CSA...', verbose)

    # Empty arrays in which CSA for each z slice will be stored
    csa = np.zeros(max_z_index - min_z_index + 1)
    angles = np.zeros(max_z_index - min_z_index + 1)

    for iz in xrange(min_z_index, max_z_index + 1):
        if angle_correction:
            # in the case of problematic segmentation (e.g., non continuous segmentation often at the extremities), display a warning but do not crash
            try:
                # normalize the tangent vector to the centerline (i.e. its derivative)
                tangent_vect = normalize(np.array([x_centerline_deriv_rescorr[iz - min_z_index], y_centerline_deriv_rescorr[iz - min_z_index], z_centerline_deriv_rescorr[iz - min_z_index]]))

            except IndexError:
                sct.printv('WARNING: Your segmentation does not seem continuous, which could cause wrong estimations at the problematic slices. Please check it, especially at the extremities.', type='warning')

            # compute the angle between the normal vector of the plane and the vector z
            angle = np.arccos(np.vdot(tangent_vect, axis_Z))
        else:
            angle = 0.0

        # compute the number of voxels, assuming the segmentation is coded for partial volume effect between 0 and 1.
        number_voxels = np.sum(data_seg[:, :, iz])

        # compute CSA, by scaling with voxel size (in mm) and adjusting for oblique plane
        csa[iz - min_z_index] = number_voxels * px * py * np.cos(angle)
        angles[iz - min_z_index] = math.degrees(angle)

    sct.printv('\nSmooth CSA across slices...', verbose)
    if smoothing_param:
        from msct_smooth import smoothing_window
        sct.printv('.. Hanning window: ' + str(smoothing_param) + ' mm', verbose)
        csa_smooth = smoothing_window(csa, window_len=smoothing_param / pz, window='hanning', verbose=0)
        # display figure
        if verbose == 2:
            import matplotlib.pyplot as plt
            plt.figure()
            z_centerline_scaled = [x * pz for x in z_centerline]
            pltx, = plt.plot(z_centerline_scaled, csa, 'bo')
            pltx_fit, = plt.plot(z_centerline_scaled, csa_smooth, 'r', linewidth=2)
            plt.title("Cross-sectional area (CSA)")
            plt.xlabel('z (mm)')
            plt.ylabel('CSA (mm^2)')
            plt.legend([pltx, pltx_fit], ['Raw', 'Smoothed'])
            plt.show()
        # update variable
        csa = csa_smooth
    else:
        sct.printv('.. No smoothing!', verbose)

    # output volume of csa values
    sct.printv('\nCreate volume of CSA values...', verbose)
    data_csa = data_seg.astype(np.float32, copy=False)
    # loop across slices
    for iz in range(min_z_index, max_z_index + 1):
        # retrieve seg pixels
        x_seg, y_seg = (data_csa[:, :, iz] > 0).nonzero()
        seg = [[x_seg[i], y_seg[i]] for i in range(0, len(x_seg))]
        # loop across pixels in segmentation
        for i in seg:
            # replace value with csa value
            data_csa[i[0], i[1], iz] = csa[iz - min_z_index]
    # replace data
    im_seg.data = data_csa
    # set original orientation
    # TODO: FIND ANOTHER WAY!!
    # im_seg.change_orientation(orientation) --> DOES NOT WORK!
    # set file name -- use .gz because faster to write
    im_seg.setFileName('csa_volume_RPI.nii.gz')
    im_seg.changeType('float32')
    # save volume
    im_seg.save()

    # output volume of csa values
    sct.printv('\nCreate volume of angle values...', verbose)
    data_angle = data_seg.astype(np.float32, copy=False)
    # loop across slices
    for iz in range(min_z_index, max_z_index + 1):
        # retrieve seg pixels
        x_seg, y_seg = (data_angle[:, :, iz] > 0).nonzero()
        seg = [[x_seg[i], y_seg[i]] for i in range(0, len(x_seg))]
        # loop across pixels in segmentation
        for i in seg:
            # replace value with csa value
            data_angle[i[0], i[1], iz] = angles[iz - min_z_index]
    # replace data
    im_seg.data = data_angle
    # set original orientation
    # TODO: FIND ANOTHER WAY!!
    # im_seg.change_orientation(orientation) --> DOES NOT WORK!
    # set file name -- use .gz because faster to write
    im_seg.setFileName('angle_volume_RPI.nii.gz')
    im_seg.changeType('float32')
    # save volume
    im_seg.save()

    # get orientation of the input data
    im_seg_original = Image('segmentation.nii.gz')
    orientation = im_seg_original.orientation
    sct.run('sct_image -i csa_volume_RPI.nii.gz -setorient ' + orientation + ' -o csa_volume_in_initial_orientation.nii.gz')
    sct.run('sct_image -i angle_volume_RPI.nii.gz -setorient ' + orientation + ' -o angle_volume_in_initial_orientation.nii.gz')

    # come back
    os.chdir(curdir)

    # Generate output files
    sct.printv('\nGenerate output files...', verbose)
    sct.generate_output_file(os.path.join(path_tmp, "csa_volume_in_initial_orientation.nii.gz"), os.path.join(output_folder, 'csa_image.nii.gz'))  # extension already included in name_output
    sct.generate_output_file(os.path.join(path_tmp, "angle_volume_in_initial_orientation.nii.gz"), os.path.join(output_folder, 'angle_image.nii.gz'))  # extension already included in name_output
    sct.printv('\n')

    # Create output text file
    sct.printv('Display CSA per slice:', verbose)
    file_results = open(os.path.join(output_folder, 'csa_per_slice.txt'), 'w')
    file_results.write('# Slice (z),CSA (mm^2),Angle with respect to the I-S direction (degrees)\n')
    for i in range(min_z_index, max_z_index + 1):
        file_results.write(str(int(i)) + ',' + str(csa[i - min_z_index]) + ',' + str(angles[i - min_z_index]) + '\n')
        # Display results
        sct.printv('z = %d, CSA = %f mm^2, Angle = %f deg' % (i, csa[i - min_z_index], angles[i - min_z_index]), type='info')
    file_results.close()
    sct.printv('Save results in: ' + os.path.join(output_folder, 'csa_per_slice.txt\n'), verbose)

    # Create output pickle file
    # data frame format
    results_df = pd.DataFrame({'Slice (z)': range(min_z_index, max_z_index + 1),
                               'CSA (mm^2)': csa,
                               'Angle with respect to the I-S direction (degrees)': angles})
    # # dictionary format
    # results_df = {'Slice (z)': range(min_z_index, max_z_index+1),
    #                            'CSA (mm^2)': csa,
    #                            'Angle with respect to the I-S direction (degrees)': angles}
    output_file = io.open(os.path.join(output_folder, 'csa_per_slice.pickle'), 'wb')
    pickle.dump(results_df, output_file)
    output_file.close()
    sct.printv('Save results in: ' + os.path.join(output_folder, 'csa_per_slice.pickle\n'), verbose)

    # average csa across vertebral levels or slices if asked (flag -z or -l)
    if slices or vert_levels:

        warning = ''
        if vert_levels and not fname_vertebral_labeling:
            sct.printv('\nERROR: You asked for specific vertebral levels (option -vert) but you did not provide any vertebral labeling file (see option -vertfile). The path to the vertebral labeling file is usually \"./label/template/PAM50_levels.nii.gz\". See usage.\n', 1, 'error')

        elif vert_levels and fname_vertebral_labeling:
            # from sct_extract_metric import get_slices_matching_with_vertebral_levels
            sct.printv('Selected vertebral levels... ' + vert_levels)

            # check if vertebral labeling file exists
            sct.check_file_exist(fname_vertebral_labeling)

            # convert the vertebral labeling file to RPI orientation
            im_vertebral_labeling = Image(fname_vertebral_labeling)
            im_vertebral_labeling.change_orientation(orientation='RPI')

            # get the slices corresponding to the vertebral levels
            # slices, vert_levels_list, warning = get_slices_matching_with_vertebral_levels(data_seg, vert_levels, im_vertebral_labeling.data, 1)
            slices, vert_levels_list, warning = get_slices_matching_with_vertebral_levels_based_centerline(vert_levels, im_vertebral_labeling.data, z_centerline_voxel)

        elif not vert_levels:
            vert_levels_list = []

        if slices is None:
            mean_CSA = 0.0
            std_CSA = 0.0
            mean_angle = 0.0
            std_angle = 0.0
            slices = '0'
            vert_levels_list = []

        else:
            # parse the selected slices
            slices_lim = slices.strip().split(':')
            slices_list = range(int(slices_lim[0]), int(slices_lim[-1]) + 1)
            sct.printv('Average CSA across slices ' + str(slices_lim[0]) + ' to ' + str(slices_lim[-1]) + '...', type='info')

            CSA_for_selected_slices = []
            angles_for_selected_slices = []
            # Read the file csa_per_slice.txt and get the CSA for the selected slices
            with io.open(os.path.join(output_folder, 'csa_per_slice.txt')) as openfile:
                for line in openfile:
                    if line[0] != '#':
                        line_split = line.strip().split(',')
                        if int(line_split[0]) in slices_list:
                            CSA_for_selected_slices.append(float(line_split[1]))
                            angles_for_selected_slices.append(float(line_split[2]))

            # average the CSA and angle
            mean_CSA = np.mean(np.asarray(CSA_for_selected_slices))
            std_CSA = np.std(np.asarray(CSA_for_selected_slices))
            mean_angle = np.mean(np.asarray(angles_for_selected_slices))
            std_angle = np.std(np.asarray(angles_for_selected_slices))

        sct.printv('Mean CSA: ' + str(mean_CSA) + ' +/- ' + str(std_CSA) + ' mm^2', type='info')
        sct.printv('Mean angle: ' + str(mean_angle) + ' +/- ' + str(std_angle) + ' degrees', type='info')

        # write result into output file
        save_results(os.path.join(output_folder, 'csa_mean'), overwrite, fname_segmentation, 'CSA', 'nb_voxels x px x py x cos(theta) slice-by-slice (in mm^2)', mean_CSA, std_CSA, slices, actual_vert=vert_levels_list, warning_vert_levels=warning)
        save_results(os.path.join(output_folder, 'angle_mean'), overwrite, fname_segmentation, 'Angle with respect to the I-S direction', 'Unit z vector compared to the unit tangent vector to the centerline at each slice (in degrees)', mean_angle, std_angle, slices, actual_vert=vert_levels_list, warning_vert_levels=warning)

        # compute volume between the selected slices
        if slices == '0':
            volume = 0.0
        else:
            sct.printv('Compute the volume in between slices ' + str(slices_lim[0]) + ' to ' + str(slices_lim[-1]) + '...', type='info')
            nb_vox = np.sum(data_seg[:, :, slices_list])
            volume = nb_vox * px * py * pz
        sct.printv('Volume in between the selected slices: ' + str(volume) + ' mm^3', type='info')

        # write result into output file
        save_results(os.path.join(output_folder, 'csa_volume'), overwrite, fname_segmentation, 'volume', 'nb_voxels x px x py x pz (in mm^3)', volume, np.nan, slices, actual_vert=vert_levels_list, warning_vert_levels=warning)

    elif (not (slices or vert_levels)) and (overwrite == 1):
        sct.printv('WARNING: Flag \"-overwrite\" is only available if you select (a) slice(s) or (a) vertebral level(s) (flag -z or -vert) ==> CSA estimation per slice will be output in .txt and .pickle files only.', type='warning')

    # Remove temporary files
    if remove_temp_files:
        sct.printv('\nRemove temporary files...')
        shutil.rmtree(path_tmp)

    # Sum up the output file names
    sct.printv('\nOutput a nifti file of CSA values along the segmentation: ' + os.path.join(output_folder, 'csa_image.nii.gz'), verbose, 'info')
    sct.printv('Output result text file of CSA per slice: ' + os.path.join(output_folder, 'csa_per_slice.txt'), verbose, 'info')
    if slices or vert_levels:
        sct.printv('Output result files of the mean CSA across the selected slices: \n\t\t' + os.path.join(output_folder, 'csa_mean.txt') + '\n\t\t' + os.path.join(output_folder, 'csa_mean.xls') + '\n\t\t' + os.path.join(output_folder, 'csa_mean.pickle'), verbose, 'info')
        sct.printv('Output result files of the volume in between the selected slices: \n\t\t' + os.path.join(output_folder, 'csa_volume.txt') + '\n\t\t' + os.path.join(output_folder, 'csa_volume.xls') + '\n\t\t' + os.path.join(output_folder, 'csa_volume.pickle'), verbose, 'info')


def label_vert(fname_seg, fname_label, verbose=1):
    """
    Label segmentation using vertebral labeling information
    :param fname_segmentation:
    :param fname_label:
    :param verbose:
    :return:
    """
    # Open labels
    im_disc = Image(fname_label)
    # retrieve all labels
    coord_label = im_disc.getNonZeroCoordinates()
    # compute list_disc_z and list_disc_value
    list_disc_z = []
    list_disc_value = []
    for i in range(len(coord_label)):
        list_disc_z.insert(0, coord_label[i].z)
        list_disc_value.insert(0, coord_label[i].value)

    list_disc_value = [x for (y, x) in sorted(zip(list_disc_z, list_disc_value), reverse=True)]
    list_disc_z = [y for (y, x) in sorted(zip(list_disc_z, list_disc_value), reverse=True)]
    # label segmentation
    from sct_label_vertebrae import label_segmentation
    label_segmentation(fname_seg, list_disc_z, list_disc_value, verbose=verbose)
    # Generate output files
    sct.printv('--> File created: ' + sct.add_suffix(fname_seg, '_labeled.nii.gz'), verbose)


# ======================================================================================================================
# Save CSA or volume estimation in a .txt file
# ======================================================================================================================
def save_results(fname_output, overwrite, fname_data, metric_name, method, mean, std, slices_of_interest, actual_vert, warning_vert_levels):

    # define vertebral levels and slices fields
    if actual_vert:
        vertebral_levels_field = str(int(actual_vert[0])) + ' to ' + str(int(actual_vert[1]))
        if warning_vert_levels:
            for i in range(0, len(warning_vert_levels)):
                vertebral_levels_field += ' [' + str(warning_vert_levels[i]) + ']'
    else:
        if slices_of_interest != '':
            vertebral_levels_field = str(np.nan)
        else:
            vertebral_levels_field = 'ALL'

    if slices_of_interest != '':
        slices_of_interest_field = slices_of_interest
    else:
        slices_of_interest_field = 'ALL'

    sct.printv('Save results in: ' + fname_output + '.txt\n')

    # Save results in a CSV text file
    # CSV format, header lines start with "#"
    fid_metric = open(fname_output + '.txt', 'w')

    # WRITE HEADER:
    # Write date and time
    fid_metric.write('# Date - Time: ' + time.strftime('%Y/%m/%d - %H:%M:%S'))
    # Write file with absolute path
    fid_metric.write('\n' + '# File: ' + os.path.abspath(fname_data))
    # Write metric
    fid_metric.write('\n' + '# Metric: ' + metric_name)
    # Write method used for the metric estimation
    fid_metric.write('\n' + '# Calculation method: ' + method)
    # Write selected vertebral levels
    fid_metric.write('\n# Vertebral levels: ' + vertebral_levels_field)
    # Write selected slices
    fid_metric.write('\n' + '# Slices (z): ' + slices_of_interest)
    # label headers
    fid_metric.write('%s' % ('\n' + '# MEAN, STDEV\n'))

    # WRITE RESULTS
    fid_metric.write('%f, %f\n' % (mean, std))

    # Close file .txt
    fid_metric.close()

    # Save results in a MS Excel file
    # if the user asked for no overwriting but the specified output file does not exist yet
    if (not overwrite) and (not os.path.isfile(fname_output + '.xls')):
        sct.printv('WARNING: You asked to edit the pre-existing file \"' + fname_output + '.xls\" but this file does not exist. It will be created.', type='warning')
        overwrite = 1

    if not overwrite:
        from xlrd import open_workbook
        from xlutils.copy import copy

        existing_book = open_workbook(fname_output + '.xls')

        # get index of the first empty row and leave one empty row between the two subjects
        row_index = existing_book.sheet_by_index(0).nrows

        book = copy(existing_book)
        sh = book.get_sheet(0)

    elif overwrite:
        from xlwt import Workbook

        book = Workbook()
        sh = book.add_sheet('Results', cell_overwrite_ok=True)

        # write header line
        sh.write(0, 0, 'Date - Time')
        sh.write(0, 1, 'File used for calculation')
        sh.write(0, 2, 'Metric')
        sh.write(0, 3, 'Calculation method')
        sh.write(0, 4, 'Vertebral levels')
        sh.write(0, 5, 'Slices (z)')
        sh.write(0, 6, 'MEAN across slices')
        sh.write(0, 7, 'STDEV across slices')

        row_index = 1

    # write results
    sh.write(row_index, 0, time.strftime('%Y/%m/%d - %H:%M:%S'))
    sh.write(row_index, 1, os.path.abspath(fname_data))
    sh.write(row_index, 2, metric_name)
    sh.write(row_index, 3, method)
    sh.write(row_index, 4, vertebral_levels_field)
    sh.write(row_index, 5, slices_of_interest_field)
    sh.write(row_index, 6, float(mean))
    sh.write(row_index, 7, str(std))

    book.save(fname_output + '.xls')

    # Save results in a pickle file
    # write results in a dictionary
    output_results = {}
    output_results['Date - Time'] = time.strftime('%Y/%m/%d - %H:%M:%S')
    output_results['File used for calculation'] = os.path.abspath(fname_data)
    output_results['Metric'] = metric_name
    output_results['Calculation method'] = method
    output_results['Vertebral levels'] = vertebral_levels_field
    output_results['Slices (z)'] = slices_of_interest_field
    output_results['MEAN across slices'] = float(mean)
    output_results['STDEV across slices'] = str(std)

    # save "output_results"
    import pickle
    output_file = open(fname_output + '.pickle', 'wb')
    pickle.dump(output_results, output_file)
    output_file.close()


# ======================================================================================================================
# Find min and max slices corresponding to vertebral levels based on the fitted centerline coordinates
# ======================================================================================================================
def get_slices_matching_with_vertebral_levels_based_centerline(vertebral_levels, vertebral_labeling_data, z_centerline):

    # Convert the selected vertebral levels chosen into a 2-element list [start_level end_level]
    vert_levels_list = [int(x) for x in vertebral_levels.split(':')]

    # If only one vertebral level was selected (n), consider as n:n
    if len(vert_levels_list) == 1:
        vert_levels_list = [vert_levels_list[0], vert_levels_list[0]]

    # Check if there are only two values [start_level, end_level] and if the end level is higher than the start level
    if (len(vert_levels_list) > 2) or (vert_levels_list[0] > vert_levels_list[1]):
        sct.printv('\nERROR:  "' + vertebral_levels + '" is not correct. Enter format "1:4". Exit program.\n', type='error')

    # Extract the vertebral levels available in the metric image
    vertebral_levels_available = np.array(list(set(vertebral_labeling_data[vertebral_labeling_data > 0])), dtype=np.int32)

    # Check if the vertebral levels selected are available
    warning = []  # list of strings gathering the potential following warning(s) to be written in the output .txt file
    if len(vertebral_levels_available) == 0:
        slices = None
        vert_levels_list = None
        warning.append('\tError: no slices with corresponding vertebral levels were found.')
        return slices, vert_levels_list, warning
    else:
        min_vert_level_available = min(vertebral_levels_available)  # lowest vertebral level available
        max_vert_level_available = max(vertebral_levels_available)  # highest vertebral level available

    if vert_levels_list[0] < min_vert_level_available:
        vert_levels_list[0] = min_vert_level_available
        warning.append('WARNING: the bottom vertebral level you selected is lower to the lowest level available --> '
                       'Selected the lowest vertebral level available: ' + str(int(vert_levels_list[0])))  # record the
                       # warning to write it later in the .txt output file
        sct.printv('WARNING: the bottom vertebral level you selected is lower to the lowest ' \
                                          'level available \n--> Selected the lowest vertebral level available: ' +\
              str(int(vert_levels_list[0])), type='warning')

    if vert_levels_list[1] > max_vert_level_available:
        vert_levels_list[1] = max_vert_level_available
        warning.append('WARNING: the top vertebral level you selected is higher to the highest level available --> '
                       'Selected the highest vertebral level available: ' + str(int(vert_levels_list[1])))  # record the
        # warning to write it later in the .txt output file

        sct.printv('WARNING: the top vertebral level you selected is higher to the highest ' \
                                          'level available \n--> Selected the highest vertebral level available: ' + \
              str(int(vert_levels_list[1])), type='warning')

    if vert_levels_list[0] not in vertebral_levels_available:
        distance = vertebral_levels_available - vert_levels_list[0]  # relative distance
        distance_min_among_negative_value = min(abs(distance[distance < 0]))  # minimal distance among the negative
        # relative distances
        vert_levels_list[0] = vertebral_levels_available[distance == distance_min_among_negative_value]  # element
        # of the initial list corresponding to this minimal distance
        warning.append('WARNING: the bottom vertebral level you selected is not available --> Selected the nearest '
                       'inferior level available: ' + str(int(vert_levels_list[0])))
        sct.printv('WARNING: the bottom vertebral level you selected is not available \n--> Selected the ' \
                             'nearest inferior level available: ' + str(int(vert_levels_list[0])), type='warning')  # record the
        # warning to write it later in the .txt output file

    if vert_levels_list[1] not in vertebral_levels_available:
        distance = vertebral_levels_available - vert_levels_list[1]  # relative distance
        distance_min_among_positive_value = min(abs(distance[distance > 0]))  # minimal distance among the negative
        # relative distances
        vert_levels_list[1] = vertebral_levels_available[distance == distance_min_among_positive_value]  # element
        # of the initial list corresponding to this minimal distance
        warning.append('WARNING: the top vertebral level you selected is not available --> Selected the nearest superior'
                       ' level available: ' + str(int(vert_levels_list[1])))  # record the warning to write it later in the .txt output file

        sct.printv('WARNING: the top vertebral level you selected is not available \n--> Selected the ' \
                             'nearest superior level available: ' + str(int(vert_levels_list[1])), type='warning')

    # Find slices included in the vertebral levels wanted by the user
    # if the median vertebral level of this slice is in the vertebral levels asked by the user, record the slice number
    sct.printv('\tFind slices corresponding to vertebral levels based on the centerline...')
    matching_slices_centerline_vert_labeling = []

    z_centerline = [x for x in z_centerline if 0 < int(x) < vertebral_labeling_data.shape[2]]
    vert_range = range(vert_levels_list[0], vert_levels_list[1] + 1)

    for idx, z_slice in enumerate(vertebral_labeling_data.T[z_centerline, :, :]):
        slice_idxs = np.nonzero(z_slice)
        if np.asarray(slice_idxs).shape != (2, 0) and int(np.median(z_slice[slice_idxs])) in vert_range:
            matching_slices_centerline_vert_labeling.append(idx)

    # now, find the min and max slices that are included in the vertebral levels
    if len(matching_slices_centerline_vert_labeling) == 0:
        slices = None
        vert_levels_list = None
        warning.append('\tError: no slices with corresponding vertebral levels were found.')
    else:
        slices = str(min(matching_slices_centerline_vert_labeling)) + ':' + str(max(matching_slices_centerline_vert_labeling))
        sct.printv('\t' + slices)

    return slices, vert_levels_list, warning


def b_spline_centerline(x_centerline, y_centerline, z_centerline):
    sct.printv('\nFitting centerline using B-spline approximation...')
    points = [[x_centerline[n], y_centerline[n], z_centerline[n]] for n in range(len(x_centerline))]
    nurbs = NURBS(3, 3000, points)
    # BE very careful with the spline order that you choose :
    # if order is too high ( > 4 or 5) you need to set a higher number of Control Points (cf sct_nurbs ).
    # For the third argument (number of points), give at least len(z_centerline)+500 or higher

    P = nurbs.getCourbe3D()
    x_centerline_fit = P[0]
    y_centerline_fit = P[1]
    Q = nurbs.getCourbe3D_deriv()
    x_centerline_deriv = Q[0]
    y_centerline_deriv = Q[1]
    z_centerline_deriv = Q[2]

    return x_centerline_fit, y_centerline_fit, x_centerline_deriv, y_centerline_deriv, z_centerline_deriv


#=======================================================================================================================
# Normalization
#=======================================================================================================================
def normalize(vect):
    norm = np.linalg.norm(vect)
    return vect / norm


#=======================================================================================================================
# Ellipse fitting for a set of data
#=======================================================================================================================
# http://nicky.vanforeest.com/misc/fitEllipse/fitEllipse.html
def Ellipse_fit(x, y):
    x = x[:, np.newaxis]
    y = y[:, np.newaxis]
    D =  np.hstack((x * x, x * y, y * y, x, y, np.ones_like(x)))
    S = np.dot(D.T, D)
    C = np.zeros([6, 6])
    C[0, 2] = C[2, 0] = 2
    C[1, 1] = -1
    E, V =  np.linalg.eig(np.dot(np.linalg.inv(S), C))
    n = np.argmax(np.abs(E))
    a = V[:, n]
    return a


#=======================================================================================================================
# Getting a and b parameter for fitted ellipse
#=======================================================================================================================
def ellipse_dim(a):
    b, c, d, f, g, a = a[1] / 2, a[2], a[3] / 2, a[4] / 2, a[5], a[0]
    up = 2 * (a * f * f + c * d * d + g * b * b - 2 * b * d * f - a * c * g)
    down1 = (b * b - a * c) * ((c - a) * np.sqrt(1 + 4 * b * b / ((a - c) * (a - c))) - (c + a))
    down2 = (b * b - a * c) * ((a - c) * np.sqrt(1 + 4 * b * b / ((a - c) * (a - c))) - (c + a))
    res1 = np.sqrt(up / down1)
    res2 = np.sqrt(up / down2)
    return np.array([res1, res2])


#=======================================================================================================================
# Detect edges of an image
#=======================================================================================================================
def edge_detection(f):

    img = Image.open(f)  # grayscale
    imgdata = np.array(img, dtype = float)
    G = imgdata
    #G = ndi.filters.gaussian_filter(imgdata, sigma)
    gradx = np.array(G, dtype = float)
    grady = np.array(G, dtype = float)

    mask_x = np.array([[-1, 0, 1], [-2, 0, 2], [-1, 0, 1]])

    mask_y = np.array([[1, 2, 1], [0, 0, 0], [-1, -2, -1]])

    width = img.size[1]
    height = img.size[0]

    for i in range(1, width - 1):
        for j in range(1, height - 1):

            px = np.sum(mask_x * G[(i - 1):(i + 1) + 1, (j - 1):(j + 1) + 1])
            py = np.sum(mask_y * G[(i - 1):(i + 1) + 1, (j - 1):(j + 1) + 1])
            gradx[i][j] = px
            grady[i][j] = py

    mag = scipy.hypot(gradx, grady)

    treshold = np.max(mag) * 0.9

    for i in range(width):
        for j in range(height):
            if mag[i][j] > treshold:
                mag[i][j] = 1
            else:
                mag[i][j] = 0

    return mag


if __name__ == "__main__":
    sct.start_stream_logger()
    # initialize parameters
    param = Param()
    param_default = Param()
    # call main function
    main(sys.argv[1:])<|MERGE_RESOLUTION|>--- conflicted
+++ resolved
@@ -236,16 +236,8 @@
 
     if name_process == 'centerline':
         fname_output = extract_centerline(fname_segmentation, remove_temp_files, verbose=param.verbose, algo_fitting=param.algo_fitting, use_phys_coord=use_phys_coord)
-<<<<<<< HEAD
-        if os.path.abspath(fname_output) != output_folder + fname_output:
-            shutil.copy(fname_output, output_folder)
+        sct.copy(fname_output, output_folder)
         sct.display_viewer_syntax([fname_segmentation, os.path.join(output_folder, fname_output)], colormaps=['gray', 'red'], opacities=['', '1'])
-=======
-        sct.copy(fname_output, output_folder)
-        # to view results
-        sct.printv('\nDone! To view results, type:', param.verbose)
-        sct.printv('fslview ' + fname_segmentation + ' ' + os.path.join(output_folder, fname_output) + ' -l Red &\n', param.verbose, 'info')
->>>>>>> 8765a31b
 
     if name_process == 'csa':
         compute_csa(fname_segmentation, output_folder, overwrite, verbose, remove_temp_files, step, smoothing_param, slices, vert_lev, fname_vertebral_labeling, algo_fitting=param.algo_fitting, type_window=param.type_window, window_length=param.window_length, angle_correction=angle_correction, use_phys_coord=use_phys_coord)

--- conflicted
+++ resolved
@@ -18,18 +18,11 @@
 from skimage.measure import label
 
 from spinalcordtoolbox.image import Image
-<<<<<<< HEAD
-from msct_parser import Parser
+from spinalcordtoolbox.centerline.core import ParamCenterline, get_centerline
+from spinalcordtoolbox.utils import Metavar
+
 import sct_utils as sct
 from sct_utils import extract_fname, printv, tmp_create
-from spinalcordtoolbox.centerline.core import ParamCenterline, get_centerline
-=======
-from spinalcordtoolbox.centerline.core import get_centerline
-from spinalcordtoolbox.utils import Metavar
-
-import sct_utils as sct
-from sct_utils import extract_fname, printv, tmp_create
->>>>>>> 3a69f834
 
 
 def get_parser():

#!/usr/bin/env python
#########################################################################################
# Various modules for registration.
#
# ---------------------------------------------------------------------------------------
# Copyright (c) 2015 NeuroPoly, Polytechnique Montreal <www.neuro.polymtl.ca>
# Authors: Tanguy Magnan, Julien Cohen-Adad
#
# License: see the LICENSE.TXT
#########################################################################################

# TODO: before running the PCA, correct for the "stretch" effect caused by curvature
# TODO: columnwise: check inverse field
# TODO: columnwise: add regularization: should not binarize at 0.5, especially problematic for edge (because division by zero to compute Sx, Sy).
# TODO: remove register2d_centermass and generalize register2d_centermassrot
# TODO: add flag for setting threshold on PCA
# TODO: clean code for generate_warping_field (unify with centermass_rot)

from __future__ import division, absolute_import

import sys, os, shutil, logging
from math import asin, cos, sin, acos
import numpy as np

from scipy import ndimage
from scipy.io import loadmat
from nibabel import load, Nifti1Image, save

from spinalcordtoolbox.image import Image
import sct_utils as sct
from sct_convert import convert
from sct_register_multimodal import Paramreg

logger = logging.getLogger(__name__)


def register_slicewise(fname_src,
                        fname_dest,
                        fname_mask='',
                        warp_forward_out='step0Warp.nii.gz',
                        warp_inverse_out='step0InverseWarp.nii.gz',
                        paramreg=None,
                        ants_registration_params=None,
                        path_qc='./',
                        remove_temp_files=0,
                        verbose=0):

    im_and_seg = (paramreg.algo == 'centermassrot') and (paramreg.rot_method == 'hog')  # bool for simplicity
    # future contributor wanting to implement a method that use both im and seg will add: and (paramreg.rot_method == 'OTHER_METHOD')

    if im_and_seg is True:
        fname_src_im = fname_src[0]
        fname_dest_im = fname_dest[0]
        fname_src_seg = fname_src[1]
        fname_dest_seg = fname_dest[1]
        del fname_src
        del fname_dest  # to be sure it is not missused later

    # create temporary folder
    path_tmp = sct.tmp_create(basename="register", verbose=verbose)

    # copy data to temp folder
    sct.printv('\nCopy input data to temp folder...', verbose)
    if im_and_seg is False:
        convert(fname_src, os.path.join(path_tmp, "src.nii"))
        convert(fname_dest, os.path.join(path_tmp, "dest.nii"))
    else:
        convert(fname_src_im, os.path.join(path_tmp, "src_im.nii"))
        convert(fname_dest_im, os.path.join(path_tmp, "dest_im.nii"))
        convert(fname_src_seg, os.path.join(path_tmp, "src_seg.nii"))
        convert(fname_dest_seg, os.path.join(path_tmp, "dest_seg.nii"))
    if fname_mask != '':
        convert(fname_mask, os.path.join(path_tmp, "mask.nii.gz"))

    # go to temporary folder
    curdir = os.getcwd()
    os.chdir(path_tmp)

    # Calculate displacement
    if paramreg.algo == 'centermass':
        # translation of center of mass between source and destination in voxel space
        register2d_centermassrot('src.nii', 'dest.nii', fname_warp=warp_forward_out, fname_warp_inv=warp_inverse_out, rot=0, polydeg=int(paramreg.poly), path_qc=path_qc, verbose=verbose)
    elif paramreg.algo == 'centermassrot':
        if im_and_seg is False:
            # translation of center of mass and rotation based on source and destination first eigenvectors from PCA.
            register2d_centermassrot('src.nii', 'dest.nii', fname_warp=warp_forward_out, fname_warp_inv=warp_inverse_out, rot=1, polydeg=int(paramreg.poly), path_qc=path_qc, verbose=verbose, pca_eigenratio_th=float(paramreg.pca_eigenratio_th))
<<<<<<< HEAD
        else:  # here in the futur we can add a condition checking if rot is equal to 2, 3 , etc to choose the appropriate method
=======
        else:
>>>>>>> b0bc30be
            # translation based of center of mass and rotation based on the symmetry of the image
            register2d_centermassrot(['src_im.nii','src_seg.nii'], ['dest_im.nii', 'dest_seg.nii'], fname_warp=warp_forward_out,
                                     fname_warp_inv=warp_inverse_out, rot=2, polydeg=int(paramreg.poly),
                                     path_qc=path_qc, verbose=verbose)
    elif paramreg.algo == 'columnwise':
        # scaling R-L, then column-wise center of mass alignment and scaling
        register2d_columnwise('src.nii', 'dest.nii', fname_warp=warp_forward_out, fname_warp_inv=warp_inverse_out, verbose=verbose, path_qc=path_qc, smoothWarpXY=int(paramreg.smoothWarpXY))
    else:
        # convert SCT flags into ANTs-compatible flags
        algo_dic = {'translation': 'Translation', 'rigid': 'Rigid', 'affine': 'Affine', 'syn': 'SyN', 'bsplinesyn': 'BSplineSyN', 'centermass': 'centermass'}
        paramreg.algo = algo_dic[paramreg.algo]
        # run slicewise registration
        register2d('src.nii', 'dest.nii', fname_mask=fname_mask, fname_warp=warp_forward_out, fname_warp_inv=warp_inverse_out, paramreg=paramreg, ants_registration_params=ants_registration_params, verbose=verbose)

    sct.printv('\nMove warping fields...', verbose)
    sct.copy(warp_forward_out, curdir)
    sct.copy(warp_inverse_out, curdir)

    # go back
    os.chdir(curdir)

    if remove_temp_files:
        sct.rmtree(path_tmp, verbose=verbose)


def register2d_centermassrot(fname_src, fname_dest, fname_warp='warp_forward.nii.gz', fname_warp_inv='warp_inverse.nii.gz', rot=1, polydeg=0, path_qc='./', verbose=0, pca_eigenratio_th=1.6):
    """
    Rotate the source image to match the orientation of the destination image, using the first and second eigenvector
    of the PCA. This function should be used on segmentations (not images).
    This works for 2D and 3D images.  If 3D, it splits the image and performs the rotation slice-by-slice.
    input:
<<<<<<< HEAD
        fname_source: name of moving image (type: string), if rot > 1, this needs to be a list with the first element
        being the image fname and the second the segmentation fname
        fname_dest: name of fixed image (type: string), if rot > 1, needs to be a list
        fname_warp: name of output 3d forward warping field
        fname_warp_inv: name of output 3d inverse warping field
        rot: estimate rotation with pca (=1), hog (=2) or no rotation (=0) Default = 1
        rot>1 needs image AND segmentation to work
=======
        fname_source: name of moving image (type: string), if rot  == 2, this needs to be a list with the first element
        being the image fname and the second the segmentation fname
        fname_dest: name of fixed image (type: string), if rot == 2, needs to be a list
        fname_warp: name of output 3d forward warping field
        fname_warp_inv: name of output 3d inverse warping field
        rot: estimate rotation with pca (=1), hog (=2) or no rotation (=0) Default = 1
        Depending on the rotation method, input might be segmentation only or image and segmentation
>>>>>>> b0bc30be
        polydeg: degree of polynomial regularization along z for rotation angle (type: int). 0: no regularization
        verbose:
    output:
        none
    """

<<<<<<< HEAD
    if rot > 1:  # following method wanting to use both im and seg could be tagged 3, 4, etc.
=======
    if rot == 2:  # if following methods need im and seg, add "and rot == x"
>>>>>>> b0bc30be
        fname_src_im = fname_src[0]
        fname_dest_im = fname_dest[0]
        fname_src_seg = fname_src[1]
        fname_dest_seg = fname_dest[1]
        del fname_src
        del fname_dest  # to be sure it is not missused later

    if verbose == 2:
        import matplotlib
        matplotlib.use('Agg')  # prevent display figure
        import matplotlib.pyplot as plt

    # Get image dimensions and retrieve nz
    sct.printv('\nGet image dimensions of destination image...', verbose)
<<<<<<< HEAD
    if rot <= 1:
=======
    if rot == 1 or rot == 0:
>>>>>>> b0bc30be
        nx, ny, nz, nt, px, py, pz, pt = Image(fname_dest).dim
    else:
        nx, ny, nz, nt, px, py, pz, pt = Image(fname_dest_im).dim
    sct.printv('  matrix size: ' + str(nx) + ' x ' + str(ny) + ' x ' + str(nz), verbose)
    sct.printv('  voxel size:  ' + str(px) + 'mm x ' + str(py) + 'mm x ' + str(pz) + 'mm', verbose)

<<<<<<< HEAD
    if rot <= 1:
=======
    if rot == 1 or rot == 0:
>>>>>>> b0bc30be
        # Split source volume along z
        sct.printv('\nSplit input volume...', verbose)
        from sct_image import split_data
        im_src = Image('src.nii')
        split_source_list = split_data(im_src, 2)
        for im in split_source_list:
            im.save()

        # Split destination volume along z
        sct.printv('\nSplit destination volume...', verbose)
        im_dest = Image('dest.nii')
        split_dest_list = split_data(im_dest, 2)
        for im in split_dest_list:
            im.save()

        # display image
        data_src = im_src.data
        data_dest = im_dest.data
        if len(data_src.shape) == 2:
            # reshape 2D data into pseudo 3D (only one slice)
            new_shape = list(data_src.shape)
            new_shape.append(1)
            new_shape = tuple(new_shape)
            data_src = data_src.reshape(new_shape)
            data_dest = data_dest.reshape(new_shape)
<<<<<<< HEAD
    else:  # im and seg case
=======
    elif rot == 2:  # im and seg case
>>>>>>> b0bc30be
        # Split source volume along z
        sct.printv('\nSplit input volume...', verbose)
        from sct_image import split_data
        im_src_im = Image('src_im.nii')
        split_source_list = split_data(im_src_im, 2)
        for im in split_source_list:
            im.save()
        im_src_seg = Image('src_seg.nii')
        split_source_list = split_data(im_src_seg, 2)
        for im in split_source_list:
            im.save()

        # Split destination volume along z
        sct.printv('\nSplit destination volume...', verbose)
        im_dest_im = Image('dest_im.nii')
        split_dest_list = split_data(im_dest_im, 2)
        for im in split_dest_list:
            im.save()
        im_dest_seg = Image('dest_seg.nii')
        split_dest_list = split_data(im_dest_seg, 2)
        for im in split_dest_list:
            im.save()

        # display image
        data_src_im = im_src_im.data
        data_dest_im = im_dest_im.data
        data_src_seg = im_src_seg.data
        data_dest_seg = im_dest_seg.data
<<<<<<< HEAD
=======
    else:
        raise ValueError("rot param == " + str(rot) + " not implemented")
>>>>>>> b0bc30be

    # initialize displacement and rotation
    coord_src = [None] * nz
    pca_src = [None] * nz
    coord_dest = [None] * nz
    pca_dest = [None] * nz
    centermass_src = np.zeros([nz, 2])
    centermass_dest = np.zeros([nz, 2])
    # displacement_forward = np.zeros([nz, 2])
    # displacement_inverse = np.zeros([nz, 2])
    angle_src_dest = np.zeros(nz)
    z_nonzero = []

<<<<<<< HEAD
    if rot <= 1:
=======
    if rot == 1 or rot == 0:
>>>>>>> b0bc30be
        # Loop across slices
        for iz in range(0, nz):
            try:
                # compute PCA and get center or mass
                coord_src[iz], pca_src[iz], centermass_src[iz, :] = compute_pca(data_src[:, :, iz])
                coord_dest[iz], pca_dest[iz], centermass_dest[iz, :] = compute_pca(data_dest[:, :, iz])
                # compute (src,dest) angle for first eigenvector
                if rot == 1:
                    eigenv_src = pca_src[iz].components_.T[0][0], pca_src[iz].components_.T[1][0]  # pca_src.components_.T[0]
                    eigenv_dest = pca_dest[iz].components_.T[0][0], pca_dest[iz].components_.T[1][0]  # pca_dest.components_.T[0]
                    angle_src_dest[iz] = angle_between(eigenv_src, eigenv_dest)
                    # check if ratio between the two eigenvectors is high enough to prevent poor robustness
                    if pca_src[iz].explained_variance_ratio_[0] / pca_src[iz].explained_variance_ratio_[1] < pca_eigenratio_th:
                        angle_src_dest[iz] = 0
                    if pca_dest[iz].explained_variance_ratio_[0] / pca_dest[iz].explained_variance_ratio_[1] < pca_eigenratio_th:
                        angle_src_dest[iz] = 0
                # append to list of z_nonzero
                z_nonzero.append(iz)
            # if one of the slice is empty, ignore it
            except ValueError:
                sct.printv('WARNING: Slice #' + str(iz) + ' is empty. It will be ignored.', verbose, 'warning')

<<<<<<< HEAD
    else:  # im and seg case
=======
    elif rot == 2:  # im and seg case
>>>>>>> b0bc30be

        raise NotImplementedError("This method is not implemented yet, it will be in a future version")
        # for iz in range(0, nz):
        #     try:
        #         _, _, centermass_src[iz, :] = compute_pca(data_src_seg[:, :, iz])
        #         _, _, centermass_dest[iz, :] = compute_pca(data_dest_seg[:, :, iz])
        #
        #         # TODO: Here will be put the new method to find the angle
        #
        #         #angle_src = find_angle(data_src_im[:, :, iz], centermass_src[iz, :], parameters)
        #         #angle_dest = find_angle(data_dest_im[:, :, iz], centermass_dest[iz, :], parameters)
        #
        #         # if (angle_src is None) or (angle_dest is None):
        #         #     sct.printv('WARNING: Slice #' + str(iz) + ' no angle found in dest or src. It will be ignored.', verbose, 'warning')
        #         #     continue
        #
        #         # angle_src_dest[iz] = angle_src-angle_dest
        #
        #     except ValueError:
        #         sct.printv('WARNING: Slice #' + str(iz) + ' is empty. It will be ignored.', verbose, 'warning')
<<<<<<< HEAD
=======
    else:
        raise ValueError("rot param == " + str(rot) + " not implemented")
>>>>>>> b0bc30be

    # regularize rotation
    if not polydeg == 0 and (rot == 1 or rot == 2):
        coeffs = np.polyfit(z_nonzero, angle_src_dest[z_nonzero], polydeg)
        poly = np.poly1d(coeffs)
        angle_src_dest_regularized = np.polyval(poly, z_nonzero)        # display
        if verbose == 2:
            plt.plot(180 * angle_src_dest[z_nonzero] / np.pi)
            plt.plot(180 * angle_src_dest_regularized / np.pi, 'r', linewidth=2)
            plt.grid()
            plt.xlabel('z')
            plt.ylabel('Angle (deg)')
            plt.savefig(os.path.join(path_qc, 'register2d_centermassrot_regularize_rotation.png'))
            plt.close()
        # update variable
        angle_src_dest[z_nonzero] = angle_src_dest_regularized

    # initialize warping fields
    # N.B. forward transfo is defined in destination space and inverse transfo is defined in the source space
<<<<<<< HEAD
    if rot > 1:
=======
    if rot == 2:
>>>>>>> b0bc30be
        im_src = im_src_im
        im_dest = im_dest_im
        data_dest = data_dest_im
        data_src = data_src_im
        fname_dest = fname_dest_im
        fname_src = fname_src_im
        # back to original names for the rest of the process

    warp_x = np.zeros(data_dest.shape)
    warp_y = np.zeros(data_dest.shape)
    warp_inv_x = np.zeros(data_src.shape)
    warp_inv_y = np.zeros(data_src.shape)

    # construct 3D warping matrix
    for iz in z_nonzero:
        # TODO: replace the thing below with "tqdm-like" logger-based function
        # sct.no_new_line_log('{}/{}..'.format(iz + 1, nz))
        # get indices of x and y coordinates
        row, col = np.indices((nx, ny))
        # build 2xn array of coordinates in pixel space
        coord_init_pix = np.array([row.ravel(), col.ravel(), np.array(np.ones(len(row.ravel())) * iz)]).T
        # convert coordinates to physical space
        coord_init_phy = np.array(im_src.transfo_pix2phys(coord_init_pix))
        # get centermass coordinates in physical space
        centermass_src_phy = im_src.transfo_pix2phys([[centermass_src[iz, :].T[0], centermass_src[iz, :].T[1], iz]])[0]
        centermass_dest_phy = im_src.transfo_pix2phys([[centermass_dest[iz, :].T[0], centermass_dest[iz, :].T[1], iz]])[0]
        # build rotation matrix
        R = np.matrix(((cos(angle_src_dest[iz]), sin(angle_src_dest[iz])), (-sin(angle_src_dest[iz]), cos(angle_src_dest[iz]))))
        # build 3D rotation matrix
        R3d = np.eye(3)
        R3d[0:2, 0:2] = R
        # apply forward transformation (in physical space)
        coord_forward_phy = np.array(np.dot((coord_init_phy - np.transpose(centermass_dest_phy)), R3d) + np.transpose(centermass_src_phy))
        # apply inverse transformation (in physical space)
        coord_inverse_phy = np.array(np.dot((coord_init_phy - np.transpose(centermass_src_phy)), R3d.T) + np.transpose(centermass_dest_phy))
        # display rotations
        if verbose == 2 and not angle_src_dest[iz] == 0:
            # compute new coordinates
            coord_src_rot = coord_src[iz] * R
            coord_dest_rot = coord_dest[iz] * R.T
            # generate figure
            plt.figure('iz=' + str(iz) + ', angle_src_dest=' + str(angle_src_dest[iz]), figsize=(9, 9))
            # plt.ion()  # enables interactive mode (allows keyboard interruption)
            # plt.title('iz='+str(iz))
            for isub in [221, 222, 223, 224]:
                # plt.figure
                plt.subplot(isub)
                # ax = matplotlib.pyplot.axis()
                try:
                    if isub == 221:
                        plt.scatter(coord_src[iz][:, 0], coord_src[iz][:, 1], s=5, marker='o', zorder=10, color='steelblue',
                                    alpha=0.5)
                        pcaaxis = pca_src[iz].components_.T
                        pca_eigenratio = pca_src[iz].explained_variance_ratio_
                        plt.title('src')
                    elif isub == 222:
                        plt.scatter([coord_src_rot[i, 0] for i in range(len(coord_src_rot))], [coord_src_rot[i, 1] for i in range(len(coord_src_rot))], s=5, marker='o', zorder=10, color='steelblue', alpha=0.5)
                        pcaaxis = pca_dest[iz].components_.T
                        pca_eigenratio = pca_dest[iz].explained_variance_ratio_
                        plt.title('src_rot')
                    elif isub == 223:
                        plt.scatter(coord_dest[iz][:, 0], coord_dest[iz][:, 1], s=5, marker='o', zorder=10, color='red',
                                    alpha=0.5)
                        pcaaxis = pca_dest[iz].components_.T
                        pca_eigenratio = pca_dest[iz].explained_variance_ratio_
                        plt.title('dest')
                    elif isub == 224:
                        plt.scatter([coord_dest_rot[i, 0] for i in range(len(coord_dest_rot))], [coord_dest_rot[i, 1] for i in range(len(coord_dest_rot))], s=5, marker='o', zorder=10, color='red', alpha=0.5)
                        pcaaxis = pca_src[iz].components_.T
                        pca_eigenratio = pca_src[iz].explained_variance_ratio_
                        plt.title('dest_rot')
                    plt.text(-2.5, -2, 'eigenvectors:', horizontalalignment='left', verticalalignment='bottom')
                    plt.text(-2.5, -2.8, str(pcaaxis), horizontalalignment='left', verticalalignment='bottom')
                    plt.text(-2.5, 2.5, 'eigenval_ratio:', horizontalalignment='left', verticalalignment='bottom')
                    plt.text(-2.5, 2, str(pca_eigenratio), horizontalalignment='left', verticalalignment='bottom')
                    plt.plot([0, pcaaxis[0, 0]], [0, pcaaxis[1, 0]], linewidth=2, color='red')
                    plt.plot([0, pcaaxis[0, 1]], [0, pcaaxis[1, 1]], linewidth=2, color='orange')
                    plt.axis([-3, 3, -3, 3])
                    plt.gca().set_aspect('equal', adjustable='box')
                except Exception as e:
                    raise Exception
                    # sct.printv('Error on line {}'.format(sys.exc_info()[-1].tb_lineno), 1, 'warning')
                    # sct.printv('WARNING: '+str(e), 1, 'warning')

                    # plt.axis('equal')
            plt.savefig(os.path.join(path_qc, 'register2d_centermassrot_pca_z' + str(iz) + '.png'))
            plt.close()

        # construct 3D warping matrix
        warp_x[:, :, iz] = np.array([coord_forward_phy[i, 0] - coord_init_phy[i, 0] for i in range(nx * ny)]).reshape((nx, ny))
        warp_y[:, :, iz] = np.array([coord_forward_phy[i, 1] - coord_init_phy[i, 1] for i in range(nx * ny)]).reshape((nx, ny))
        warp_inv_x[:, :, iz] = np.array([coord_inverse_phy[i, 0] - coord_init_phy[i, 0] for i in range(nx * ny)]).reshape((nx, ny))
        warp_inv_y[:, :, iz] = np.array([coord_inverse_phy[i, 1] - coord_init_phy[i, 1] for i in range(nx * ny)]).reshape((nx, ny))

    logger.info('\n Done')

    # Generate forward warping field (defined in destination space)
    generate_warping_field(fname_dest, warp_x, warp_y, fname_warp, verbose)
    generate_warping_field(fname_src, warp_inv_x, warp_inv_y, fname_warp_inv, verbose)


def register2d_columnwise(fname_src, fname_dest, fname_warp='warp_forward.nii.gz', fname_warp_inv='warp_inverse.nii.gz', verbose=0, path_qc='./', smoothWarpXY=1):
    """
    Column-wise non-linear registration of segmentations. Based on an idea from Allan Martin.
    - Assumes src/dest are segmentations (not necessarily binary), and already registered by center of mass
    - Assumes src/dest are in RPI orientation.
    - Split along Z, then for each slice:
    - scale in R-L direction to match src/dest
    - loop across R-L columns and register by (i) matching center of mass and (ii) scaling.
    :param fname_src:
    :param fname_dest:
    :param fname_warp:
    :param fname_warp_inv:
    :param verbose:
    :return:
    """

    # initialization
    th_nonzero = 0.5  # values below are considered zero

    # for display stuff
    if verbose == 2:
        import matplotlib
        matplotlib.use('Agg')  # prevent display figure
        import matplotlib.pyplot as plt

    # Get image dimensions and retrieve nz
    sct.printv('\nGet image dimensions of destination image...', verbose)
    nx, ny, nz, nt, px, py, pz, pt = Image(fname_dest).dim
    sct.printv('  matrix size: ' + str(nx) + ' x ' + str(ny) + ' x ' + str(nz), verbose)
    sct.printv('  voxel size:  ' + str(px) + 'mm x ' + str(py) + 'mm x ' + str(pz) + 'mm', verbose)

    # Split source volume along z
    sct.printv('\nSplit input volume...', verbose)
    from sct_image import split_data
    im_src = Image('src.nii')
    split_source_list = split_data(im_src, 2)
    for im in split_source_list:
        im.save()

    # Split destination volume along z
    sct.printv('\nSplit destination volume...', verbose)
    im_dest = Image('dest.nii')
    split_dest_list = split_data(im_dest, 2)
    for im in split_dest_list:
        im.save()

    # open image
    data_src = im_src.data
    data_dest = im_dest.data

    if len(data_src.shape) == 2:
        # reshape 2D data into pseudo 3D (only one slice)
        new_shape = list(data_src.shape)
        new_shape.append(1)
        new_shape = tuple(new_shape)
        data_src = data_src.reshape(new_shape)
        data_dest = data_dest.reshape(new_shape)

    # initialize forward warping field (defined in destination space)
    warp_x = np.zeros(data_dest.shape)
    warp_y = np.zeros(data_dest.shape)

    # initialize inverse warping field (defined in source space)
    warp_inv_x = np.zeros(data_src.shape)
    warp_inv_y = np.zeros(data_src.shape)

    # Loop across slices
    sct.printv('\nEstimate columnwise transformation...', verbose)
    for iz in range(0, nz):
        sct.printv(str(iz) + '/' + str(nz) + '..',)

        # PREPARE COORDINATES
        # ============================================================
        # get indices of x and y coordinates
        row, col = np.indices((nx, ny))
        # build 2xn array of coordinates in pixel space
        # ordering of indices is as follows:
        # coord_init_pix[:, 0] = 0, 0, 0, ..., 1, 1, 1..., nx, nx, nx
        # coord_init_pix[:, 1] = 0, 1, 2, ..., 0, 1, 2..., 0, 1, 2
        coord_init_pix = np.array([row.ravel(), col.ravel(), np.array(np.ones(len(row.ravel())) * iz)]).T
        # convert coordinates to physical space
        coord_init_phy = np.array(im_src.transfo_pix2phys(coord_init_pix))
        # get 2d data from the selected slice
        src2d = data_src[:, :, iz]
        dest2d = data_dest[:, :, iz]
        # julien 20161105
        #<<<
        # threshold at 0.5
        src2d[src2d < th_nonzero] = 0
        dest2d[dest2d < th_nonzero] = 0
        # get non-zero coordinates, and transpose to obtain nx2 dimensions
        coord_src2d = np.array(np.where(src2d > 0)).T
        coord_dest2d = np.array(np.where(dest2d > 0)).T
        # here we use 0.5 as threshold for non-zero value
        # coord_src2d = np.array(np.where(src2d > th_nonzero)).T
        # coord_dest2d = np.array(np.where(dest2d > th_nonzero)).T
        #>>>

        # SCALING R-L (X dimension)
        # ============================================================
        # sum data across Y to obtain 1D signal: src_y and dest_y
        src1d = np.sum(src2d, 1)
        dest1d = np.sum(dest2d, 1)
        # make sure there are non-zero data in src or dest
        if np.any(src1d > th_nonzero) and np.any(dest1d > th_nonzero):
            # retrieve min/max of non-zeros elements (edge of the segmentation)
            # julien 20161105
            # <<<
            src1d_min, src1d_max = min(np.where(src1d != 0)[0]), max(np.where(src1d != 0)[0])
            dest1d_min, dest1d_max = min(np.where(dest1d != 0)[0]), max(np.where(dest1d != 0)[0])
            # for i in range(len(src1d)):
            #     if src1d[i] > 0.5:
            #         found index above 0.5, exit loop
                    # break
            # get indices (in continuous space) at half-maximum of upward and downward slope
            # src1d_min, src1d_max = find_index_halfmax(src1d)
            # dest1d_min, dest1d_max = find_index_halfmax(dest1d)
            # >>>
            # 1D matching between src_y and dest_y
            mean_dest_x = (dest1d_max + dest1d_min) / 2
            mean_src_x = (src1d_max + src1d_min) / 2
            # compute x-scaling factor
            Sx = (dest1d_max - dest1d_min + 1) / float(src1d_max - src1d_min + 1)
            # apply transformation to coordinates
            coord_src2d_scaleX = np.copy(coord_src2d)  # need to use np.copy to avoid copying pointer
            coord_src2d_scaleX[:, 0] = (coord_src2d[:, 0] - mean_src_x) * Sx + mean_dest_x
            coord_init_pix_scaleX = np.copy(coord_init_pix)
            coord_init_pix_scaleX[:, 0] = (coord_init_pix[:, 0] - mean_src_x) * Sx + mean_dest_x
            coord_init_pix_scaleXinv = np.copy(coord_init_pix)
            coord_init_pix_scaleXinv[:, 0] = (coord_init_pix[:, 0] - mean_dest_x) / float(Sx) + mean_src_x
            # apply transformation to image
            from skimage.transform import warp
            row_scaleXinv = np.reshape(coord_init_pix_scaleXinv[:, 0], [nx, ny])
            src2d_scaleX = warp(src2d, np.array([row_scaleXinv, col]), order=1)

            # ============================================================
            # COLUMN-WISE REGISTRATION (Y dimension for each Xi)
            # ============================================================
            coord_init_pix_scaleY = np.copy(coord_init_pix)  # need to use np.copy to avoid copying pointer
            coord_init_pix_scaleYinv = np.copy(coord_init_pix)  # need to use np.copy to avoid copying pointer
            # coord_src2d_scaleXY = np.copy(coord_src2d_scaleX)  # need to use np.copy to avoid copying pointer
            # loop across columns (X dimension)
            for ix in range(nx):
                # retrieve 1D signal along Y
                src1d = src2d_scaleX[ix, :]
                dest1d = dest2d[ix, :]
                # make sure there are non-zero data in src or dest
                if np.any(src1d > th_nonzero) and np.any(dest1d > th_nonzero):
                    # retrieve min/max of non-zeros elements (edge of the segmentation)
                    # src1d_min, src1d_max = min(np.nonzero(src1d)[0]), max(np.nonzero(src1d)[0])
                    # dest1d_min, dest1d_max = min(np.nonzero(dest1d)[0]), max(np.nonzero(dest1d)[0])
                    # 1D matching between src_y and dest_y
                    # Ty = (dest1d_max + dest1d_min)/2 - (src1d_max + src1d_min)/2
                    # Sy = (dest1d_max - dest1d_min) / float(src1d_max - src1d_min)
                    # apply translation and scaling to coordinates in column
                    # get indices (in continuous space) at half-maximum of upward and downward slope
                    # src1d_min, src1d_max = find_index_halfmax(src1d)
                    # dest1d_min, dest1d_max = find_index_halfmax(dest1d)
                    src1d_min, src1d_max = np.min(np.where(src1d > th_nonzero)), np.max(np.where(src1d > th_nonzero))
                    dest1d_min, dest1d_max = np.min(np.where(dest1d > th_nonzero)), np.max(np.where(dest1d > th_nonzero))
                    # 1D matching between src_y and dest_y
                    mean_dest_y = (dest1d_max + dest1d_min) / 2
                    mean_src_y = (src1d_max + src1d_min) / 2
                    # Tx = (dest1d_max + dest1d_min)/2 - (src1d_max + src1d_min)/2
                    Sy = (dest1d_max - dest1d_min + 1) / float(src1d_max - src1d_min + 1)
                    # apply forward transformation (in pixel space)
                    # below: only for debugging purpose
                    # coord_src2d_scaleX = np.copy(coord_src2d)  # need to use np.copy to avoid copying pointer
                    # coord_src2d_scaleX[:, 0] = (coord_src2d[:, 0] - mean_src) * Sx + mean_dest
                    # coord_init_pix_scaleY = np.copy(coord_init_pix)  # need to use np.copy to avoid copying pointer
                    # coord_init_pix_scaleY[:, 0] = (coord_init_pix[:, 0] - mean_src ) * Sx + mean_dest
                    range_x = list(range(ix * ny, ix * ny + nx))
                    coord_init_pix_scaleY[range_x, 1] = (coord_init_pix[range_x, 1] - mean_src_y) * Sy + mean_dest_y
                    coord_init_pix_scaleYinv[range_x, 1] = (coord_init_pix[range_x, 1] - mean_dest_y) / float(Sy) + mean_src_y
            # apply transformation to image
            col_scaleYinv = np.reshape(coord_init_pix_scaleYinv[:, 1], [nx, ny])
            src2d_scaleXY = warp(src2d, np.array([row_scaleXinv, col_scaleYinv]), order=1)
            # regularize Y warping fields
            from skimage.filters import gaussian
            col_scaleY = np.reshape(coord_init_pix_scaleY[:, 1], [nx, ny])
            col_scaleYsmooth = gaussian(col_scaleY, smoothWarpXY)
            col_scaleYinvsmooth = gaussian(col_scaleYinv, smoothWarpXY)
            # apply smoothed transformation to image
            src2d_scaleXYsmooth = warp(src2d, np.array([row_scaleXinv, col_scaleYinvsmooth]), order=1)
            # reshape warping field as 1d
            coord_init_pix_scaleY[:, 1] = col_scaleYsmooth.ravel()
            coord_init_pix_scaleYinv[:, 1] = col_scaleYinvsmooth.ravel()
            # display
            if verbose == 2:
                # FIG 1
                plt.figure(figsize=(15, 3))
                # plot #1
                ax = plt.subplot(141)
                plt.imshow(np.swapaxes(src2d, 1, 0), cmap=plt.cm.gray, interpolation='none')
                plt.hold(True)  # add other layer
                plt.imshow(np.swapaxes(dest2d, 1, 0), cmap=plt.cm.copper, interpolation='none', alpha=0.5)
                plt.title('src')
                plt.xlabel('x')
                plt.ylabel('y')
                plt.xlim(mean_dest_x - 15, mean_dest_x + 15)
                plt.ylim(mean_dest_y - 15, mean_dest_y + 15)
                ax.grid(True, color='w')
                # plot #2
                ax = plt.subplot(142)
                plt.imshow(np.swapaxes(src2d_scaleX, 1, 0), cmap=plt.cm.gray, interpolation='none')
                plt.hold(True)  # add other layer
                plt.imshow(np.swapaxes(dest2d, 1, 0), cmap=plt.cm.copper, interpolation='none', alpha=0.5)
                plt.title('src_scaleX')
                plt.xlabel('x')
                plt.ylabel('y')
                plt.xlim(mean_dest_x - 15, mean_dest_x + 15)
                plt.ylim(mean_dest_y - 15, mean_dest_y + 15)
                ax.grid(True, color='w')
                # plot #3
                ax = plt.subplot(143)
                plt.imshow(np.swapaxes(src2d_scaleXY, 1, 0), cmap=plt.cm.gray, interpolation='none')
                plt.hold(True)  # add other layer
                plt.imshow(np.swapaxes(dest2d, 1, 0), cmap=plt.cm.copper, interpolation='none', alpha=0.5)
                plt.title('src_scaleXY')
                plt.xlabel('x')
                plt.ylabel('y')
                plt.xlim(mean_dest_x - 15, mean_dest_x + 15)
                plt.ylim(mean_dest_y - 15, mean_dest_y + 15)
                ax.grid(True, color='w')
                # plot #4
                ax = plt.subplot(144)
                plt.imshow(np.swapaxes(src2d_scaleXYsmooth, 1, 0), cmap=plt.cm.gray, interpolation='none')
                plt.hold(True)  # add other layer
                plt.imshow(np.swapaxes(dest2d, 1, 0), cmap=plt.cm.copper, interpolation='none', alpha=0.5)
                plt.title('src_scaleXYsmooth (s=' + str(smoothWarpXY) + ')')
                plt.xlabel('x')
                plt.ylabel('y')
                plt.xlim(mean_dest_x - 15, mean_dest_x + 15)
                plt.ylim(mean_dest_y - 15, mean_dest_y + 15)
                ax.grid(True, color='w')
                # save figure
                plt.savefig(os.path.join(path_qc, 'register2d_columnwise_image_z' + str(iz) + '.png'))
                plt.close()

            # ============================================================
            # CALCULATE TRANSFORMATIONS
            # ============================================================
            # calculate forward transformation (in physical space)
            coord_init_phy_scaleX = np.array(im_dest.transfo_pix2phys(coord_init_pix_scaleX))
            coord_init_phy_scaleY = np.array(im_dest.transfo_pix2phys(coord_init_pix_scaleY))
            # calculate inverse transformation (in physical space)
            coord_init_phy_scaleXinv = np.array(im_src.transfo_pix2phys(coord_init_pix_scaleXinv))
            coord_init_phy_scaleYinv = np.array(im_src.transfo_pix2phys(coord_init_pix_scaleYinv))
            # compute displacement per pixel in destination space (for forward warping field)
            warp_x[:, :, iz] = np.array([coord_init_phy_scaleXinv[i, 0] - coord_init_phy[i, 0] for i in range(nx * ny)]).reshape((nx, ny))
            warp_y[:, :, iz] = np.array([coord_init_phy_scaleYinv[i, 1] - coord_init_phy[i, 1] for i in range(nx * ny)]).reshape((nx, ny))
            # compute displacement per pixel in source space (for inverse warping field)
            warp_inv_x[:, :, iz] = np.array([coord_init_phy_scaleX[i, 0] - coord_init_phy[i, 0] for i in range(nx * ny)]).reshape((nx, ny))
            warp_inv_y[:, :, iz] = np.array([coord_init_phy_scaleY[i, 1] - coord_init_phy[i, 1] for i in range(nx * ny)]).reshape((nx, ny))

    # Generate forward warping field (defined in destination space)
    generate_warping_field(fname_dest, warp_x, warp_y, fname_warp, verbose)
    # Generate inverse warping field (defined in source space)
    generate_warping_field(fname_src, warp_inv_x, warp_inv_y, fname_warp_inv, verbose)


def register2d(fname_src, fname_dest, fname_mask='', fname_warp='warp_forward.nii.gz', fname_warp_inv='warp_inverse.nii.gz', paramreg=Paramreg(step='0', type='im', algo='Translation', metric='MI', iter='5', shrink='1', smooth='0', gradStep='0.5'),
                    ants_registration_params={'rigid': '', 'affine': '', 'compositeaffine': '', 'similarity': '', 'translation': '', 'bspline': ',10', 'gaussiandisplacementfield': ',3,0',
                                              'bsplinedisplacementfield': ',5,10', 'syn': ',3,0', 'bsplinesyn': ',1,3'}, verbose=0):
    """Slice-by-slice registration of two images.

    We first split the 3D images into 2D images (and the mask if inputted). Then we register slices of the two images
    that physically correspond to one another looking at the physical origin of each image. The images can be of
    different sizes but the destination image must be smaller thant the input image. We do that using antsRegistration
    in 2D. Once this has been done for each slices, we gather the results and return them.
    Algorithms implemented: translation, rigid, affine, syn and BsplineSyn.
    N.B.: If the mask is inputted, it must also be 3D and it must be in the same space as the destination image.

    input:
        fname_source: name of moving image (type: string)
        fname_dest: name of fixed image (type: string)
        mask[optional]: name of mask file (type: string) (parameter -x of antsRegistration)
        fname_warp: name of output 3d forward warping field
        fname_warp_inv: name of output 3d inverse warping field
        paramreg[optional]: parameters of antsRegistration (type: Paramreg class from sct_register_multimodal)
        ants_registration_params[optional]: specific algorithm's parameters for antsRegistration (type: dictionary)

    output:
        if algo==translation:
            x_displacement: list of translation along x axis for each slice (type: list)
            y_displacement: list of translation along y axis for each slice (type: list)
        if algo==rigid:
            x_displacement: list of translation along x axis for each slice (type: list)
            y_displacement: list of translation along y axis for each slice (type: list)
            theta_rotation: list of rotation angle in radian (and in ITK's coordinate system) for each slice (type: list)
        if algo==affine or algo==syn or algo==bsplinesyn:
            creation of two 3D warping fields (forward and inverse) that are the concatenations of the slice-by-slice
            warps.
    """

    # set metricSize
    if paramreg.metric == 'MI':
        metricSize = '32'  # corresponds to number of bins
    else:
        metricSize = '4'  # corresponds to radius (for CC, MeanSquares...)

    # Get image dimensions and retrieve nz
    sct.printv('\nGet image dimensions of destination image...', verbose)
    nx, ny, nz, nt, px, py, pz, pt = Image(fname_dest).dim
    sct.printv('.. matrix size: ' + str(nx) + ' x ' + str(ny) + ' x ' + str(nz), verbose)
    sct.printv('.. voxel size:  ' + str(px) + 'mm x ' + str(py) + 'mm x ' + str(pz) + 'mm', verbose)

    # Split input volume along z
    sct.printv('\nSplit input volume...', verbose)
    from sct_image import split_data
    im_src = Image('src.nii')
    split_source_list = split_data(im_src, 2)
    for im in split_source_list:
        im.save()

    # Split destination volume along z
    sct.printv('\nSplit destination volume...', verbose)
    im_dest = Image('dest.nii')
    split_dest_list = split_data(im_dest, 2)
    for im in split_dest_list:
        im.save()

    # Split mask volume along z
    if fname_mask != '':
        sct.printv('\nSplit mask volume...', verbose)
        im_mask = Image('mask.nii.gz')
        split_mask_list = split_data(im_mask, 2)
        for im in split_mask_list:
            im.save()

    # coord_origin_dest = im_dest.transfo_pix2phys([[0,0,0]])
    # coord_origin_input = im_src.transfo_pix2phys([[0,0,0]])
    # coord_diff_origin = (np.asarray(coord_origin_dest[0]) - np.asarray(coord_origin_input[0])).tolist()
    # [x_o, y_o, z_o] = [coord_diff_origin[0] * 1.0/px, coord_diff_origin[1] * 1.0/py, coord_diff_origin[2] * 1.0/pz]

    # initialization
    if paramreg.algo in ['Translation']:
        x_displacement = [0 for i in range(nz)]
        y_displacement = [0 for i in range(nz)]
        theta_rotation = [0 for i in range(nz)]
    if paramreg.algo in ['Rigid', 'Affine', 'BSplineSyN', 'SyN']:
        list_warp = []
        list_warp_inv = []

    # loop across slices
    for i in range(nz):
        # set masking
        sct.printv('Registering slice ' + str(i) + '/' + str(nz - 1) + '...', verbose)
        num = numerotation(i)
        prefix_warp2d = 'warp2d_' + num
        # if mask is used, prepare command for ANTs
        if fname_mask != '':
            masking = ['-x', 'mask_Z' + num + '.nii.gz']
        else:
            masking = []
        # main command for registration
        # TODO fixup isct_ants* parsers
        cmd = ['isct_antsRegistration',
         '--dimensionality', '2',
         '--transform', paramreg.algo + '[' + str(paramreg.gradStep) + ants_registration_params[paramreg.algo.lower()] + ']',
         '--metric', paramreg.metric + '[dest_Z' + num + '.nii' + ',src_Z' + num + '.nii' + ',1,' + metricSize + ']',  #[fixedImage,movingImage,metricWeight +nb_of_bins (MI) or radius (other)
         '--convergence', str(paramreg.iter),
         '--shrink-factors', str(paramreg.shrink),
         '--smoothing-sigmas', str(paramreg.smooth) + 'mm',
         '--output', '[' + prefix_warp2d + ',src_Z' + num + '_reg.nii]',    #--> file.mat (contains Tx,Ty, theta)
         '--interpolation', 'BSpline[3]',
         '--verbose', '1',
        ] + masking
        # add init translation
        if not paramreg.init == '':
            init_dict = {'geometric': '0', 'centermass': '1', 'origin': '2'}
            cmd += ['-r', '[dest_Z' + num + '.nii' + ',src_Z' + num + '.nii,' + init_dict[paramreg.init] + ']']

        try:
            # run registration
            sct.run(cmd, is_sct_binary=True)

            if paramreg.algo in ['Translation']:
                file_mat = prefix_warp2d + '0GenericAffine.mat'
                matfile = loadmat(file_mat, struct_as_record=True)
                array_transfo = matfile['AffineTransform_double_2_2']
                x_displacement[i] = array_transfo[4][0]  # Tx in ITK'S coordinate system
                y_displacement[i] = array_transfo[5][0]  # Ty  in ITK'S and fslview's coordinate systems
                theta_rotation[i] = asin(array_transfo[2])  # angle of rotation theta in ITK'S coordinate system (minus theta for fslview)

            if paramreg.algo in ['Rigid', 'Affine', 'BSplineSyN', 'SyN']:
                # List names of 2d warping fields for subsequent merge along Z
                file_warp2d = prefix_warp2d + '0Warp.nii.gz'
                file_warp2d_inv = prefix_warp2d + '0InverseWarp.nii.gz'
                list_warp.append(file_warp2d)
                list_warp_inv.append(file_warp2d_inv)

            if paramreg.algo in ['Rigid', 'Affine']:
                # Generating null 2d warping field (for subsequent concatenation with affine transformation)
                # TODO fixup isct_ants* parsers
                sct.run(['isct_antsRegistration',
                 '-d', '2',
                 '-t', 'SyN[1,1,1]',
                 '-c', '0',
                 '-m', 'MI[dest_Z' + num + '.nii,src_Z' + num + '.nii,1,32]',
                 '-o', 'warp2d_null',
                 '-f', '1',
                 '-s', '0',
                ], is_sct_binary=True)
                # --> outputs: warp2d_null0Warp.nii.gz, warp2d_null0InverseWarp.nii.gz
                file_mat = prefix_warp2d + '0GenericAffine.mat'
                # Concatenating mat transfo and null 2d warping field to obtain 2d warping field of affine transformation
                sct.run(['isct_ComposeMultiTransform', '2', file_warp2d, '-R', 'dest_Z' + num + '.nii', 'warp2d_null0Warp.nii.gz', file_mat], is_sct_binary=True)
                sct.run(['isct_ComposeMultiTransform', '2', file_warp2d_inv, '-R', 'src_Z' + num + '.nii', 'warp2d_null0InverseWarp.nii.gz', '-i', file_mat], is_sct_binary=True)

        # if an exception occurs with ants, take the last value for the transformation
        # TODO: DO WE NEED TO DO THAT??? (julien 2016-03-01)
        except Exception as e:
            sct.printv('ERROR: Exception occurred.\n' + str(e), 1, 'error')

    # Merge warping field along z
    sct.printv('\nMerge warping fields along z...', verbose)

    if paramreg.algo in ['Translation']:
        # convert to array
        x_disp_a = np.asarray(x_displacement)
        y_disp_a = np.asarray(y_displacement)
        theta_rot_a = np.asarray(theta_rotation)
        # Generate warping field
        generate_warping_field('dest.nii', x_disp_a, y_disp_a, fname_warp=fname_warp)  #name_warp= 'step'+str(paramreg.step)
        # Inverse warping field
        generate_warping_field('src.nii', -x_disp_a, -y_disp_a, fname_warp=fname_warp_inv)

    if paramreg.algo in ['Rigid', 'Affine', 'BSplineSyN', 'SyN']:
        from sct_image import concat_warp2d
        # concatenate 2d warping fields along z
        concat_warp2d(list_warp, fname_warp, 'dest.nii')
        concat_warp2d(list_warp_inv, fname_warp_inv, 'src.nii')


def numerotation(nb):
    """Indexation of number for matching fslsplit's index.

    Given a slice number, this function returns the corresponding number in fslsplit indexation system.

    input:
        nb: the number of the slice (type: int)

    output:
        nb_output: the number of the slice for fslsplit (type: string)
    """
    if nb < 0:
        logger.error('ERROR: the number is negative.')
        sys.exit(status=2)
    elif -1 < nb < 10:
        nb_output = '000' + str(nb)
    elif 9 < nb < 100:
        nb_output = '00' + str(nb)
    elif 99 < nb < 1000:
        nb_output = '0' + str(nb)
    elif 999 < nb < 10000:
        nb_output = str(nb)
    elif nb > 9999:
        logger.error('ERROR: the number is superior to 9999.')
        sys.exit(status = 2)
    return nb_output


def generate_warping_field(fname_dest, warp_x, warp_y, fname_warp='warping_field.nii.gz', verbose=1):
    """
    Generate an ITK warping field
    :param fname_dest:
    :param warp_x:
    :param warp_y:
    :param fname_warp:
    :param verbose:
    :return:
    """
    sct.printv('\nGenerate warping field...', verbose)

    # Get image dimensions
    # sct.printv('Get destination dimension', verbose)
    nx, ny, nz, nt, px, py, pz, pt = Image(fname_dest).dim
    # sct.printv('  matrix size: '+str(nx)+' x '+str(ny)+' x '+str(nz), verbose)
    # sct.printv('  voxel size:  '+str(px)+'mm x '+str(py)+'mm x '+str(pz)+'mm', verbose)

    # initialize
    data_warp = np.zeros((nx, ny, nz, 1, 3))

    # fill matrix
    data_warp[:, :, :, 0, 0] = -warp_x  # need to invert due to ITK conventions
    data_warp[:, :, :, 0, 1] = -warp_y  # need to invert due to ITK conventions

    # save warping field
    im_dest = load(fname_dest)
    hdr_dest = im_dest.get_header()
    hdr_warp = hdr_dest.copy()
    hdr_warp.set_intent('vector', (), '')
    hdr_warp.set_data_dtype('float32')
    img = Nifti1Image(data_warp, None, hdr_warp)
    save(img, fname_warp)
    sct.printv(' --> ' + fname_warp, verbose)

    #
    # file_dest = load(fname_dest)
    # hdr_file_dest = file_dest.get_header()
    # hdr_warp = hdr_file_dest.copy()
    #
    #
    # # Center of rotation
    # if center_rotation == None:
    #     x_a = int(round(nx/2))
    #     y_a = int(round(ny/2))
    # else:
    #     x_a = center_rotation[0]
    #     y_a = center_rotation[1]
    #
    # # Calculate displacement for each voxel
    # data_warp = np.zeros(((((nx, ny, nz, 1, 3)))))
    # vector_i = [[[i-x_a], [j-y_a]] for i in range(nx) for j in range(ny)]
    #
    # # if theta_rot == None:
    # #     # for translations
    # #     for k in range(nz):
    # #         matrix_rot_a = np.asarray([[cos(theta_rot[k]), - sin(theta_rot[k])], [-sin(theta_rot[k]), -cos(theta_rot[k])]])
    # #         tmp = matrix_rot_a + array(((-1, 0), (0, 1)))
    # #         result = dot(tmp, array(vector_i).T[0]) + array([[x_trans[k]], [y_trans[k]]])
    # #         for i in range(ny):
    # #             data_warp[i, :, k, 0, 0] = result[0][i*nx:i*nx+ny]
    # #             data_warp[i, :, k, 0, 1] = result[1][i*nx:i*nx+ny]
    #
    # # else:
    #     # For rigid transforms (not optimized)
    #     # if theta_rot != None:
    # # TODO: this is not optimized! can do better!
    # for k in range(nz):
    #     for i in range(nx):
    #         for j in range(ny):
    #             data_warp[i, j, k, 0, 0] = (cos(theta_rot[k]) - 1) * (i - x_a) - sin(theta_rot[k]) * (j - y_a) + x_trans[k]
    #             data_warp[i, j, k, 0, 1] = - sin(theta_rot[k]) * (i - x_a) - (cos(theta_rot[k]) - 1) * (j - y_a) + y_trans[k]
    #             data_warp[i, j, k, 0, 2] = 0
    #
    # # Generate warp file as a warping field
    # hdr_warp.set_intent('vector', (), '')
    # hdr_warp.set_data_dtype('float32')
    # img = Nifti1Image(data_warp, None, hdr_warp)
    # save(img, fname)
    # sct.printv('\nDone! Warping field generated: '+fname, verbose)


def angle_between(a, b):
    """
    compute angle in radian between a and b. Throws an exception if a or b has zero magnitude.
    :param a:
    :param b:
    :return:
    """
    # TODO: check if extreme value that can make the function crash-- use "try"
    # from numpy.linalg import norm
    # from numpy import dot
    # import math
    arccosInput = np.dot(a, b) / np.linalg.norm(a) / np.linalg.norm(b)
    # sct.printv(arccosInput)
    arccosInput = 1.0 if arccosInput > 1.0 else arccosInput
    arccosInput = -1.0 if arccosInput < -1.0 else arccosInput
    sign_angle = np.sign(np.cross(a, b))
    # sct.printv(sign_angle)
    return sign_angle * acos(arccosInput)

    # @xl_func("numpy_row v1, numpy_row v2: float")
    # def py_ang(v1, v2):
    # """ Returns the angle in radians between vectors 'v1' and 'v2'    """
    # cosang = np.dot(a, b)
    # sinang = la.norm(np.cross(a, b))
    # return np.arctan2(sinang, cosang)


def compute_pca(data2d):
    """
    Compute PCA using sklearn
    :param data2d: 2d array. PCA will be computed on non-zeros values.
    :return:
        coordsrc: 2d array: centered non-zero coordinates
        pca: object: PCA result.
        centermass: 2x1 array: 2d coordinates of the center of mass
    """
    # round it and make it int (otherwise end up with values like 10-7)
    data2d = data2d.round().astype(int)
    # get non-zero coordinates, and transpose to obtain nx2 dimensions
    coordsrc = np.array(data2d.nonzero()).T
    # get center of mass
    centermass = coordsrc.mean(0)
    # center data
    coordsrc = coordsrc - centermass
    # normalize data
    coordsrc /= coordsrc.std()
    # Performs PCA
    from sklearn.decomposition import PCA
    pca = PCA(n_components=2, copy=False, whiten=False)
    pca.fit(coordsrc)
    # pca_score = pca.explained_variance_ratio_
    # V = pca.components_
    return coordsrc, pca, centermass


def find_index_halfmax(data1d):
    """
    Find the two indices at half maximum for a bell-type curve (non-parametric). Uses center of mass calculation.
    :param data1d:
    :return: xmin, xmax
    """
    # normalize data between 0 and 1
    data1d = data1d / float(np.max(data1d))
    # loop across elements and stops when found 0.5
    for i in range(len(data1d)):
        if data1d[i] > 0.5:
            break
    # compute center of mass to get coordinate at 0.5
    xmin = i - 1 + (0.5 - data1d[i - 1]) / float(data1d[i] - data1d[i - 1])
    # continue for the descending slope
    for i in range(i, len(data1d)):
        if data1d[i] < 0.5:
            break
    # compute center of mass to get coordinate at 0.5
    xmax = i - 1 + (0.5 - data1d[i - 1]) / float(data1d[i] - data1d[i - 1])
    # display
    # import matplotlib.pyplot as plt
    # plt.figure()
    # plt.plot(src1d)
    # plt.plot(xmin, 0.5, 'o')
    # plt.plot(xmax, 0.5, 'o')
    # plt.savefig('./normalize1d.png')
    return xmin, xmax<|MERGE_RESOLUTION|>--- conflicted
+++ resolved
@@ -84,11 +84,7 @@
         if im_and_seg is False:
             # translation of center of mass and rotation based on source and destination first eigenvectors from PCA.
             register2d_centermassrot('src.nii', 'dest.nii', fname_warp=warp_forward_out, fname_warp_inv=warp_inverse_out, rot=1, polydeg=int(paramreg.poly), path_qc=path_qc, verbose=verbose, pca_eigenratio_th=float(paramreg.pca_eigenratio_th))
-<<<<<<< HEAD
-        else:  # here in the futur we can add a condition checking if rot is equal to 2, 3 , etc to choose the appropriate method
-=======
         else:
->>>>>>> b0bc30be
             # translation based of center of mass and rotation based on the symmetry of the image
             register2d_centermassrot(['src_im.nii','src_seg.nii'], ['dest_im.nii', 'dest_seg.nii'], fname_warp=warp_forward_out,
                                      fname_warp_inv=warp_inverse_out, rot=2, polydeg=int(paramreg.poly),
@@ -120,15 +116,6 @@
     of the PCA. This function should be used on segmentations (not images).
     This works for 2D and 3D images.  If 3D, it splits the image and performs the rotation slice-by-slice.
     input:
-<<<<<<< HEAD
-        fname_source: name of moving image (type: string), if rot > 1, this needs to be a list with the first element
-        being the image fname and the second the segmentation fname
-        fname_dest: name of fixed image (type: string), if rot > 1, needs to be a list
-        fname_warp: name of output 3d forward warping field
-        fname_warp_inv: name of output 3d inverse warping field
-        rot: estimate rotation with pca (=1), hog (=2) or no rotation (=0) Default = 1
-        rot>1 needs image AND segmentation to work
-=======
         fname_source: name of moving image (type: string), if rot  == 2, this needs to be a list with the first element
         being the image fname and the second the segmentation fname
         fname_dest: name of fixed image (type: string), if rot == 2, needs to be a list
@@ -136,18 +123,13 @@
         fname_warp_inv: name of output 3d inverse warping field
         rot: estimate rotation with pca (=1), hog (=2) or no rotation (=0) Default = 1
         Depending on the rotation method, input might be segmentation only or image and segmentation
->>>>>>> b0bc30be
         polydeg: degree of polynomial regularization along z for rotation angle (type: int). 0: no regularization
         verbose:
     output:
         none
     """
 
-<<<<<<< HEAD
-    if rot > 1:  # following method wanting to use both im and seg could be tagged 3, 4, etc.
-=======
     if rot == 2:  # if following methods need im and seg, add "and rot == x"
->>>>>>> b0bc30be
         fname_src_im = fname_src[0]
         fname_dest_im = fname_dest[0]
         fname_src_seg = fname_src[1]
@@ -162,22 +144,14 @@
 
     # Get image dimensions and retrieve nz
     sct.printv('\nGet image dimensions of destination image...', verbose)
-<<<<<<< HEAD
-    if rot <= 1:
-=======
     if rot == 1 or rot == 0:
->>>>>>> b0bc30be
         nx, ny, nz, nt, px, py, pz, pt = Image(fname_dest).dim
     else:
         nx, ny, nz, nt, px, py, pz, pt = Image(fname_dest_im).dim
     sct.printv('  matrix size: ' + str(nx) + ' x ' + str(ny) + ' x ' + str(nz), verbose)
     sct.printv('  voxel size:  ' + str(px) + 'mm x ' + str(py) + 'mm x ' + str(pz) + 'mm', verbose)
 
-<<<<<<< HEAD
-    if rot <= 1:
-=======
     if rot == 1 or rot == 0:
->>>>>>> b0bc30be
         # Split source volume along z
         sct.printv('\nSplit input volume...', verbose)
         from sct_image import split_data
@@ -203,11 +177,7 @@
             new_shape = tuple(new_shape)
             data_src = data_src.reshape(new_shape)
             data_dest = data_dest.reshape(new_shape)
-<<<<<<< HEAD
-    else:  # im and seg case
-=======
     elif rot == 2:  # im and seg case
->>>>>>> b0bc30be
         # Split source volume along z
         sct.printv('\nSplit input volume...', verbose)
         from sct_image import split_data
@@ -236,11 +206,8 @@
         data_dest_im = im_dest_im.data
         data_src_seg = im_src_seg.data
         data_dest_seg = im_dest_seg.data
-<<<<<<< HEAD
-=======
     else:
         raise ValueError("rot param == " + str(rot) + " not implemented")
->>>>>>> b0bc30be
 
     # initialize displacement and rotation
     coord_src = [None] * nz
@@ -254,11 +221,7 @@
     angle_src_dest = np.zeros(nz)
     z_nonzero = []
 
-<<<<<<< HEAD
-    if rot <= 1:
-=======
     if rot == 1 or rot == 0:
->>>>>>> b0bc30be
         # Loop across slices
         for iz in range(0, nz):
             try:
@@ -281,11 +244,7 @@
             except ValueError:
                 sct.printv('WARNING: Slice #' + str(iz) + ' is empty. It will be ignored.', verbose, 'warning')
 
-<<<<<<< HEAD
-    else:  # im and seg case
-=======
     elif rot == 2:  # im and seg case
->>>>>>> b0bc30be
 
         raise NotImplementedError("This method is not implemented yet, it will be in a future version")
         # for iz in range(0, nz):
@@ -306,11 +265,8 @@
         #
         #     except ValueError:
         #         sct.printv('WARNING: Slice #' + str(iz) + ' is empty. It will be ignored.', verbose, 'warning')
-<<<<<<< HEAD
-=======
     else:
         raise ValueError("rot param == " + str(rot) + " not implemented")
->>>>>>> b0bc30be
 
     # regularize rotation
     if not polydeg == 0 and (rot == 1 or rot == 2):
@@ -330,11 +286,7 @@
 
     # initialize warping fields
     # N.B. forward transfo is defined in destination space and inverse transfo is defined in the source space
-<<<<<<< HEAD
-    if rot > 1:
-=======
     if rot == 2:
->>>>>>> b0bc30be
         im_src = im_src_im
         im_dest = im_dest_im
         data_dest = data_dest_im

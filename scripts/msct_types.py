--- conflicted
+++ resolved
@@ -525,10 +525,6 @@
 
     def get_closest_to_relative_position(self, vertebral_level, relative_position, mode='levels'):
         """
-<<<<<<< HEAD
-        for i in range(self.number_of_points):
-            sct.printv(l_points[i], dist_points_rel[i])
-=======
         Args:
             vertebral_level: 
             relative_position: 
@@ -537,7 +533,6 @@
             mode: {'levels', 'length'}
 
         Returns:
->>>>>>> f8e3bf18
         """
         if mode == 'levels':
             indexes_vert = np.argwhere(np.array(self.l_points) == vertebral_level)

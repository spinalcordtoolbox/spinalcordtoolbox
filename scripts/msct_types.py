#!/usr/bin/env python
###############################################################################
#
# msct_types
# This file contains many useful (and tiny) classes corresponding to data types
# Large data types with many options have their own file (e.g., msct_image)
#
# -----------------------------------------------------------------------------
# Copyright (c) 2013 Polytechnique Montreal <www.neuro.polymtl.ca>
# Author: Benjamin De Leener
# Created: 2015-02-10
# Last modified: 2015-02-10
#
# About the license: see the file LICENSE.TXT
###############################################################################

from __future__ import division

from math import sqrt

import numpy as np
from numpy import (array, cross, dot, dstack, einsum, multiply, rollaxis,
                   stack, tile, zeros)
from numpy.linalg import inv, norm


class Point(object):
    def __init__(self):
        self.x = 0
        self.y = 0
        self.z = 0

    # Euclidean distance
    def euclideanDistance(self, other_point):
        return sqrt(pow((self.x - other_point.x), 2) + pow((self.y - other_point.y), 2) + pow((self.z - other_point.z), 2))

    def __eq__(self, other):
        if isinstance(other, self.__class__):
            return self.x == other.x and self.y == other.y and self.z == other.z
        else:
            return False

    def __ne__(self, other):
        return not self.__eq__(other)


class Coordinate(Point):
    def __init__(self, coord=None, mode='continuous'):
        super(Coordinate, self).__init__()
        if coord is None:
            self.value = 0
            return

        if not isinstance(coord, list) and not isinstance(coord, str):
            raise TypeError("Coordinates parameter must be a list with coordinates [x, y, z] or [x, y, z, value] or a string with coordinates delimited by commas.")

        if isinstance(coord, str):
            # coordinate as a string. Values delimited by a comma.
            coord = coord.split(',')

        if len(coord) not in [3,4]:
            raise TypeError("Parameter must be a list with coordinates [x, y, z] or [x, y, z, value].")

        self.x = coord[0]
        self.y = coord[1]
        self.z = coord[2]
        if len(coord) == 4:
            self.value = coord[3]
        else:
            self.value = 0
        # coordinates and value must be digits:
        try:
            if mode == 'index':
                int(self.x), int(self.y), int(self.z), float(self.value)
            else:
                float(self.x), float(self.y), float(self.z), float(self.value)
        except ValueError:
            raise TypeError("All coordinates must be int and the value can be a float or a int. x="+str(self.x)+", y="+str(self.y)+", z="+str(self.z)+", value="+str(self.value))

    def __repr__(self):
        return "("+str(self.x)+", "+str(self.y)+", "+str(self.z)+", "+str(self.value)+")"

    def __str__(self):
        return "("+str(self.x)+", "+str(self.y)+", "+str(self.z)+", "+str(self.value)+")"

    def __eq__(self, other):
        if isinstance(other, self.__class__):
            return self.x == other.x and self.y == other.y and self.z == other.z
        else:
            return False

    def __ne__(self, other):
        return not self.__eq__(other)

    def hasEqualValue(self, other):
        return self.value == other.value

    def __add__(self, other):
        if other == 0:  # this check is necessary for using the function sum() of list
            other = Coordinate()
        return Coordinate([self.x + other.x, self.y + other.y, self.z + other.z, self.value])

    def __radd__(self, other):
        return self + other

    def __div__(self, scalar):
        return Coordinate([self.x / float(scalar), self.y / float(scalar), self.z / float(scalar), self.value])

    def __truediv__(self, scalar):
        return Coordinate([self.x / float(scalar), self.y / float(scalar), self.z / float(scalar), self.value])


class CoordinateValue(Coordinate):
    def __init__(self, coord=None, mode='index'):
        super(CoordinateValue, self).__init__(coord, mode)

    def __eq__(self, other):
        if isinstance(other, self.__class__):
            return float(self.value) == float(other.value)
        else:
            return False

    def __ne__(self, other):
        return not self.__eq__(other)

    def __hash__(self):
        return hash(self.value)


class Centerline:
    """
    This class represents a centerline in an image. Its coordinates can be in voxel space as well as in physical space.
    A centerline is defined by its points and the derivatives of each point.
    When initialized, the lenght of the centerline is computed as well as the coordinate reference system of each plane.
    """
    def __init__(self, points_x, points_y, points_z, deriv_x, deriv_y, deriv_z):
        self.derivatives = []
        self.length = 0.0
        self.progressive_length = [0.0]
        self.progressive_length_inverse = [0.0]
        self.incremental_length = [0.0]
        self.incremental_length_inverse = [0.0]

        self.points = array(zip(points_x, points_y, points_z))
        self.derivatives = array(zip(deriv_x, deriv_y, deriv_z))
        self.number_of_points = len(self.points)

        self.compute_length(points_x, points_y, points_z)

        self.coordinate_system = [self.compute_coordinate_system(index) for index in range(0, self.number_of_points)]
        self.plans_parameters = [self.get_plan_parameters(index) for index in range(0, self.number_of_points)]

        self.matrices = stack([item[4] for item in self.coordinate_system])
        self.inverse_matrices = stack([item[5] for item in self.coordinate_system])
        self.offset_plans = array([item[3] for item in self.plans_parameters])

        from scipy.spatial import cKDTree
        self.tree_points = cKDTree(dstack([points_x, points_y, points_z])[0])

    def compute_length(self, points_x, points_y, points_z):
        for i in range(0, self.number_of_points - 1):
            distance = sqrt((points_x[i] - points_x[i + 1]) ** 2 +
                            (points_y[i] - points_y[i + 1]) ** 2 +
                            (points_z[i] - points_z[i + 1]) ** 2)
            self.length += distance
            self.progressive_length.append(distance)
            self.incremental_length.append(self.incremental_length[-1] + distance)
        for i in range(self.number_of_points-1, 0, -1):
            distance = sqrt((points_x[i] - points_x[i - 1]) ** 2 +
                            (points_y[i] - points_y[i - 1]) ** 2 +
                            (points_z[i] - points_z[i - 1]) ** 2)
            self.progressive_length_inverse.append(distance)
            self.incremental_length_inverse.append(self.incremental_length_inverse[-1] + distance)

    def find_nearest_index(self, coord):
        """
        This function returns the index of the nearest point from centerline.
        Returns None if list of centerline points is empty.
        Raise an exception is the input coordinate has wrong format.
        :param coord: must be a numpy array [x, y, z]
        :return: index
        """
        if len(self.points) == 0:
            return None

        dist, result_index = self.tree_points.query(coord)

        return result_index

    def find_nearest_indexes(self, array_coordinates):
        dist, result_indexes = self.tree_points.query(array_coordinates)
        return result_indexes

    def get_point_from_index(self, index):
        """
        Returns the coordinate of centerline at specified index.
        Raise an index error if the index is not in the list.
        :param index: int
        :return:
        """
        return self.points[index]

    def get_plan_parameters(self, index):
        """
        This function returns the parameters of the parametric equation of the plane at index.
        :param index: int
        :return: List of parameters [a, b, c, d], corresponding to plane parametric equation a*x + b*y + c*z + d = 0
        """
        if 0 <= index < self.number_of_points:
            a = self.derivatives[index][0]
            b = self.derivatives[index][1]
            c = self.derivatives[index][2]
            d = - (a * self.points[index][0] + b * self.points[index][1] + c * self.points[index][2])
        else:
            raise IndexError('ERROR in msct_types.Centerline.get_plan_parameters: index (' + str(index) + ') should be '
                             'within [' + str(0) + ', ' + str(self.number_of_points) + '[.')

        return [a, b, c, d]

    def get_distance_from_plane(self, coord, index, plane_params=None):
        """
        This function returns the distance between a coordinate and the plan at index position.
        If the derivative at index is nul (a, b, c = 0, 0, 0), a ValueError exception is raised.
        :param coord: must be a numpy array [x, y, z]
        :param index: int
        :param plane_params: list [a, b, c, d] with plane parameters. If not provided, these parameters are computed
        from index.
        :return:
        """
        if plane_params:
            [a, b, c, d] = plane_params
        else:
            [a, b, c, d] = self.plans_parameters[index]

        if a == 0 and b == 0 and c == 0:
            raise ValueError('ERROR in msct_types.Centerline.get_distance_from_plane: derivative at this location is '
                             'nul. Impossible to compute plane distance.')

        return (a * coord[0] + b * coord[1] + c * coord[2] + d) / sqrt(a * a + b * b + c * c)

    def get_distances_from_planes(self, coordinates, indexes):
        return (einsum('ij,ij->i', self.derivatives[indexes], coordinates) + self.offset_plans[indexes]) / norm(self.derivatives[indexes], axis=1)

    def get_nearest_plane(self, coord, index=None):
        """
        This function computes the nearest plane from the point and returns the parameters of its parametric equation
        [a, b, c, d] and the distance between the point and the plane.
        :param coord: must be a numpy array [x, y, z]
        :return: index, plane_parameters [a, b, c, d|, distance_from_plane
        """
        if index is None:
            index = self.find_nearest_index(coord)
        plane_params = self.plans_parameters[index]
        distance = self.get_distance_from_plane(coord, index, plane_params=plane_params)

        return index, plane_params, distance

    def compute_coordinate_system(self, index):
        """
        This function computes the cordinate reference system (X, Y, and Z axes) for a given index of centerline.
        :param index: int
        :return:
        """
        if 0 <= index < self.number_of_points:
            origin = self.points[index]
            z_prime_axis = self.derivatives[index]
            z_prime_axis /= norm(z_prime_axis)
            y_axis = array([0, 1, 0])
            y_prime_axis = (y_axis - dot(y_axis, z_prime_axis) * z_prime_axis)
            y_prime_axis /= norm(y_prime_axis)
            x_prime_axis = cross(y_prime_axis, z_prime_axis)
            x_prime_axis /= norm(x_prime_axis)

            matrix_base = array([[x_prime_axis[0], y_prime_axis[0], z_prime_axis[0]],
                                 [x_prime_axis[1], y_prime_axis[1], z_prime_axis[1]],
                                 [x_prime_axis[2], y_prime_axis[2], z_prime_axis[2]]])

            inverse_matrix = inv(matrix_base)
        else:
            raise IndexError('ERROR in msct_types.Centerline.compute_coordinate_system: index (' + str(index) + ') '
                             'should be within [' + str(0) + ', ' + str(self.number_of_points) + '[.')

        return origin, x_prime_axis, y_prime_axis, z_prime_axis, matrix_base, inverse_matrix

    def get_projected_coordinates_on_plane(self, coord, index, plane_params=None):
        """
        This function returns the coordinates of
        :param coord: must be a numpy array [x, y, z]
        :param index: int
        :param plane_params:
        :return:
        """
        if plane_params:
            [a, b, c, d] = plane_params
        else:
            [a, b, c, d] = self.plans_parameters[index]

        n = array([a, b, c])
        return coord - dot(coord - self.points[index], n) * n

    def get_projected_coordinates_on_planes(self, coordinates, indexes):
        return coordinates - multiply(tile(einsum('ij,ij->i', coordinates - self.points[indexes], self.derivatives[indexes]), (3, 1)).transpose(), self.derivatives[indexes])

    def get_in_plane_coordinates(self, coord, index):
        """
        This function returns the coordinate of the point from coord in the coordinate system of the plane.
        The point must be in the plane (you can use the function get_projected_coordinate_on_plane() to get it.
        :param coord: must be a numpy array [x, y, z]
        :param index: int
        :return:
        """
        if 0 <= index < self.number_of_points:
            origin, x_prime_axis, y_prime_axis, z_prime_axis, matrix_base, inverse_matrix = self.coordinate_system[index]
            return inverse_matrix.dot(coord - origin)
        else:
            raise IndexError('ERROR in msct_types.Centerline.compute_coordinate_system: index (' + str(index) + ') '
                             'should be within [' + str(0) + ', ' + str(self.number_of_points) + '[.')

    def get_in_plans_coordinates(self, coordinates, indexes):
        return einsum('mnr,nr->mr', rollaxis(self.inverse_matrices[indexes], 0, 3), (coordinates - self.points[indexes]).transpose()).transpose()

    def get_inverse_plans_coordinates(self, coordinates, indexes):
        return einsum('mnr,nr->mr', rollaxis(self.matrices[indexes], 0, 3), coordinates.transpose()).transpose() + self.points[indexes]

    def compute_vertebral_distribution(self, disks_levels):
        """

        Parameters
        ----------
        vertebral_levels: list of coordinates with value [[x, y, z, value], [x, y, z, value], ...]
        the value correspond to the vertebral (disk) level label

        Returns
        -------

        """
        self.labels_regions = {'PONS': 50, 'MO': 51,
                          'C1': 1, 'C2': 2, 'C3': 3, 'C4': 4, 'C5': 5, 'C6': 6, 'C7': 7,
                          'T1': 8, 'T2': 9, 'T3': 10, 'T4': 11, 'T5': 12, 'T6': 13, 'T7': 14, 'T8': 15, 'T9': 16, 'T10': 17, 'T11': 18, 'T12': 19,
                          'L1': 20, 'L2': 21, 'L3': 22, 'L4': 23, 'L5': 24,
                          'S1': 25, 'S2': 26, 'S3': 27, 'S4': 28, 'S5': 29,
                          'Co': 30}
        self.convert_vertlabel2disklabel = {'PONS': 'Pons', 'MO': 'Pons-MO',
                          'C1': 'MO-C1', 'C2': 'C1-C2', 'C3': 'C2-C3', 'C4': 'C3-C4', 'C5': 'C4-C5', 'C6': 'C5-C6', 'C7': 'C6-C7',
                          'T1': 'C7-T1', 'T2': 'T1-T2', 'T3': 'T2-T3', 'T4': 'T3-T4', 'T5': 'T4-T5', 'T6': 'T5-T6', 'T7': 'T6-T7', 'T8': 'T7-T8', 'T9': 'T8-T9',
                          'T10': 'T9-T10', 'T11': 'T10-T11', 'T12': 'T11-T12',
                          'L1': 'T12-L1', 'L2': 'L1-L2', 'L3': 'L2-L3', 'L4': 'L3-L4', 'L5': 'L4-L5',
                          'S1': 'L5-S1', 'S2': 'S1-S2', 'S3': 'S2-S3', 'S4': 'S3-S4', 'S5': 'S4-S5',
                          'Co': 'S5-Co'}
        self.regions_labels = {'50': 'PONS', '51': 'MO',
                          '1': 'C1', '2': 'C2', '3': 'C3', '4': 'C4', '5': 'C5', '6': 'C6', '7': 'C7',
                          '8': 'T1', '9': 'T2', '10': 'T3', '11': 'T4', '12': 'T5', '13': 'T6', '14': 'T7', '15': 'T8', '16': 'T9', '17': 'T10', '18': 'T11', '19': 'T12',
                          '20': 'L1', '21': 'L2', '22': 'L3', '23': 'L4', '24': 'L5',
                          '25': 'S1', '26': 'S2', '27': 'S3', '28': 'S4', '29': 'S5',
                          '30': 'Co'}
        list_labels = [50, 51, 1, 2, 3, 4, 5, 6, 7, 8, 9, 10, 11, 12, 13, 14, 15, 16, 17, 18, 19, 20, 21, 22, 23, 24, 25, 26, 27, 28, 29, 30]

        average_vert_length = {'PONS': 26.78160586519175, 'MO': 25.263815809096656, 'C1': 0.0,
                               'C2': 20.176514191661337, 'C3': 17.022090519403065, 'C4': 17.842111671016056,
                               'C5': 16.800356992319429, 'C6': 16.019212889311383, 'C7': 15.715854192723905,
                               'T1': 16.84466163681078, 'T2': 19.865049296865475, 'T3': 21.550165130933905,
                               'T4': 21.761237991438083, 'T5': 22.633281372803687, 'T6': 23.801974227738132,
                               'T7': 24.358357813758332, 'T8': 25.200266294477885, 'T9': 25.315272064638506,
                               'T10': 25.501856729317133, 'T11': 27.619238824308123, 'T12': 29.465119270009946,
                               'L1': 31.89272719870084, 'L2': 33.511890474486449, 'L3': 35.721413718617441}

        average_vert_dist = {'PONS': -52.045421674288406, 'MO': -25.263815809096656, 'C1': 0.0,
                             'C2': 20.176514191661337, 'C3': 37.198604711064405, 'C4': 55.040716382080461,
                             'C5': 71.841073374399883, 'C6': 87.860286263711259, 'C7': 103.57614045643517,
                             'T1': 120.42080209324595, 'T2': 140.28585139011142, 'T3': 161.83601652104534,
                             'T4': 183.59725451248343, 'T5': 206.23053588528711, 'T6': 230.03251011302524,
                             'T7': 254.39086792678359, 'T8': 279.59113422126148, 'T9': 304.9064062859,
                             'T10': 330.40826301521713, 'T11': 358.02750183952526, 'T12': 387.49262110953521,
                             'L1': 419.38534830823608, 'L2': 452.89723878272252, 'L3': 488.61865250133997}

        labels_points = [0] * self.number_of_points
        self.l_points = [0] * self.number_of_points
        self.dist_points = [0] * self.number_of_points
        self.dist_points_rel = [0] * self.number_of_points
        self.index_disk, index_disk_inv = {}, []
        for level in disks_levels:
            coord_level = [level[0], level[1], level[2]]
            disk = self.regions_labels[str(level[3])]
            nearest_index = self.find_nearest_index(coord_level)
            labels_points[nearest_index] = disk + '-0.0'
            self.index_disk[disk] = nearest_index
            index_disk_inv.append([nearest_index, disk])

        from operator import itemgetter
        index_disk_inv.append([0, 'bottom'])
        index_disk_inv = sorted(index_disk_inv, key=itemgetter(0))

        progress_length = zeros(self.number_of_points)
        for i in range(self.number_of_points - 1):
            progress_length[i+1] = progress_length[i] + self.progressive_length[i]

        label_reference = 'C1'
        if 'C1' not in self.index_disk:
            upper = 31
            label_reference = ''
            for l in self.index_disk:
                if self.labels_regions[l] < upper:
                    label_reference = l
                    upper = self.labels_regions[l]

        self.distance_from_C1label = {}
        for disk in self.index_disk:
            self.distance_from_C1label[disk] = progress_length[self.index_disk[label_reference]] - progress_length[self.index_disk[disk]]

        for i in range(1, len(index_disk_inv)):
            for j in range(index_disk_inv[i - 1][0], index_disk_inv[i][0]):
                self.l_points[j] = index_disk_inv[i][1]

        for i in range(self.number_of_points):
            self.dist_points[i] = progress_length[self.index_disk[label_reference]] - progress_length[i]
        for i in range(self.number_of_points):
            current_label = self.l_points[i]
            if current_label == 'bottom' or current_label == 0:
                continue
            elif current_label in ['MO', 'PONS']:
                next_label = self.regions_labels[str(list_labels[list_labels.index(self.labels_regions[self.l_points[i]]) + 1])]
                if next_label in self.index_disk:
                    self.dist_points_rel[i] = - (self.dist_points[i] - self.dist_points[self.index_disk[next_label]]) / abs(self.dist_points[self.index_disk[next_label]] - self.dist_points[self.index_disk[current_label]])
                else:
                    self.dist_points_rel[i] = - (self.dist_points[i] - self.dist_points[self.index_disk[next_label]]) / average_vert_length[current_label]
            else:
                next_label = self.regions_labels[str(list_labels[list_labels.index(self.labels_regions[self.l_points[i]]) + 1])]
                if next_label in self.index_disk:
                    self.dist_points_rel[i] = (self.dist_points[i] - self.dist_points[self.index_disk[current_label]]) / abs(self.dist_points[self.index_disk[next_label]] - self.dist_points[self.index_disk[current_label]])
                else:
                    self.dist_points_rel[i] = (self.dist_points[i] - self.dist_points[self.index_disk[current_label]]) / average_vert_length[current_label]

        """
        for i in range(self.number_of_points):
            print l_points[i], dist_points_rel[i]
        """

    def get_closest_to_relative_position(self, vertebral_level, relative_position):
        indexes_vert = np.argwhere(np.array(self.l_points) == vertebral_level)
        if len(indexes_vert) == 0:
            return None

        # find closest
        arr_dist_rel = np.array(self.dist_points_rel)
        idx = np.argmin(np.abs(arr_dist_rel[indexes_vert] - relative_position))

        return indexes_vert[idx]

    def extract_perpendicular_square(self, image, index, size=20, resolution=0.5, interpolation_mode=0, border='constant', cval=0.0):
        x_grid, y_grid, z_grid = np.mgrid[-size:size:resolution, -size:size:resolution, 0:1]
        coordinates_grid = np.array(zip(x_grid.ravel(), y_grid.ravel(), z_grid.ravel()))
        coordinates_phys = self.get_inverse_plans_coordinates(coordinates_grid, np.array([index] * len(coordinates_grid)))
        coordinates_im = np.array(image.transfo_phys2continuouspix(coordinates_phys))
        square = image.get_values(coordinates_im.transpose(), interpolation_mode=interpolation_mode, border=border, cval=cval)
        return square.reshape((len(x_grid), len(x_grid)))

    def save_centerline(self, image, fname_output):
        labels_regions = {'PONS': 50, 'MO': 51,
                          'C1': 1, 'C2': 2, 'C3': 3, 'C4': 4, 'C5': 5, 'C6': 6, 'C7': 7,
                          'T1': 8, 'T2': 9, 'T3': 10, 'T4': 11, 'T5': 12, 'T6': 13, 'T7': 14, 'T8': 15, 'T9': 16,
                          'T10': 17, 'T11': 18, 'T12': 19,
                          'L1': 20, 'L2': 21, 'L3': 22, 'L4': 23, 'L5': 24,
                          'S1': 25, 'S2': 26, 'S3': 27, 'S4': 28, 'S5': 29,
                          'Co': 30}
        image_output = image.copy()
        image_output.data = image_output.data.astype(np.float32)
        image_output.data *= 0.0

        for i in range(self.number_of_points):
            current_label = self.l_points[i]
            current_coord = self.points[i]
            current_dist_rel = self.dist_points_rel[i]
            if current_label in labels_regions:
                coord_pix = image.transfo_phys2pix([current_coord])[0]
                image_output.data[int(coord_pix[0]), int(coord_pix[1]), int(coord_pix[2])] = float(labels_regions[current_label]) + current_dist_rel

        image_output.setFileName(fname_output)
<<<<<<< HEAD
        image_output.save(type='float32')
=======
        image_output.save(type='float32')

    def average_coordinates_over_slices(self, image):
        # extracting points information for each coordinates
        P_x = np.array([point[0] for point in self.points])
        P_y = np.array([point[1] for point in self.points])
        P_z = np.array([point[2] for point in self.points])
        P_z_vox = np.array([coord[2] for coord in image.transfo_phys2pix(self.points)])
        P_x_d = np.array([deriv[0] for deriv in self.derivatives])
        P_y_d = np.array([deriv[1] for deriv in self.derivatives])
        P_z_d = np.array([deriv[2] for deriv in self.derivatives])

        P_z_vox = np.array([int(np.round(P_z_vox[i])) for i in range(0, len(P_z_vox))])
        # not perfect but works (if "enough" points), in order to deal with missing z slices
        for i in range(min(P_z_vox), max(P_z_vox) + 1, 1):
            if i not in P_z_vox:
                P_x_temp = np.insert(P_x, np.where(P_z_vox == i - 1)[-1][-1] + 1, (P_x[np.where(P_z_vox == i - 1)[-1][-1]] + P_x[np.where(P_z_vox == i - 1)[-1][-1] + 1]) / 2)
                P_y_temp = np.insert(P_y, np.where(P_z_vox == i - 1)[-1][-1] + 1, (P_y[np.where(P_z_vox == i - 1)[-1][-1]] + P_y[np.where(P_z_vox == i - 1)[-1][-1] + 1]) / 2)
                P_z_temp = np.insert(P_z, np.where(P_z_vox == i - 1)[-1][-1] + 1, (P_z[np.where(P_z_vox == i - 1)[-1][-1]] + P_z[np.where(P_z_vox == i - 1)[-1][-1] + 1]) / 2)
                P_x_d_temp = np.insert(P_x_d, np.where(P_z_vox == i - 1)[-1][-1] + 1, (P_x_d[np.where(P_z_vox == i - 1)[-1][-1]] + P_x_d[np.where(P_z_vox == i - 1)[-1][-1] + 1]) / 2)
                P_y_d_temp = np.insert(P_y_d, np.where(P_z_vox == i - 1)[-1][-1] + 1, (P_y_d[np.where(P_z_vox == i - 1)[-1][-1]] + P_y_d[np.where(P_z_vox == i - 1)[-1][-1] + 1]) / 2)
                P_z_d_temp = np.insert(P_z_d, np.where(P_z_vox == i - 1)[-1][-1] + 1, (P_z_d[np.where(P_z_vox == i - 1)[-1][-1]] + P_z_d[np.where(P_z_vox == i - 1)[-1][-1] + 1]) / 2)
                P_x, P_y, P_z, P_x_d, P_y_d, P_z_d = P_x_temp, P_y_temp, P_z_temp, P_x_d_temp, P_y_d_temp, P_z_d_temp

        coord_mean = np.array([[np.mean(P_x[P_z_vox == i]), np.mean(P_y[P_z_vox == i]), np.mean(P_z[P_z_vox == i])] for i in range(min(P_z_vox), max(P_z_vox) + 1, 1)])
        x_centerline_fit = coord_mean[:, :][:, 0]
        y_centerline_fit = coord_mean[:, :][:, 1]
        coord_mean_d = np.array([[np.mean(P_x_d[P_z_vox == i]), np.mean(P_y_d[P_z_vox == i]), np.mean(P_z_d[P_z_vox == i])] for i in range(min(P_z_vox), max(P_z_vox) + 1, 1)])
        z_centerline = coord_mean[:, :][:, 2]
        x_centerline_deriv = coord_mean_d[:, :][:, 0]
        y_centerline_deriv = coord_mean_d[:, :][:, 1]
        z_centerline_deriv = coord_mean_d[:, :][:, 2]

        return x_centerline_fit, y_centerline_fit, z_centerline, x_centerline_deriv, y_centerline_deriv, z_centerline_deriv


>>>>>>> 4159bcac
<|MERGE_RESOLUTION|>--- conflicted
+++ resolved
@@ -475,9 +475,6 @@
                 image_output.data[int(coord_pix[0]), int(coord_pix[1]), int(coord_pix[2])] = float(labels_regions[current_label]) + current_dist_rel
 
         image_output.setFileName(fname_output)
-<<<<<<< HEAD
-        image_output.save(type='float32')
-=======
         image_output.save(type='float32')
 
     def average_coordinates_over_slices(self, image):
@@ -511,7 +508,4 @@
         y_centerline_deriv = coord_mean_d[:, :][:, 1]
         z_centerline_deriv = coord_mean_d[:, :][:, 2]
 
-        return x_centerline_fit, y_centerline_fit, z_centerline, x_centerline_deriv, y_centerline_deriv, z_centerline_deriv
-
-
->>>>>>> 4159bcac
+        return x_centerline_fit, y_centerline_fit, z_centerline, x_centerline_deriv, y_centerline_deriv, z_centerline_deriv
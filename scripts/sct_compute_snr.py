--- conflicted
+++ resolved
@@ -16,21 +16,12 @@
 from os import rmdir
 
 import numpy as np
-<<<<<<< HEAD
-
 import msct_image
 import msct_parser
 import sct_extract_metric
 import sct_image
 import sct_utils as sct
-=======
-from msct_parser import Parser
-from msct_image import Image
-from sct_image import get_orientation, orientation
-import sct_utils as sct
-from os import rmdir, chdir
 import shutil
->>>>>>> 9de584c9
 
 
 # PARSER
@@ -52,12 +43,6 @@
                       example='dwi_moco_mean_seg.nii.gz')
     parser.add_option(name="-method",
                       type_value='multiple_choice',
-<<<<<<< HEAD
-                      description='Method to use to compute the SNR:\n- diff: Use the two first volumes to estimate noise variance.\n- mult: Use all volumes to estimate noise variance.',
-                      mandatory=False,
-                      default_value='diff',
-                      example=['diff', 'mult', 'background', 'nema'])
-=======
                       description='Method to use to compute the SNR:\n'
                       '- diff: Substract two volumes (defined by -vol) and estimate noise variance over space.\n'
                       '- mult: Estimate noise variance over time across volumes specified with -vol.',
@@ -69,7 +54,6 @@
                       description='List of volume numbers to use for computing SNR, separated with ",". Example: 0,31. To select all volumes in series set to -1.',
                       mandatory=False,
                       default_value=[-1])
->>>>>>> 9de584c9
     parser.add_option(name="-vertfile",
                       type_value='image_nifti',
                       description='File name of the vertebral labeling registered to the input images.',
@@ -121,13 +105,8 @@
     verbose = int(arguments['-v'])
 
     # Check if data are in RPI
-<<<<<<< HEAD
     input_im = msct_image.Image(fname_data)
-    input_orient = sct_image.get_orientation_3d(input_im)
-=======
-    input_im = Image(fname_data)
-    input_orient = get_orientation(input_im)
->>>>>>> 9de584c9
+    input_orient = sct_image.get_orientation(input_im)
 
     # If orientation is not RPI, change to RPI
     if input_orient != 'RPI':
@@ -135,28 +114,16 @@
         path_tmp = sct.tmp_create()
         # change orientation and load data
         sct.printv('\nChange input image orientation and load it...', verbose)
-<<<<<<< HEAD
-        input_im_rpi = sct_image.set_orientation(input_im, 'RPI', fname_out=path_tmp+'input_RPI.nii')
+        input_im_rpi = sct_image.orientation(input_im, 'RPI', fname_out=path_tmp+'input_RPI.nii')
         input_data = input_im_rpi.data
         # Do the same for the mask
         sct.printv('\nChange mask orientation and load it...', verbose)
-        mask_im_rpi = sct_image.set_orientation(msct_image.Image(fname_mask), 'RPI', fname_out=path_tmp+'mask_RPI.nii')
-=======
-        input_im_rpi = orientation(input_im, ori='RPI', set=True, fname_out=path_tmp+'input_RPI.nii')
-        input_data = input_im_rpi.data
-        # Do the same for the mask
-        sct.printv('\nChange mask orientation and load it...', verbose)
-        mask_im_rpi = orientation(Image(fname_mask), ori='RPI', set=True, fname_out=path_tmp+'mask_RPI.nii')
->>>>>>> 9de584c9
+        mask_im_rpi = sct_image.orientation(msct_image.Image(fname_mask), 'RPI', fname_out=path_tmp+'mask_RPI.nii')
         mask_data = mask_im_rpi.data
         # Do the same for vertebral labeling if present
         if vert_levels != 'None':
             sct.printv('\nChange vertebral labeling file orientation and load it...', verbose)
-<<<<<<< HEAD
-            vert_label_im_rpi = sct_image.set_orientation(msct_image.Image(vert_label_fname), 'RPI', fname_out=path_tmp+'vert_labeling_RPI.nii')
-=======
-            vert_label_im_rpi = orientation(Image(vert_label_fname), ori='RPI', set=True, fname_out=path_tmp+'vert_labeling_RPI.nii')
->>>>>>> 9de584c9
+            vert_label_im_rpi = sct_image.orientation(msct_image.Image(vert_label_fname), 'RPI', fname_out=path_tmp+'vert_labeling_RPI.nii')
             vert_labeling_data = vert_label_im_rpi.data
         # Remove the temporary folder used to change the NIFTI files orientation into RPI
         sct.printv('\nRemove the temporary folder...', verbose)

#!/usr/bin/env python
#########################################################################################
#
# Compute magnetization transfer ratio (MTR).
#
# ---------------------------------------------------------------------------------------
# Copyright (c) 2014 Polytechnique Montreal <www.neuro.polymtl.ca>
# Authors: Julien Cohen-Adad
# Modified: 2014-09-21
#
# About the license: see the file LICENSE.TXT
#########################################################################################


import sys
import os
import getopt
import commands
import sct_utils as sct
import time
from msct_parser import Parser

# DEFAULT PARAMETERS
class Param:
    ## The constructor
    def __init__(self):
        self.debug = 0
        # self.register = 1
        self.verbose = 1
        self.file_out = 'mtr'
        self.remove_tmp_files = 1
# initialize parameters
param = Param()


# main
#=======================================================================================================================
def main(args=None):

    if args is None:
        args = sys.argv[1:]

    # Initialization
    fname_mt0 = ''
    fname_mt1 = ''
    file_out = param.file_out
    # register = param.register
    # remove_tmp_files = param.remove_tmp_files
    # verbose = param.verbose

    # get path of the toolbox
<<<<<<< HEAD
    status, path_sct = commands.getstatusoutput('echo $SCT_DIR')

    # Parameters for debug mode
    if param.debug:
        print '\n*** WARNING: DEBUG MODE ON ***\n'
        fname_mt0 = path_sct+'/testing/data/errsm_23/mt/mt0.nii.gz'
        fname_mt1 = path_sct+'/testing/data/errsm_23/mt/mt1.nii.gz'
        register = 1
        verbose = 1
    else:
        # Check input parameters
        parser = get_parser()
        arguments = parser.parse(args)

        fname_mt0 = arguments['-mt0']
        fname_mt1 = arguments['-mt1']
        remove_tmp_files = int(arguments['-r'])
        verbose = int(arguments['-v'])
=======
    # status, path_sct = commands.getstatusoutput('echo $SCT_DIR')

    # Check input parameters
    parser = get_parser()
    arguments = parser.parse(sys.argv[1:])

    fname_mt0 = arguments['-mt0']
    fname_mt1 = arguments['-mt1']
    remove_tmp_files = int(arguments['-r'])
    verbose = int(arguments['-v'])
>>>>>>> 1284a9b0

    # Extract path/file/extension
    path_mt0, file_mt0, ext_mt0 = sct.extract_fname(fname_mt0)
    path_out, file_out, ext_out = '', file_out, ext_mt0

    # create temporary folder
    path_tmp = sct.tmp_create()

    # Copying input data to tmp folder and convert to nii
    sct.printv('\nCopying input data to tmp folder and convert to nii...', verbose)
    from sct_convert import convert
    convert(fname_mt0, path_tmp+'mt0.nii', type='float32')
    convert(fname_mt1, path_tmp+'mt1.nii', type='float32')

    # go to tmp folder
    os.chdir(path_tmp)

    # compute MTR
    sct.printv('\nCompute MTR...', verbose)
    from msct_image import Image
    nii_mt1 = Image('mt1.nii')
    data_mt1 = nii_mt1.data
    data_mt0 = Image('mt0.nii').data
    data_mtr = 100 * (data_mt0 - data_mt1) / data_mt0
    # save MTR file
    nii_mtr = nii_mt1
    nii_mtr.data = data_mtr
    nii_mtr.setFileName('mtr.nii')
    nii_mtr.save()
    # sct.run(fsloutput+'fslmaths -dt double mt0.nii -sub mt1.nii -mul 100 -div mt0.nii -thr 0 -uthr 100 mtr.nii', verbose)

    # come back to parent folder
    os.chdir('..')

    # Generate output files
    sct.printv('\nGenerate output files...', verbose)
    sct.generate_output_file(path_tmp+'mtr.nii', path_out+file_out+ext_out)

    # Remove temporary files
    if remove_tmp_files == 1:
        print('\nRemove temporary files...')
        sct.run('rm -rf '+path_tmp)

    # to view results
    sct.printv('\nDone! To view results, type:', verbose)
    sct.printv('fslview '+fname_mt0+' '+fname_mt1+' '+file_out+' &\n', verbose, 'info')


# ==========================================================================================
def get_parser():
    # Initialize the parser
    parser = Parser(__file__)
    parser.usage.set_description('Compute magnetization transfer ratio (MTR). Output is given in percentage.')
    parser.add_option(name="-mt0",
                      type_value="file",
                      description="Image without MT pulse (MT0)",
                      mandatory=True,
                      example='mt0.nii.gz')
    parser.add_option(name="-i",
                      type_value=None,
                      description="Image without MT pulse (MT0)",
                      mandatory=False,
                      deprecated_by='-mt0')
    parser.add_option(name="-mt1",
                      type_value="file",
                      description="Image with MT pulse (MT1)",
                      mandatory=True,
                      example='mt1.nii.gz')
    parser.add_option(name="-j",
                      type_value=None,
                      description="Image with MT pulse (MT1)",
                      mandatory=False,
                      deprecated_by="-mt1")
    parser.add_option(name="-r",
                      type_value="multiple_choice",
                      description='Remove temporary files.',
                      mandatory=False,
                      default_value='1',
                      example=['0', '1'])
    parser.add_option(name="-v",
                      type_value='multiple_choice',
                      description="verbose: 0 = nothing, 1 = classic, 2 = expended",
                      mandatory=False,
                      example=['0', '1', '2'],
                      default_value='1')

    return parser


#=======================================================================================================================
# Start program
#=======================================================================================================================
if __name__ == "__main__":
<<<<<<< HEAD
=======
    # initialize parameters
    param = Param()
    # param_default = Param()
>>>>>>> 1284a9b0
    # call main function
    main()<|MERGE_RESOLUTION|>--- conflicted
+++ resolved
@@ -14,11 +14,10 @@
 
 import sys
 import os
-import getopt
-import commands
+
+from msct_parser import Parser
 import sct_utils as sct
-import time
-from msct_parser import Parser
+
 
 # DEFAULT PARAMETERS
 class Param:
@@ -49,37 +48,16 @@
     # verbose = param.verbose
 
     # get path of the toolbox
-<<<<<<< HEAD
-    status, path_sct = commands.getstatusoutput('echo $SCT_DIR')
-
-    # Parameters for debug mode
-    if param.debug:
-        print '\n*** WARNING: DEBUG MODE ON ***\n'
-        fname_mt0 = path_sct+'/testing/data/errsm_23/mt/mt0.nii.gz'
-        fname_mt1 = path_sct+'/testing/data/errsm_23/mt/mt1.nii.gz'
-        register = 1
-        verbose = 1
-    else:
-        # Check input parameters
-        parser = get_parser()
-        arguments = parser.parse(args)
-
-        fname_mt0 = arguments['-mt0']
-        fname_mt1 = arguments['-mt1']
-        remove_tmp_files = int(arguments['-r'])
-        verbose = int(arguments['-v'])
-=======
     # status, path_sct = commands.getstatusoutput('echo $SCT_DIR')
 
     # Check input parameters
     parser = get_parser()
-    arguments = parser.parse(sys.argv[1:])
+    arguments = parser.parse(args)
 
     fname_mt0 = arguments['-mt0']
     fname_mt1 = arguments['-mt1']
     remove_tmp_files = int(arguments['-r'])
     verbose = int(arguments['-v'])
->>>>>>> 1284a9b0
 
     # Extract path/file/extension
     path_mt0, file_mt0, ext_mt0 = sct.extract_fname(fname_mt0)
@@ -173,11 +151,5 @@
 # Start program
 #=======================================================================================================================
 if __name__ == "__main__":
-<<<<<<< HEAD
-=======
-    # initialize parameters
-    param = Param()
-    # param_default = Param()
->>>>>>> 1284a9b0
     # call main function
     main()
--- conflicted
+++ resolved
@@ -240,13 +240,8 @@
         return 'KeyboardException'
     except Exception as e:
         sct.log.error('Error on line {}'.format(sys.exc_info()[-1].tb_lineno))
-<<<<<<< HEAD
-        sct.log.error(str(e))
-=======
-        sct.log.exception(str(e))
->>>>>>> 334fd715
-        sys.exit(2)
-
+        sct.log.exception(e)
+        raise
 
 def function_launcher(args):
     import importlib
@@ -334,21 +329,12 @@
         sct.log.warning("\nCaught KeyboardInterrupt, terminating workers")
         pool.terminate()
         pool.join()
-        # return
-        # raise KeyboardInterrupt
-        # sys.exit(2)
     except Exception as e:
-<<<<<<< HEAD
-        sct.log.exception('Error on line {}'.format(sys.exc_info()[-1].tb_lineno))
-        # sct.log.error(e)
-=======
         sct.log.error('Error on line {}'.format(sys.exc_info()[-1].tb_lineno))
-        sct.log.error(str(e))
+        sct.log.exception(e)
         pool.terminate()
         pool.join()
->>>>>>> 334fd715
-        # raise Exception
-        sys.exit(2)
+        raise
 
     return {'results': results, "compute_time": compute_time}
 
@@ -496,13 +482,9 @@
     # Check number of CPU cores
     from multiprocessing import cpu_count
     # status, output = sct.run('echo $ITK_GLOBAL_DEFAULT_NUMBER_OF_THREADS', 0)
-<<<<<<< HEAD
     sct.log.info('CPU Thread on local machine: {} '.format(cpu_count()))
 
     sct.log.info('    Requested threads:       {} '.format(nb_cpu))
-=======
-    sct.log.info('CPU cores on machine: ' + str(cpu_count()))  # + ', Used by SCT: '+output
->>>>>>> 334fd715
 
     # check RAM
     sct.checkRAM(os_running, 0)
@@ -619,7 +601,6 @@
                     a.set_ylabel('')
             plt.savefig('fig_' + file_log + '.png', bbox_inches='tight', pad_inches=0.5)
             plt.close()
-<<<<<<< HEAD
     finally:
         if create_log:
             file_handler.flush()
@@ -634,26 +615,4 @@
             sct.send_email(addr_to=addr_to, addr_from=addr_from, passwd_from=passwd_from, subject=file_log,
                            message=message, filename=fname_log, html=True)
             # handle_log.send_email(email=email, passwd_from=passwd, subject=file_log, attachment=True)
-            sct.log.info('Email sent!\n')
-=======
-
-    except Exception as err:
-        if print_if_error:
-            sct.log.error(err)
-
-    # stop file redirection
-    # message = handle_log.read()
-        if create_log:
-            file_handler.flush()
-            sct.stop_handler(file_handler)
-    # send email
-    if send_email:
-        sct.log.info('\nSending email...')
-        # open log file and read content
-        with open(fname_log, "r") as fp:
-            message = fp.read()
-        # send email
-        sct.send_email(addr_to=addr_to, addr_from=addr_from, passwd_from=passwd_from, subject=file_log, message=message, filename=fname_log, html=True)
-        # handle_log.send_email(email=email, passwd_from=passwd, subject=file_log, attachment=True)
-        sct.log.info('Email sent!\n')
->>>>>>> 334fd715
+            sct.log.info('Email sent!\n')
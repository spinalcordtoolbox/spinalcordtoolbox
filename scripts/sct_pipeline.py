--- conflicted
+++ resolved
@@ -283,9 +283,9 @@
     if data_specifications is None:
         list_subj = generate_data_list(folder_dataset)
     else:
-        print 'Selecting subjects using the following specifications: ' + data_specifications
+        sct.printv('Selecting subjects using the following specifications: ' + data_specifications)
         list_subj = read_database(folder_dataset, specifications=data_specifications, fname_database=fname_database)
-    print "  Number of subjects to process: " + str(len(list_subj))
+    sct.printv('  Number of subjects to process: ' + str(len(list_subj)))
 
     # if no subject to process, raise exception
     if len(list_subj) == 0:
@@ -301,17 +301,8 @@
     # results are organized as the following: tuple of (status, output, DataFrame with results)
     """
 
-<<<<<<< HEAD
-    # generate data list from folder containing
-    if data_specifications is None:
-        data_subjects, subjects_name = generate_data_list(folder_dataset)
-    else:
-        data_subjects, subjects_name = read_database(folder_dataset, specifications=data_specifications, path_data_base=path_data_base)
-    sct.printv("Number of subjects to process: " + str(len(data_subjects)))
-=======
     # add full path to each subject
     data_subjects = [sct.slash_at_the_end(folder_dataset + i, 1) for i in list_subj]
->>>>>>> 2cca7dba
 
     # All scripts that are using multithreading with ITK must not use it when using multiprocessing on several subjects
     os.environ["ITK_GLOBAL_DEFAULT_NUMBER_OF_THREADS"] = "1"
@@ -476,33 +467,9 @@
         handle_log = sct.ForkStdoutToFile(fname_log)
     sct.printv('Testing started on: ' + strftime("%Y-%m-%d %H:%M:%S"))
 
-<<<<<<< HEAD
-    # get path of the toolbox
-    path_script = os.path.dirname(__file__)
-    path_sct = os.path.dirname(path_script)
-
-    # fetch true commit number and branch (do not use commit.txt which is wrong)
-    path_curr = os.path.abspath(os.curdir)
-    os.chdir(path_sct)
-    sct_commit = commands.getoutput('git rev-parse HEAD')
-    if not sct_commit.isalnum():
-        sct.printv('WARNING: Cannot retrieve SCT commit')
-        sct_commit = 'unknown'
-        sct_branch = 'unknown'
-    else:
-        sct_branch = commands.getoutput('git branch --contains ' + sct_commit).strip('* ')
-    # with open (path_sct+"/version.txt", "r") as myfile:
-    #     version_sct = myfile.read().replace('\n', '')
-    # with open (path_sct+"/commit.txt", "r") as myfile:
-    #     commit_sct = myfile.read().replace('\n', '')
-    sct.printv('SCT commit/branch: ' + sct_commit + '/' + sct_branch)
-    os.chdir(path_curr)
-=======
-
     # fetch SCT version
     install_type, sct_commit, sct_branch, version_sct = sct.get_sct_version()
-    print 'SCT version/commit/branch: ' + version_sct + '/' + sct_commit + '/' + sct_branch
->>>>>>> 2cca7dba
+    sct.printv('SCT version/commit/branch: ' + version_sct + '/' + sct_commit + '/' + sct_branch)
 
     # check OS
     platform_running = sys.platform
@@ -524,13 +491,8 @@
     sct.checkRAM(os_running, 0)
 
     # display command
-<<<<<<< HEAD
     sct.printv('\nCommand: "' + function_to_test + ' ' + parameters)
-    sct.printv('Dataset: ' + dataset)
-=======
-    print '\nCommand: "' + function_to_test + ' ' + parameters
-    print 'Dataset: ' + path_data
->>>>>>> 2cca7dba
+    sct.printv('Dataset: ' + path_data)
 
     # test function
     try:

--- conflicted
+++ resolved
@@ -334,12 +334,8 @@
     results = None
     compute_time = None
     try:
-<<<<<<< HEAD
         # compute_time = time()
-=======
-        compute_time = time()
         sct.log.debug('paused but print')
->>>>>>> 5c5d6cf9
         async_results = pool.map_async(function_launcher, data_and_params)
         pool.close()
         pool.join()  # waiting for all the jobs to be done
@@ -356,17 +352,10 @@
         sct.log.exception(e)
         pool.terminate()
         pool.join()
-<<<<<<< HEAD
-        # raise Exception
-        # sys.exit(2)
-    # return {'results': results, "compute_time": compute_time}
-    return results
-=======
         raise
 
     return {'results': results, "compute_time": compute_time}
 
->>>>>>> 5c5d6cf9
 
 def get_parser():
     # Initialize parser
@@ -492,11 +481,8 @@
         # handle_log = sct.ForkStdoutToFile(fname_log)
         file_handler = sct.add_file_handler_to_logger(fname_log)
 
-<<<<<<< HEAD
-=======
     sct.log.info('Testing started on: ' + strftime("%Y-%m-%d %H:%M:%S"))
 
->>>>>>> 5c5d6cf9
     # fetch SCT version
     install_type, sct_commit, sct_branch, version_sct = sct.get_sct_version()
     sct.log.info('SCT version/commit/branch: ' + version_sct + '/' + sct_commit + '/' + sct_branch)
@@ -538,18 +524,11 @@
             sct.remove_handler(file_handler)
 
         # run function
-<<<<<<< HEAD
-        results = run_function(function_to_test, path_data, list_subj, parameters=parameters, nb_cpu=None, verbose=1)
-        # results = tests_ret['results']
-        # compute_time = tests_ret['compute_time']
-        duration = time() - time_start
-=======
         sct.log.debug("enter test fct")
         tests_ret = run_function(function_to_test, path_data, list_subj, parameters=parameters, nb_cpu=nb_cpu, verbose=1)
         sct.log.debug("exit test fct")
         results = tests_ret['results']
         compute_time = tests_ret['compute_time']
->>>>>>> 5c5d6cf9
 
         # after testing, redirect to log file
         if create_log:
@@ -591,11 +570,7 @@
         # display general results
         sct.log.info('\nGLOBAL RESULTS:')
 
-<<<<<<< HEAD
-        print 'Duration: ' + str(int(round(duration))) + 's'
-=======
         sct.log.info('Duration: ' + str(int(round(compute_time))) + 's')
->>>>>>> 5c5d6cf9
         # display results
         sct.log.info('Passed: ' + str(count_passed) + '/' + str(count_ran))
         sct.log.info('Crashed: ' + str(count_crashed) + '/' + str(count_ran))

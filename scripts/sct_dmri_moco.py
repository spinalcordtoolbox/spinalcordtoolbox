--- conflicted
+++ resolved
@@ -257,7 +257,6 @@
     sct.printv('.. '+str(nx)+' x '+str(ny)+' x '+str(nz)+' x '+str(nt), verbose)
 
     # Identify b=0 and DWI images
-<<<<<<< HEAD
     sct.printv('\nIdentify b=0 and DWI images...', verbose)
     index_b0 = []
     index_dwi = []
@@ -311,9 +310,7 @@
     n_dwi = len(index_dwi)
     sct.printv('  Index of b=0:'+str(index_b0), verbose)
     sct.printv('  Index of DWI:'+str(index_dwi), verbose)
-=======
     index_b0, index_dwi, nb_b0, nb_dwi = identify_b0(fname_bvecs, fname_bvals, bval_min, verbose)
->>>>>>> 2d74125c
 
     # Split into T dimension
     sct.printv('\nSplit along T dimension...', verbose)

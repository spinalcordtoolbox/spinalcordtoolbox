--- conflicted
+++ resolved
@@ -153,12 +153,7 @@
     if method_type == 'point':
         # extract coordinate of point
         sct.printv('\nExtract coordinate of point...', param.verbose)
-<<<<<<< HEAD
-        import pdb; pdb.set_trace()
-        status, output = sct_label_utils.main(['-i', 'point_RPI.nii.gz', '-display'])
-=======
-        status, output = sct.run('sct_label_utils -i point_RPI.nii.gz -display', param.verbose)
->>>>>>> fb784cb2
+        output = sct_label_utils.main(['-i', 'point_RPI.nii.gz', '-display'])
         coord = output[output.find('Position=') + 10:-17].split(',')
 
     if method_type == 'center':

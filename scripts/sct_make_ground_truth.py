#!/usr/bin/env python
#########################################################################################
#
# Register anatomical image to the template using the spinal cord centerline/segmentation.
#
# ---------------------------------------------------------------------------------------
# Copyright (c) 2013 Polytechnique Montreal <www.neuro.polymtl.ca>
# Authors: Benjamin De Leener, Julien Cohen-Adad, Augustin Roux
#
# About the license: see the file LICENSE.TXT
#########################################################################################

# TODO: for -ref subject, crop data, otherwise registration is too long
# TODO: testing script for all cases

import sys
import os
import shutil
import commands
import time
from glob import glob
import sct_utils as sct
from sct_utils import add_suffix
from sct_image import set_orientation
from sct_register_multimodal import Paramreg, ParamregMultiStep, register
from msct_parser import Parser
from msct_image import Image, find_zmin_zmax
from shutil import move
from sct_label_utils import ProcessLabels
import numpy as np


# get path of the toolbox
path_script = os.path.dirname(__file__)
path_sct = os.path.dirname(path_script)

# DEFAULT PARAMETERS
class Param:
    ## The constructor
    def __init__(self):
        self.debug = 0
        self.remove_temp_files = 1  # remove temporary files
        self.fname_mask = ''  # this field is needed in the function register@sct_register_multimodal
        self.padding = 10  # this field is needed in the function register@sct_register_multimodal
        self.verbose = 1  # verbose
        self.path_template = path_sct+'/data/PAM50'
        self.path_qc = os.path.abspath(os.curdir)+'/qc/'
        self.zsubsample = '0.25'
        self.param_straighten = ''


# get default parameters
# Note: step0 is used as pre-registration
step0 = Paramreg(step='0', type='label', dof='Tx_Ty_Tz_Sz')  # if ref=template, we only need translations and z-scaling because the cord is already straight
step1 = Paramreg(step='1', type='seg', algo='centermassrot', smooth='2')
# step2 = Paramreg(step='2', type='seg', algo='columnwise', smooth='0', smoothWarpXY='2')
step2 = Paramreg(step='2', type='seg', algo='bsplinesyn', metric='MeanSquares', iter='3', smooth='1')
# step3 = Paramreg(step='3', type='im', algo='syn', metric='CC', iter='1')
paramreg = ParamregMultiStep([step0, step1, step2])


# PARSER
# ==========================================================================================
def get_parser():
    param = Param()
    parser = Parser(__file__)
    parser.usage.set_description('Register anatomical image to the template.')
    parser.add_option(name="-i",
                      type_value="file",
                      description="Anatomical image.",
                      mandatory=True,
                      example="anat.nii.gz")
    parser.add_option(name="-o",
                      type_value="str",
                      description="Prefix for output files.",
                      mandatory=False,
                      default_value='')
    parser.add_option(name='-ref',
                      type_value='multiple_choice',
                      description='Reference for registration: template: subject->template, subject: template->subject.',
                      mandatory=False,
                      default_value='template',
                      example=['template', 'subject'])
    parser.add_option(name='-first',
                      type_value='int',
                      description='Define the label from which you wish to start. You can choose among the following labels : {50,49,1,3,4,...,25}. \n ',
                      mandatory=False,
                      default_value=50,
                      example= 50)
    parser.add_option(name='-save-as',
                      type_value='multiple_choice',
                      description='Define how you wish to save labels',
                      default_value='png_txt',
<<<<<<< HEAD
                      example= ['png_txt', 'niftii'])
=======
                      example= ['png_txt', 'niigz'])
>>>>>>> 82d5f7cd
    parser.add_option(name="-r",
                      type_value="multiple_choice",
                      description="""Remove temporary files.""",
                      mandatory=False,
                      default_value='1',
                      example=['0', '1'])
    parser.add_option(name="-v",
                      type_value="multiple_choice",
                      description="""Verbose. 0: nothing. 1: basic. 2: extended.""",
                      mandatory=False,
                      default_value=param.verbose,
                      example=['0', '1', '2'])
    parser.add_option(name="-param",
                      type_value=[[':'], 'str'],
                      description='Parameters for registration (see sct_register_multimodal). Default: \
                      \n--\nstep=0\ntype=' + paramreg.steps['0'].type + '\ndof=' + paramreg.steps['0'].dof + '\
                      \n--\nstep=1\ntype=' + paramreg.steps['1'].type + '\nalgo=' + paramreg.steps['1'].algo + '\nmetric=' + paramreg.steps['1'].metric + '\niter=' + paramreg.steps['1'].iter + '\nsmooth=' + paramreg.steps['1'].smooth + '\ngradStep=' + paramreg.steps['1'].gradStep + '\nslicewise=' + paramreg.steps['1'].slicewise + '\nsmoothWarpXY=' + paramreg.steps['1'].smoothWarpXY + '\npca_eigenratio_th=' + paramreg.steps['1'].pca_eigenratio_th + '\
                      \n--\nstep=2\ntype=' + paramreg.steps['2'].type + '\nalgo=' + paramreg.steps['2'].algo + '\nmetric=' + paramreg.steps['2'].metric + '\niter=' + paramreg.steps['2'].iter + '\nsmooth=' + paramreg.steps['2'].smooth + '\ngradStep=' + paramreg.steps['2'].gradStep + '\nslicewise=' + paramreg.steps['2'].slicewise + '\nsmoothWarpXY=' + paramreg.steps['2'].smoothWarpXY + '\npca_eigenratio_th=' + paramreg.steps['1'].pca_eigenratio_th,
                      mandatory=False)

    return parser

def rewrite_arguments(arguments):
    def rewrite_output_path(arguments):
        if '-o' in arguments:
            return arguments['-o']
        else:
            return ''
    def rewrite_save_as(arguments):
        s=arguments['-save-as']
        if s=='png_txt':
            return True
<<<<<<< HEAD
        elif s=='niftii':
=======
        elif s=='niigz':
>>>>>>> 82d5f7cd
            return False
        else:
            return True


    fname_data = arguments['-i']
    output_path=rewrite_output_path(arguments)
    first_label=arguments['-first']
    ref = arguments['-ref']
    remove_temp_files = int(arguments['-r'])
    verbose = int(arguments['-v'])
    bool_save_as_png=rewrite_save_as(arguments)


    return (fname_data,output_path,ref,remove_temp_files,verbose,first_label,bool_save_as_png)

def correct_init_labels(s):
    if s=='viewer':
        return True
    else:
        return False

def correct_nb_slice_to_mean(i):
    if i == 0:
        return 1
    elif i%2==1:
        return i
    elif i%2 == 0:
        return i-1

def write_paramaters(arguments,param,ref,verbose):
    param.verbose = verbose
    if '-param-straighten' in arguments:
        param.param_straighten = arguments['-param-straighten']

    """
    if '-cpu-nb' in arguments:
         arg_cpu = ' -cpu-nb '+str(arguments['-cpu-nb'])
    else:
         arg_cpu = ''
     registration parameters
    """
    if '-param' in arguments:
        # reset parameters but keep step=0 (might be overwritten if user specified step=0)
        paramreg = ParamregMultiStep([step0])
        if ref == 'subject':
            paramreg.steps['0'].dof = 'Tx_Ty_Tz_Rx_Ry_Rz_Sz'
        # add user parameters
        for paramStep in arguments['-param']:
            paramreg.addStep(paramStep)
    else:
        paramreg = ParamregMultiStep([step0, step1, step2])
        # if ref=subject, initialize registration using different affine parameters
        if ref == 'subject':
            paramreg.steps['0'].dof = 'Tx_Ty_Tz_Rx_Ry_Rz_Sz'

    return (param,paramreg)

def check_do_files_exist(fname_template,fname_template_vertebral_labeling,fname_template_seg,verbose):
    # TODO: no need to do that!
    sct.printv('\nCheck template files...')
    sct.check_file_exist(fname_template, verbose)
    sct.check_file_exist(fname_template_vertebral_labeling, verbose)
    sct.check_file_exist(fname_template_seg, verbose)

def make_fname_of_templates(file_template,path_template,file_template_vertebral_labeling,file_template_seg):
    fname_template = path_template+'template/'+file_template
    fname_template_vertebral_labeling = path_template+'template/'+file_template_vertebral_labeling
    fname_template_seg = path_template+'template/'+file_template_seg
    return(fname_template,fname_template_vertebral_labeling,fname_template_seg)

def print_arguments(verbose,fname_data,fname_landmarks,fname_seg,path_template,remove_temp_files):
    sct.printv('\nCheck parameters:', verbose)
    sct.printv('  Data:                 '+fname_data, verbose)
    sct.printv('  Landmarks:            '+fname_landmarks, verbose)
    sct.printv('  Segmentation:         '+fname_seg, verbose)
    sct.printv('  Path template:        '+path_template, verbose)
    sct.printv('  Remove temp files:    '+str(remove_temp_files), verbose)

def check_data_segmentation_landmarks_same_space(fname_data,fname_seg,fname_landmarks,verbose):
    sct.printv('\nCheck if data, segmentation and landmarks are in the same space...')
    path_data, file_data, ext_data = sct.extract_fname(fname_data)
    if not sct.check_if_same_space(fname_data, fname_seg):
        sct.printv('ERROR: Data image and segmentation are not in the same space. Please check space and orientation of your files', verbose, 'error')
    if not sct.check_if_same_space(fname_data, fname_landmarks):
        sct.printv('ERROR: Data image and landmarks are not in the same space. Please check space and orientation of your files', verbose, 'error')
    return (ext_data,path_data,file_data)

def set_temporary_files():
    ftmp_data = 'data.nii'
    ftmp_seg = 'seg.nii.gz'
    ftmp_label = 'label.nii.gz'
    ftmp_template = 'template.nii'
    ftmp_template_seg = 'template_seg.nii.gz'
    ftmp_template_label = 'template_label.nii.gz'
    return(ftmp_data,ftmp_seg,ftmp_label,ftmp_template,ftmp_template_seg,ftmp_template_label)

def copy_files_to_temporary_files(verbose,fname_data,path_tmp,ftmp_seg,ftmp_data,fname_seg,fname_landmarks,ftmp_label,fname_template,ftmp_template,fname_template_seg,ftmp_template_seg):
    sct.printv('\nCopying input data to tmp folder and convert to nii...', verbose)
    sct.run('sct_convert -i '+fname_data+' -o '+path_tmp+ftmp_data)
    sct.run('sct_convert -i '+fname_seg+' -o '+path_tmp+ftmp_seg)
    sct.run('sct_convert -i '+fname_landmarks+' -o '+path_tmp+ftmp_label)
    sct.run('sct_convert -i '+fname_template+' -o '+path_tmp+ftmp_template)
    sct.run('sct_convert -i '+fname_template_seg+' -o '+path_tmp+ftmp_template_seg)
    # sct.run('sct_convert -i '+fname_template_label+' -o '+path_tmp+ftmp_template_label)

def set_viewer_parameters(viewer,nb_slices_to_mean):
    viewer.number_of_slices = 1
    pz = 1
    viewer.gap_inter_slice = int(10 / pz)
    viewer.calculate_list_slices()
    viewer.number_of_slices_to_mean=nb_slices_to_mean
    viewer.show_image_mean()

def prepare_input_image_for_viewer(fname_data):
    # reorient image to SAL to be compatible with viewer
    im_input = Image(fname_data)
    im_input_SAL = im_input.copy()
    im_input_SAL.change_orientation('SAL')
    return(im_input_SAL)

def check_mask_point_not_empty(mask_points):
    if(mask_points):
        return True
    else:
        sct.printv('\nERROR: the viewer has been closed before entering all manual points. Please try again.', 1,
                   type='error')
        return False

def make_labels_image_from_list_points(mask_points,reoriented_image_filename,image_input_orientation,output_file_name):
    if check_mask_point_not_empty(mask_points):
        import sct_image
        # create the mask containing either the three-points or centerline mask for initialization
        sct.run("sct_label_utils -i " + reoriented_image_filename + " -create " + mask_points ,verbose=False)
<<<<<<< HEAD
        sct.run('sct_image -i ' + 'labels.nii.gz'+ ' -o ' + output_file_name + ' -setorient ' + image_input_orientation + ' -v 0',verbose=True)
        sct.run('rm -rf ' + 'labels.nii.gz')
=======
        sct.run('sct_image -i ' + os.getcwd()+'/labels.nii.gz'+ ' -o ' + output_file_name + ' -setorient ' + image_input_orientation + ' -v 0',verbose=True)
        sct.run('rm -rf ' + os.getcwd()+'/labels.nii.gz')
>>>>>>> 82d5f7cd

def use_viewer_to_define_labels(fname_data,first_label,output_path,bool_save_as_png):
    from sct_viewer import ClickViewerGroundTruth
    from msct_image import Image
    import sct_image

    image_input = Image(fname_data)

    import os
    dir_path= os.getcwd()
    image_input_orientation = sct_image.orientation(image_input, get=True, verbose=False)
    reoriented_image_filename = dir_path+'/reoriented_image_source.nii.gz'
    #path_tmp_viewer = sct.tmp_create(verbose=False)
    cmd_image = 'sct_image -i "%s" -o "%s" -setorient SAL -v 0' % (
    fname_data, reoriented_image_filename)
    sct.run(cmd_image, verbose=False)

    from viewer2 import WindowGroundTruth
<<<<<<< HEAD
    im_input_SAL=prepare_input_image_for_viewer(fname_data)
    viewer = WindowGroundTruth(im_input_SAL,first_label=first_label,
                               file_name=fname_data,
                               output_path=output_path,
                               dic_save_niftii={'save_function':make_labels_image_from_list_points,
=======
    from viewer2 import WindowTest
    im_input_SAL=prepare_input_image_for_viewer(fname_data)
    viewer = WindowTest(im_input_SAL,first_label=first_label,
                               file_name=fname_data,
                               output_path=output_path,
                               dict_save_niftii={'save_function':make_labels_image_from_list_points,
>>>>>>> 82d5f7cd
                                                'reoriented_image_filename':reoriented_image_filename,
                                                'image_input_orientation':image_input_orientation},
                               bool_save_as_png=bool_save_as_png)

    #mask_points = viewer.start()
    #if not mask_points and viewer.closed:
    #    mask_points = viewer.list_points_useful_notation
    #make_labels_image_from_list_points(mask_points,reoriented_image_filename,image_input_orientation)


# MAIN
# ==========================================================================================
def main():
    parser = get_parser()
    param = Param()

    """ Rewrite arguments and set parameters"""
    arguments = parser.parse(sys.argv[1:])
    (fname_data, output_path, ref, remove_temp_files, verbose, first_label,bool_save_as_png)=rewrite_arguments(arguments)
    (param, paramreg)=write_paramaters(arguments,param,ref,verbose)

    use_viewer_to_define_labels(fname_data,first_label,output_path=output_path,bool_save_as_png=bool_save_as_png)


# Resample labels
# ==========================================================================================
def resample_labels(fname_labels, fname_dest, fname_output):
    """
    This function re-create labels into a space that has been resampled. It works by re-defining the location of each
    label using the old and new voxel size.
    """
    # get dimensions of input and destination files
    nx, ny, nz, nt, px, py, pz, pt = Image(fname_labels).dim
    nxd, nyd, nzd, ntd, pxd, pyd, pzd, ptd = Image(fname_dest).dim
    sampling_factor = [float(nx)/nxd, float(ny)/nyd, float(nz)/nzd]
    # read labels
    from sct_label_utils import ProcessLabels
    processor = ProcessLabels(fname_labels)
    label_list = processor.display_voxel()
    label_new_list = []
    for label in label_list:
        label_sub_new = [str(int(round(int(label.x)/sampling_factor[0]))),
                         str(int(round(int(label.y)/sampling_factor[1]))),
                         str(int(round(int(label.z)/sampling_factor[2]))),
                         str(int(float(label.value)))]
        label_new_list.append(','.join(label_sub_new))
    label_new_list = ':'.join(label_new_list)
    # create new labels
    sct.run('sct_label_utils -i '+fname_dest+' -create '+label_new_list+' -v 1 -o '+fname_output)

def check_labels(fname_landmarks):
    """
    Make sure input labels are consistent
    Parameters
    ----------
    fname_landmarks: file name of input labels

    Returns
    -------
    none
    """

    if(fname_landmarks=='viewer'):
        sct.printv('\nCheck input labels...')
    # open label file
    image_label = Image(fname_landmarks)
    # -> all labels must be different
    labels = image_label.getNonZeroCoordinates(sorting='value')
    # check if there is two labels
    if not len(labels) == 2:
        sct.printv('ERROR: Label file has ' + str(len(labels)) + ' label(s). It must contain exactly two labels.', 1, 'error')
    # check if the two labels are integer
    for label in labels:
        if not int(label.value) == label.value:
            sct.printv('ERROR: Label should be integer.', 1, 'error')
    # check if the two labels are different
    if labels[0].value == labels[1].value:
        sct.printv('ERROR: The two labels must be different.', 1, 'error')
    return labels


# START PROGRAM
# ==========================================================================================
if __name__ == "__main__":
    # call main function
    main()<|MERGE_RESOLUTION|>--- conflicted
+++ resolved
@@ -91,11 +91,7 @@
                       type_value='multiple_choice',
                       description='Define how you wish to save labels',
                       default_value='png_txt',
-<<<<<<< HEAD
-                      example= ['png_txt', 'niftii'])
-=======
                       example= ['png_txt', 'niigz'])
->>>>>>> 82d5f7cd
     parser.add_option(name="-r",
                       type_value="multiple_choice",
                       description="""Remove temporary files.""",
@@ -128,11 +124,7 @@
         s=arguments['-save-as']
         if s=='png_txt':
             return True
-<<<<<<< HEAD
-        elif s=='niftii':
-=======
         elif s=='niigz':
->>>>>>> 82d5f7cd
             return False
         else:
             return True
@@ -267,13 +259,8 @@
         import sct_image
         # create the mask containing either the three-points or centerline mask for initialization
         sct.run("sct_label_utils -i " + reoriented_image_filename + " -create " + mask_points ,verbose=False)
-<<<<<<< HEAD
-        sct.run('sct_image -i ' + 'labels.nii.gz'+ ' -o ' + output_file_name + ' -setorient ' + image_input_orientation + ' -v 0',verbose=True)
-        sct.run('rm -rf ' + 'labels.nii.gz')
-=======
         sct.run('sct_image -i ' + os.getcwd()+'/labels.nii.gz'+ ' -o ' + output_file_name + ' -setorient ' + image_input_orientation + ' -v 0',verbose=True)
         sct.run('rm -rf ' + os.getcwd()+'/labels.nii.gz')
->>>>>>> 82d5f7cd
 
 def use_viewer_to_define_labels(fname_data,first_label,output_path,bool_save_as_png):
     from sct_viewer import ClickViewerGroundTruth
@@ -292,20 +279,12 @@
     sct.run(cmd_image, verbose=False)
 
     from viewer2 import WindowGroundTruth
-<<<<<<< HEAD
-    im_input_SAL=prepare_input_image_for_viewer(fname_data)
-    viewer = WindowGroundTruth(im_input_SAL,first_label=first_label,
-                               file_name=fname_data,
-                               output_path=output_path,
-                               dic_save_niftii={'save_function':make_labels_image_from_list_points,
-=======
     from viewer2 import WindowTest
     im_input_SAL=prepare_input_image_for_viewer(fname_data)
     viewer = WindowTest(im_input_SAL,first_label=first_label,
                                file_name=fname_data,
                                output_path=output_path,
                                dict_save_niftii={'save_function':make_labels_image_from_list_points,
->>>>>>> 82d5f7cd
                                                 'reoriented_image_filename':reoriented_image_filename,
                                                 'image_input_orientation':image_input_orientation},
                                bool_save_as_png=bool_save_as_png)

#!/usr/bin/env python
#########################################################################################
#
# Register anatomical image to the template using the spinal cord centerline/segmentation.
#
# ---------------------------------------------------------------------------------------
# Copyright (c) 2013 Polytechnique Montreal <www.neuro.polymtl.ca>
# Authors: Benjamin De Leener, Julien Cohen-Adad, Augustin Roux
#
# About the license: see the file LICENSE.TXT
#########################################################################################

# TODO: for -ref subject, crop data, otherwise registration is too long
# TODO: testing script for all cases

import sys
import os
import shutil
import commands
import time
from glob import glob
import sct_utils as sct
from sct_utils import add_suffix
from sct_image import set_orientation
from sct_register_multimodal import Paramreg, ParamregMultiStep, register
from msct_parser import Parser
from msct_image import Image, find_zmin_zmax
from shutil import move
from sct_label_utils import ProcessLabels
import numpy as np


# get path of the toolbox
path_script = os.path.dirname(__file__)
path_sct = os.path.dirname(path_script)

# DEFAULT PARAMETERS
class Param:
    ## The constructor
    def __init__(self):
        self.debug = 0
        self.remove_temp_files = 1  # remove temporary files
        self.fname_mask = ''  # this field is needed in the function register@sct_register_multimodal
        self.padding = 10  # this field is needed in the function register@sct_register_multimodal
        self.verbose = 1  # verbose
        self.path_template = path_sct+'/data/PAM50'
        self.path_qc = os.path.abspath(os.curdir)+'/qc/'
        self.zsubsample = '0.25'
        self.param_straighten = ''


# get default parameters
# Note: step0 is used as pre-registration
step0 = Paramreg(step='0', type='label', dof='Tx_Ty_Tz_Sz')  # if ref=template, we only need translations and z-scaling because the cord is already straight
step1 = Paramreg(step='1', type='seg', algo='centermassrot', smooth='2')
# step2 = Paramreg(step='2', type='seg', algo='columnwise', smooth='0', smoothWarpXY='2')
step2 = Paramreg(step='2', type='seg', algo='bsplinesyn', metric='MeanSquares', iter='3', smooth='1')
# step3 = Paramreg(step='3', type='im', algo='syn', metric='CC', iter='1')
paramreg = ParamregMultiStep([step0, step1, step2])


# PARSER
# ==========================================================================================
def get_parser():
    param = Param()
    parser = Parser(__file__)
    parser.usage.set_description('Register anatomical image to the template.')
    parser.add_option(name="-i",
                      type_value="file",
                      description="Anatomical image.",
                      mandatory=True,
                      example="anat.nii.gz")
    parser.add_option(name="-o",
                      type_value="str",
                      description="Prefix for output files.",
                      mandatory=False,
                      default_value='')
    parser.add_option(name='-ref',
                      type_value='multiple_choice',
                      description='Reference for registration: template: subject->template, subject: template->subject.',
                      mandatory=False,
                      default_value='template',
                      example=['template', 'subject'])
    parser.add_option(name='-first',
                      type_value='int',
                      description='Define the label from which you wish to start. You can choose among the following labels : {50,49,1,3,4,...,25}. \n ',
                      mandatory=False,
                      default_value=50,
                      example= 50)
    parser.add_option(name='-save-as',
                      type_value='multiple_choice',
                      description='Define how you wish to save labels',
                      default_value='png_txt',
                      example= ['png_txt', 'niftii'])
    parser.add_option(name="-r",
                      type_value="multiple_choice",
                      description="""Remove temporary files.""",
                      mandatory=False,
                      default_value='1',
                      example=['0', '1'])
    parser.add_option(name="-v",
                      type_value="multiple_choice",
                      description="""Verbose. 0: nothing. 1: basic. 2: extended.""",
                      mandatory=False,
                      default_value=param.verbose,
                      example=['0', '1', '2'])
    parser.add_option(name="-param",
                      type_value=[[':'], 'str'],
                      description='Parameters for registration (see sct_register_multimodal). Default: \
                      \n--\nstep=0\ntype=' + paramreg.steps['0'].type + '\ndof=' + paramreg.steps['0'].dof + '\
                      \n--\nstep=1\ntype=' + paramreg.steps['1'].type + '\nalgo=' + paramreg.steps['1'].algo + '\nmetric=' + paramreg.steps['1'].metric + '\niter=' + paramreg.steps['1'].iter + '\nsmooth=' + paramreg.steps['1'].smooth + '\ngradStep=' + paramreg.steps['1'].gradStep + '\nslicewise=' + paramreg.steps['1'].slicewise + '\nsmoothWarpXY=' + paramreg.steps['1'].smoothWarpXY + '\npca_eigenratio_th=' + paramreg.steps['1'].pca_eigenratio_th + '\
                      \n--\nstep=2\ntype=' + paramreg.steps['2'].type + '\nalgo=' + paramreg.steps['2'].algo + '\nmetric=' + paramreg.steps['2'].metric + '\niter=' + paramreg.steps['2'].iter + '\nsmooth=' + paramreg.steps['2'].smooth + '\ngradStep=' + paramreg.steps['2'].gradStep + '\nslicewise=' + paramreg.steps['2'].slicewise + '\nsmoothWarpXY=' + paramreg.steps['2'].smoothWarpXY + '\npca_eigenratio_th=' + paramreg.steps['1'].pca_eigenratio_th,
                      mandatory=False)

    return parser

def rewrite_arguments(arguments):
    def rewrite_output_path(arguments):
        if '-o' in arguments:
            return arguments['-o']
        else:
            return ''
    def rewrite_save_as(arguments):
        s=arguments['-save-as']
        if s=='png_txt':
            return True
        elif s=='niftii':
            return False
        else:
            return True


    fname_data = arguments['-i']
    output_path=rewrite_output_path(arguments)
    first_label=arguments['-first']
    ref = arguments['-ref']
    remove_temp_files = int(arguments['-r'])
    verbose = int(arguments['-v'])
    bool_save_as_png=rewrite_save_as(arguments)


    return (fname_data,output_path,ref,remove_temp_files,verbose,first_label,bool_save_as_png)

def correct_init_labels(s):
    if s=='viewer':
        return True
    else:
        return False

def correct_nb_slice_to_mean(i):
    if i == 0:
        return 1
    elif i%2==1:
        return i
    elif i%2 == 0:
        return i-1

def write_paramaters(arguments,param,ref,verbose):
    param.verbose = verbose
    if '-param-straighten' in arguments:
        param.param_straighten = arguments['-param-straighten']

    """
    if '-cpu-nb' in arguments:
         arg_cpu = ' -cpu-nb '+str(arguments['-cpu-nb'])
    else:
         arg_cpu = ''
     registration parameters
    """
    if '-param' in arguments:
        # reset parameters but keep step=0 (might be overwritten if user specified step=0)
        paramreg = ParamregMultiStep([step0])
        if ref == 'subject':
            paramreg.steps['0'].dof = 'Tx_Ty_Tz_Rx_Ry_Rz_Sz'
        # add user parameters
        for paramStep in arguments['-param']:
            paramreg.addStep(paramStep)
    else:
        paramreg = ParamregMultiStep([step0, step1, step2])
        # if ref=subject, initialize registration using different affine parameters
        if ref == 'subject':
            paramreg.steps['0'].dof = 'Tx_Ty_Tz_Rx_Ry_Rz_Sz'

    return (param,paramreg)

def check_do_files_exist(fname_template,fname_template_vertebral_labeling,fname_template_seg,verbose):
    # TODO: no need to do that!
    sct.printv('\nCheck template files...')
    sct.check_file_exist(fname_template, verbose)
    sct.check_file_exist(fname_template_vertebral_labeling, verbose)
    sct.check_file_exist(fname_template_seg, verbose)

def make_fname_of_templates(file_template,path_template,file_template_vertebral_labeling,file_template_seg):
    fname_template = path_template+'template/'+file_template
    fname_template_vertebral_labeling = path_template+'template/'+file_template_vertebral_labeling
    fname_template_seg = path_template+'template/'+file_template_seg
    return(fname_template,fname_template_vertebral_labeling,fname_template_seg)

def print_arguments(verbose,fname_data,fname_landmarks,fname_seg,path_template,remove_temp_files):
    sct.printv('\nCheck parameters:', verbose)
    sct.printv('  Data:                 '+fname_data, verbose)
    sct.printv('  Landmarks:            '+fname_landmarks, verbose)
    sct.printv('  Segmentation:         '+fname_seg, verbose)
    sct.printv('  Path template:        '+path_template, verbose)
    sct.printv('  Remove temp files:    '+str(remove_temp_files), verbose)

def check_data_segmentation_landmarks_same_space(fname_data,fname_seg,fname_landmarks,verbose):
    sct.printv('\nCheck if data, segmentation and landmarks are in the same space...')
    path_data, file_data, ext_data = sct.extract_fname(fname_data)
    if not sct.check_if_same_space(fname_data, fname_seg):
        sct.printv('ERROR: Data image and segmentation are not in the same space. Please check space and orientation of your files', verbose, 'error')
    if not sct.check_if_same_space(fname_data, fname_landmarks):
        sct.printv('ERROR: Data image and landmarks are not in the same space. Please check space and orientation of your files', verbose, 'error')
    return (ext_data,path_data,file_data)

def set_temporary_files():
    ftmp_data = 'data.nii'
    ftmp_seg = 'seg.nii.gz'
    ftmp_label = 'label.nii.gz'
    ftmp_template = 'template.nii'
    ftmp_template_seg = 'template_seg.nii.gz'
    ftmp_template_label = 'template_label.nii.gz'
    return(ftmp_data,ftmp_seg,ftmp_label,ftmp_template,ftmp_template_seg,ftmp_template_label)

def copy_files_to_temporary_files(verbose,fname_data,path_tmp,ftmp_seg,ftmp_data,fname_seg,fname_landmarks,ftmp_label,fname_template,ftmp_template,fname_template_seg,ftmp_template_seg):
    sct.printv('\nCopying input data to tmp folder and convert to nii...', verbose)
    sct.run('sct_convert -i '+fname_data+' -o '+path_tmp+ftmp_data)
    sct.run('sct_convert -i '+fname_seg+' -o '+path_tmp+ftmp_seg)
    sct.run('sct_convert -i '+fname_landmarks+' -o '+path_tmp+ftmp_label)
    sct.run('sct_convert -i '+fname_template+' -o '+path_tmp+ftmp_template)
    sct.run('sct_convert -i '+fname_template_seg+' -o '+path_tmp+ftmp_template_seg)
    # sct.run('sct_convert -i '+fname_template_label+' -o '+path_tmp+ftmp_template_label)

def set_viewer_parameters(viewer,nb_slices_to_mean):
    viewer.number_of_slices = 1
    pz = 1
    viewer.gap_inter_slice = int(10 / pz)
    viewer.calculate_list_slices()
    viewer.number_of_slices_to_mean=nb_slices_to_mean
    viewer.show_image_mean()

def prepare_input_image_for_viewer(fname_data):
    # reorient image to SAL to be compatible with viewer
    im_input = Image(fname_data)
    im_input_SAL = im_input.copy()
    im_input_SAL.change_orientation('SAL')
    return(im_input_SAL)

def check_mask_point_not_empty(mask_points):
    if(mask_points):
        return True
    else:
        sct.printv('\nERROR: the viewer has been closed before entering all manual points. Please try again.', 1,
                   type='error')
        return False

def make_labels_image_from_list_points(mask_points,reoriented_image_filename,image_input_orientation,output_file_name):
    if check_mask_point_not_empty(mask_points):
        import sct_image
        # create the mask containing either the three-points or centerline mask for initialization
        sct.run("sct_label_utils -i " + reoriented_image_filename + " -create " + mask_points ,verbose=False)
        sct.run('sct_image -i ' + 'labels.nii.gz'+ ' -o ' + output_file_name + ' -setorient ' + image_input_orientation + ' -v 0',verbose=True)
        sct.run('rm -rf ' + 'labels.nii.gz')

def use_viewer_to_define_labels(fname_data,first_label,output_path,bool_save_as_png):
    from sct_viewer import ClickViewerGroundTruth
    from msct_image import Image
    import sct_image

    image_input = Image(fname_data)

    image_input_orientation = sct_image.orientation(image_input, get=True, verbose=False)
    reoriented_image_filename = 'reoriented_image_source.nii.gz'
    path_tmp_viewer = sct.tmp_create(verbose=False)
    cmd_image = 'sct_image -i "%s" -o "%s" -setorient SAL -v 0' % (
    fname_data, reoriented_image_filename)
    sct.run(cmd_image, verbose=False)

    from viewer2 import WindowGroundTruth
    im_input_SAL=prepare_input_image_for_viewer(fname_data)
<<<<<<< HEAD
    viewer = WindowGroundTruth(im_input_SAL,first_label=5)
=======
    viewer = WindowGroundTruth(im_input_SAL,first_label=first_label,
                               file_name=fname_data,
                               output_path=output_path,
                               dic_save_niftii={'save_function':make_labels_image_from_list_points,
                                                'reoriented_image_filename':reoriented_image_filename,
                                                'image_input_orientation':image_input_orientation},
                               bool_save_as_png=bool_save_as_png)
>>>>>>> 6c1cb1e4

    #mask_points = viewer.start()
    #if not mask_points and viewer.closed:
    #    mask_points = viewer.list_points_useful_notation
    #make_labels_image_from_list_points(mask_points,reoriented_image_filename,image_input_orientation)


# MAIN
# ==========================================================================================
def main():
    parser = get_parser()
    param = Param()

    """ Rewrite arguments and set parameters"""
    arguments = parser.parse(sys.argv[1:])
    (fname_data, output_path, ref, remove_temp_files, verbose, first_label,bool_save_as_png)=rewrite_arguments(arguments)
    (param, paramreg)=write_paramaters(arguments,param,ref,verbose)

<<<<<<< HEAD
    if(init_labels):
        use_viewer_to_define_labels(fname_data,first_label,nb_slice_to_mean)
    # initialize other parameters
    # file_template_label = param.file_template_label
=======
    use_viewer_to_define_labels(fname_data,first_label,output_path=output_path,bool_save_as_png=bool_save_as_png)

>>>>>>> 6c1cb1e4

# Resample labels
# ==========================================================================================
def resample_labels(fname_labels, fname_dest, fname_output):
    """
    This function re-create labels into a space that has been resampled. It works by re-defining the location of each
    label using the old and new voxel size.
    """
    # get dimensions of input and destination files
    nx, ny, nz, nt, px, py, pz, pt = Image(fname_labels).dim
    nxd, nyd, nzd, ntd, pxd, pyd, pzd, ptd = Image(fname_dest).dim
    sampling_factor = [float(nx)/nxd, float(ny)/nyd, float(nz)/nzd]
    # read labels
    from sct_label_utils import ProcessLabels
    processor = ProcessLabels(fname_labels)
    label_list = processor.display_voxel()
    label_new_list = []
    for label in label_list:
        label_sub_new = [str(int(round(int(label.x)/sampling_factor[0]))),
                         str(int(round(int(label.y)/sampling_factor[1]))),
                         str(int(round(int(label.z)/sampling_factor[2]))),
                         str(int(float(label.value)))]
        label_new_list.append(','.join(label_sub_new))
    label_new_list = ':'.join(label_new_list)
    # create new labels
    sct.run('sct_label_utils -i '+fname_dest+' -create '+label_new_list+' -v 1 -o '+fname_output)

def check_labels(fname_landmarks):
    """
    Make sure input labels are consistent
    Parameters
    ----------
    fname_landmarks: file name of input labels

    Returns
    -------
    none
    """

    if(fname_landmarks=='viewer'):
        sct.printv('\nCheck input labels...')
    # open label file
    image_label = Image(fname_landmarks)
    # -> all labels must be different
    labels = image_label.getNonZeroCoordinates(sorting='value')
    # check if there is two labels
    if not len(labels) == 2:
        sct.printv('ERROR: Label file has ' + str(len(labels)) + ' label(s). It must contain exactly two labels.', 1, 'error')
    # check if the two labels are integer
    for label in labels:
        if not int(label.value) == label.value:
            sct.printv('ERROR: Label should be integer.', 1, 'error')
    # check if the two labels are different
    if labels[0].value == labels[1].value:
        sct.printv('ERROR: The two labels must be different.', 1, 'error')
    return labels


# START PROGRAM
# ==========================================================================================
if __name__ == "__main__":
    # call main function
    main()<|MERGE_RESOLUTION|>--- conflicted
+++ resolved
@@ -278,9 +278,6 @@
 
     from viewer2 import WindowGroundTruth
     im_input_SAL=prepare_input_image_for_viewer(fname_data)
-<<<<<<< HEAD
-    viewer = WindowGroundTruth(im_input_SAL,first_label=5)
-=======
     viewer = WindowGroundTruth(im_input_SAL,first_label=first_label,
                                file_name=fname_data,
                                output_path=output_path,
@@ -288,7 +285,6 @@
                                                 'reoriented_image_filename':reoriented_image_filename,
                                                 'image_input_orientation':image_input_orientation},
                                bool_save_as_png=bool_save_as_png)
->>>>>>> 6c1cb1e4
 
     #mask_points = viewer.start()
     #if not mask_points and viewer.closed:
@@ -307,15 +303,8 @@
     (fname_data, output_path, ref, remove_temp_files, verbose, first_label,bool_save_as_png)=rewrite_arguments(arguments)
     (param, paramreg)=write_paramaters(arguments,param,ref,verbose)
 
-<<<<<<< HEAD
-    if(init_labels):
-        use_viewer_to_define_labels(fname_data,first_label,nb_slice_to_mean)
-    # initialize other parameters
-    # file_template_label = param.file_template_label
-=======
     use_viewer_to_define_labels(fname_data,first_label,output_path=output_path,bool_save_as_png=bool_save_as_png)
 
->>>>>>> 6c1cb1e4
 
 # Resample labels
 # ==========================================================================================

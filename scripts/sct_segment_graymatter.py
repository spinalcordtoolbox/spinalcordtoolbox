--- conflicted
+++ resolved
@@ -682,96 +682,6 @@
 
         os.chdir('..')
 
-
-
-
-########################################################################################################################
-# ------------------------------------------------------  MAIN ------------------------------------------------------- #
-########################################################################################################################
-<<<<<<< HEAD
-def main(args=None):
-
-    if args is None:
-        args = sys.argv[1:]
-
-    model_param = ModelParam()
-    seg_param = SegmentationParam()
-    input_target_fname = None
-    input_sc_seg_fname = None
-    input_level_fname = None
-    input_ref_gm_seg = None
-    compute_ratio = False
-    if seg_param.debug:
-        print '\n*** WARNING: DEBUG MODE ON ***\n'
-        fname_input = model_param.path_model + "/errsm_34.nii.gz"
-        fname_input = model_param.path_model + "/errsm_34_seg_in.nii.gz"
-    else:
-        parser = get_parser()
-        arguments = parser.parse(args)
-        input_target_fname = arguments["-i"]
-        input_sc_seg_fname = arguments["-s"]
-        if "-model" in arguments:
-            model_param.path_model = arguments["-model"]
-        model_param.todo_model = 'load'
-        seg_param.output_path = sct.slash_at_the_end(arguments["-ofolder"], slash=1)
-
-        if "-vertfile" in arguments:
-            input_level_fname = arguments["-vertfile"]
-        if "-verttype" in arguments:
-            if input_level_fname is None:
-                sct.printv('WARNING: no input vertebral level file. -verttype can not be use and will be ignored.',1, 'warning')
-            else:
-                model_param.use_levels = arguments["-verttype"]
-
-        if "-weight" in arguments:
-            model_param.weight_gamma = arguments["-weight"]
-        if "-weight-similarity" in arguments:
-            model_param.mode_weight_similarity = bool(int(arguments["-weight-similarity"]))
-        if "-weight-label-fusion" in arguments:
-            model_param.weight_label_fusion = bool(int(arguments["-weight-label-fusion"]))
-        if "-denoising" in arguments:
-            seg_param.target_denoising = bool(int(arguments["-denoising"]))
-        if "-normalize" in arguments:
-            seg_param.target_normalization = bool(int(arguments["-normalize"]))
-        if "-means" in arguments:
-            seg_param.target_means = arguments["-means"]
-        if "-k" in arguments:
-            model_param.k = arguments["-k"]
-        if "-ratio" in arguments:
-            if arguments["-ratio"] == '0':
-                compute_ratio = False
-            else:
-                compute_ratio = arguments["-ratio"]
-        '''
-        if "-ratio-level" in arguments:
-            if arguments["-ratio-level"] == '0':
-                compute_ratio = False
-            else:
-                if ':' in arguments["-ratio-level"]:
-                    compute_ratio = arguments["-ratio-level"]
-                else:
-                    sct.printv('WARNING: -ratio-level function should be used with a range of vertebral levels (for ex: "C2:C5"). Ignoring option.', 1, 'warning')
-        '''
-        if "-res-type" in arguments:
-            seg_param.res_type = arguments["-res-type"]
-        if "-ref" in arguments:
-            input_ref_gm_seg = arguments["-ref"]
-        seg_param.verbose = int(arguments["-v"])
-        model_param.verbose = int(arguments["-v"])
-        seg_param.qc = int(arguments["-qc"])
-        seg_param.remove_tmp = int(arguments["-r"])
-
-        '''
-        if not sct.check_file_exist(input_level_fname):
-                sct.printv(parser.usage.generate(error='ERROR: the file '+input_level_fname+' does not exist. Please specify a file with flag -vertfile or if you don\'t want to use vertebral level information, use flag -use-levels 0' ))
-        '''
-        if input_level_fname is None:
-            model_param.use_levels = '0'
-            model_param.weight_gamma = 0
-
-    gmsegfull = FullGmSegmentation(input_target_fname, input_sc_seg_fname, input_level_fname, ref_gm_seg=input_ref_gm_seg, compute_ratio=compute_ratio, model_param=model_param, seg_param=seg_param)
-    gmsegfull.segment()
-=======
 
 def main(args=None):
     if args is None:
@@ -832,7 +742,6 @@
     end = time.time()
     t = end - start
     printv('Done in ' + str(int(round(t / 60))) + ' min, ' + str(round(t % 60,1)) + ' sec', param.verbose, 'info')
->>>>>>> bf806924
 
 if __name__ == "__main__":
     main()
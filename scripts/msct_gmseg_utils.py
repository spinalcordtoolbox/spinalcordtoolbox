#!/usr/bin/env python
########################################################################################################################
#
#
# Utility functions used for the segmentation of the gray matter
#
# ----------------------------------------------------------------------------------------------------------------------
# Copyright (c) 2014 Polytechnique Montreal <www.neuro.polymtl.ca>
# Author: Sara Dupont
# Modified: 2015-03-24
#
# About the license: see the file LICENSE.TXT
########################################################################################################################

from math import sqrt

import os
import shutil
import sys

import numpy as np

import sct_concat_transfo
import sct_convert
import sct_create_mask
import sct_crop_image
import sct_image
from sct_image import set_orientation, get_orientation_3d, Image
import sct_maths
import sct_process_segmentation
import sct_register_multimodal
import sct_register_to_template
import sct_resample
import sct_utils as sct
import sct_warp_template
from msct_parser import Parser

def get_parser():
    parser = Parser(__file__)
    parser.usage.set_description('Utility functions for the gray matter segmentation')
    parser.add_option(name="-crop",
                      type_value="folder",
                      description="Path to the folder containing all your subjects' data "
                                  "to be croped as preprocessing",
                      mandatory=False,
                      example='dictionary/')
    parser.add_option(name="-loocv",
                      type_value=[[','], 'str'],# "folder",
                      description="Path to a dictionary folder to do 'Leave One Out Validation' on. If you want to do several registrations, separate them by \":\" without white space "
                                  "dictionary-by-slice/,dictionary3d/,denoising,registration_type,metric,use_levels,weight,eq_id,mode_weighted_similarity,weighted_label_fusion"
                                  "If you use denoising, the di-by-slice should be denoised, no need to change the 3d-dic.",
                      # dic_path_original, dic_3d, denoising, reg, metric, use_levels, weight, eq, mode_weighted_sim, weighted_label_fusion
                      mandatory=False,
                      example='dic_by_slice/,dic_3d/,1,Rigid:Affine,MI,1,2.5,1,0,0')
    parser.add_option(name="-error-map",
                      type_value="folder",
                      description="Path to a dictionary folder to compute the error map on",
                      mandatory=False,
                      example='dictionary/')
    parser.add_option(name="-save-dic-by-slice",
                      type_value="folder",
                      description="Path to a dictionary folder to be saved by slice",
                      mandatory=False,
                      example='dictionary/')
    parser.add_option(name="-hausdorff",
                      type_value="folder",
                      description="Path to a folder with various loocv results",
                      mandatory=False,
                      example='dictionary/')
    parser.add_option(name="-preprocess",
                      type_value="folder",
                      description="Path to a dictionary folder of data to be pre-processed. Each subject folder should contain a t2star image, a GM manual segmentation, a spinal cord segmentationand and a level label image ",
                      mandatory=False,
                      example='dictionary/')
    parser.add_option(name="-gmseg-to-wmseg",
                      type_value=[[','], 'file'],
                      description="Gray matter segmentation image and spinal cord segmentation image",
                      mandatory=False,
                      example='manual_gmseg.nii.gz,sc_seg.nii.gz')
    return parser


class Slice:
    """
    Slice instance used in the model dictionary for the segmentation of the gray matter
    """
    def __init__(self, slice_id=None, im=None, sc_seg=None, list_gm_seg=None, list_wm_seg=None, reg_to_m=None, im_m=None, list_gm_seg_m=None, list_wm_seg_m=None, im_m_flat=None, list_gm_seg_m_flat=None, list_wm_seg_m_flat=None, level=None):
        """
        Slice constructor

        :param slice_id: slice ID number, type: int

        :param im: original image (a T2star 2D image croped around the spinal cord), type: numpy array

        :param list_gm_seg: list of manual gray matter segmentation of the original image, type: numpy array

        :param list_wm_seg: list of manual white matter segmentation of the original image, type: numpy array

        :param reg_to_m: name of the file containing the transformation for this slice to go from the image original space to the model space, type: string

        :param im_m: image in the model space, type: numpy array

        :param list_gm_seg_m: list of manual gray matter segmentation in the model space, type: numpy array

        :param list_wm_seg_m: list of manual white matter segmentation in the model space, type: numpy array

        :param im_m_flat: flatten image in the model space, type: numpy array

        :param list_gm_seg_m_flat: list of flatten manual gray matter  segmentation in the model space, type: numpy array

        :param list_wm_seg_m_flat: list of flatten manual white matter segmentation in the model space, type: numpy array

        :param level: vertebral level of the slice, type: int
        """
        self.id = slice_id
        self.im = np.asarray(im)
        self.sc_seg = np.asarray(sc_seg)
        self.gm_seg = np.asarray(list_gm_seg)
        self.wm_seg = np.asarray(list_wm_seg)
        self.reg_to_M = reg_to_m
        self.im_M = np.asarray(im_m)
        self.gm_seg_M = np.asarray(list_gm_seg_m)
        self.wm_seg_M = np.asarray(list_wm_seg_m)
        self.im_M_flat = im_m_flat
        self.gm_seg_M_flat = list_gm_seg_m_flat
        self.wm_seg_M_flat = list_wm_seg_m_flat
        self.level = level

    def set(self, slice_id=None, im=None, sc_seg=None, list_gm_seg=None, list_wm_seg=None, reg_to_m=None, im_m=None, list_gm_seg_m=None, list_wm_seg_m=None, im_m_flat=None, list_gm_seg_m_flat=None, list_wm_seg_m_flat=None, level=None):
        """
        Slice setter, only the specified parameters are set

        :param slice_id: slice ID number, type: int

        :param im: original image (a T2star 2D image croped around the spinal cord), type: numpy array

        :param list_gm_seg: list of manual gray matter segmentation of the original image, type: numpy array

        :param list_wm_seg: list of manual white matter segmentation of the original image, type: numpy array

        :param reg_to_m: name of the file containing the transformation for this slice to go from the image original space to the model space, type: string

        :param im_m: image in the model space, type: numpy array

        :param list_gm_seg_m: list of manual gray matter segmentation in the model space, type: numpy array

        :param list_wm_seg_m: list of manual white matter segmentation in the model space, type: numpy array

        :param im_m_flat: flatten image in the model space, type: numpy array

        :param list_gm_seg_m_flat: list of flatten manual gray matter  segmentation in the model space, type: numpy array

        :param list_wm_seg_m_flat: list of flatten manual white matter segmentation in the model space, type: numpy array

        :param level: vertebral level of the slice, type: int
        """
        if slice_id is not None:
            self.id = slice_id
        if im is not None:
            self.im = im
        if sc_seg is not None:
            self.sc_seg = sc_seg
        if list_gm_seg is not None:
            self.gm_seg = list_gm_seg
        if list_wm_seg is not None:
            self.wm_seg = list_wm_seg
        if reg_to_m is not None:
            self.reg_to_M = reg_to_m
        if im_m is not None:
            self.im_M = im_m
        if list_gm_seg_m is not None:
            self.gm_seg_M = list_gm_seg_m
        if list_wm_seg_m is not None:
            self.wm_seg_M = list_wm_seg_m
        if im_m_flat is not None:
            self.im_M_flat = im_m_flat
        if list_gm_seg_m_flat is not None:
            self.gm_seg_M_flat = list_gm_seg_m_flat
        if list_wm_seg_m_flat is not None:
            self.wm_seg_M_flat = list_wm_seg_m_flat
        if level is not None:
            self.level = level

    def __repr__(self):
        s = '\nSlice #' + str(self.id)
        if self.level is not None:
            s += 'Level : ' + str(self.level)
        s += '\nImage : \n' + str(self.im) + '\nGray matter segmentation : \n' + str(self.gm_seg) +\
             '\nTransformation to model space : ' + self.reg_to_M
        if self.im_M is not None:
            s += '\nImage in the common model space: \n' + str(self.im_M)
        if self.gm_seg_M is not None:
            s += '\nGray matter segmentation : \n' + str(self.gm_seg_M)
        return s


########################################################################################################################
# ---------------------------------------------------- FUNCTIONS ----------------------------------------------------- #
########################################################################################################################

########################################################################################################################
# ----------------------------------------- ONLY USED BY MSCT_MULTIATLAS_SEG ----------------------------------------- #
########################################################################################################################

# ------------------------------------------------------------------------------------------------------------------
def inverse_gmseg_to_wmseg(gm_seg, original_im, name_gm_seg='gmseg', save=True, verbose=1):
    """
    Inverse a gray matter segmentation array image to get a white matter segmentation image and save it

    :param gm_seg: gray matter segmentation to inverse, type: Image or np.ndarray

    :param original_im: original image croped around the spinal cord, type: Image or np.ndarray

    :param name_gm_seg: name of the gray matter segmentation (to save the associated white matter segmentation),
     type: string

    :return inverted_seg: white matter segmentation image, if an image is inputted, returns an image, if only np.ndarrays are inputted, return a np.nodarray
    """
    # getting the inputs correctly
    type_res = ''
    if isinstance(gm_seg, Image):
        original_hdr = gm_seg.hdr
        gm_seg_dat = gm_seg.data
        type_res += 'image'
    elif isinstance(gm_seg, np.ndarray):
        gm_seg_dat = gm_seg
        type_res += 'array'
    else:
        sct.printv('WARNING: gm_seg is instance of ' + type(gm_seg), verbose, 'warning')
        gm_seg_dat = None

    if isinstance(original_im, Image):
        original_dat = original_im.data
        type_res += 'image'

    elif isinstance(original_im, np.ndarray):
        original_dat = original_im
        type_res += 'array'
    else:
        sct.printv('WARNING: original_im is instance of ' + type(original_im), verbose, 'warning')
        original_dat = None

    # check that they are of the same shape
    assert gm_seg_dat.shape == original_dat.shape

    # inverse arrays
    binary_gm_seg_dat = (gm_seg_dat > 0).astype(int)
    sc_dat = (original_dat > 0).astype(int)
    # cast of the -1 values (-> GM pixel at the exterior of the SC pixels) to +1 --> WM pixel
    res_wm_seg = np.asarray(np.absolute(sc_dat - binary_gm_seg_dat).astype(int))

    if 'image' in type_res:
        res_wm_seg_im = Image(param=res_wm_seg, absolutepath=name_gm_seg + '_inv_to_wm.nii.gz')
        res_wm_seg_im.hdr = original_hdr
        if save:
            res_wm_seg_im.save()
        res_wm_seg_im.orientation = gm_seg.orientation
        return res_wm_seg_im
    else:
        return res_wm_seg


# ----------------------------------------------------------------------------------------------------------------------
def apply_ants_transfo(fixed_im, moving_im, search_reg=True, transfo_type='Affine', metric='MI', apply_transfo=True, transfo_name='', binary=True, path='./', inverse=0, verbose=0):
    """
    Compute and/or apply a registration using ANTs

    :param fixed_im: fixed image for the registration, type: numpy array

    :param moving_im: moving image for the registration, type: numpy array

    :param search_reg: compute (search) or load (from a file) the transformation to do, type: boolean

    :param transfo_type: type of transformation to apply, type: string

    :param apply_transfo: apply or not the transformation, type: boolean

    :param transfo_name: name of the file containing the transformation information (to load or save the transformation, type: string

    :param binary: if the image to register is binary, type: boolean

    :param path: path where to load/save the transformation

    :param inverse: apply inverse transformation

    :param verbose: verbose
    """
    import time
    res_im = None
    try:
        transfo_dir = transfo_type.lower() + '_transformations'
        if transfo_dir not in os.listdir(path):
<<<<<<< HEAD
            #  sct.run('mkdir ' + path + transfo_dir)
            try :
                os.makedirs(path + transfo_dir)
            except OSError:
                pass
=======
            sct.run('mkdir ' + path + transfo_dir)
>>>>>>> 1284a9b0
        dir_name = 'tmp_reg_' + time.strftime("%y%m%d%H%M%S") + '_' + str(time.time())+'/'
        sct.run('mkdir ' + dir_name, verbose=verbose)
        os.chdir('./' + dir_name)

        if binary:
            t = 'uint8'
        else:
            t = ''

        fixed_im_name = 'fixed_im'
        Image(param=np.asarray(fixed_im), absolutepath='./'+fixed_im_name+'.nii.gz').save(type=t)
        moving_im_name = 'moving_im'
        Image(param=np.asarray(moving_im), absolutepath='./'+moving_im_name+'.nii.gz').save(type=t)

        mat_name, inverse_mat_name = find_ants_transfo_name(transfo_type)

        if search_reg:
            reg_interpolation = 'BSpline'
            transfo_params = ''
            if transfo_type == 'BSpline':
                transfo_params = ',1'
            elif transfo_type == 'BSplineSyN':
                transfo_params = ',3,0'
                reg_interpolation = 'NearestNeighbor'
            elif transfo_type == 'SyN':
                transfo_params = ',1,1'
            gradientstep = 0.5  # 0.3
            # metric_params = ',1,4'  # for MeanSquares
            metric_params = ',1,2'  # for MI
            niter = 5
            smooth = 0
            shrink = 1
            cmd_reg = 'isct_antsRegistration -d 2 -n ' + reg_interpolation + ' -t ' + transfo_type + '[' + str(gradientstep) + transfo_params + '] ' \
                      '-m ' + metric + '[' + fixed_im_name + '.nii.gz,' + moving_im_name + '.nii.gz ' + metric_params + '] -o reg  -c ' + str(niter) + \
                      ' -s ' + str(smooth) + ' -f ' + str(shrink) + ' -v ' + str(verbose)  # + ' -r [' + fixed_im_name + '.nii.gz,' + moving_im_name + '.nii.gz ' + ',1]'

            sct.run(cmd_reg, verbose=verbose)

            sct.run('cp ' + mat_name + ' ../' + path + transfo_dir + '/'+transfo_name, verbose=verbose)
            # shutil.copy2(mat_name, '../{0}{1}/{2}'.format(path, transfo_dir, transfo_name))
            if 'SyN' in transfo_type:
                sct.run('cp ' + inverse_mat_name + ' ../' + path + transfo_dir + '/'+transfo_name + '_inversed',
                        verbose=verbose)

        if apply_transfo:
            if not search_reg:
                os.chdir('..')
                sct.run('cp ' + path + transfo_dir + '/' + transfo_name + ' ./' + dir_name + mat_name, verbose=verbose)
                if 'SyN' in transfo_type:
                    sct.run('cp ' + path + transfo_dir + '/' + transfo_name + '_inversed' + ' ./' + dir_name + inverse_mat_name,
                            verbose=verbose)
                os.chdir('./' + dir_name)

            if binary or moving_im.max() == 1 or fixed_im.max() == 1:
                apply_transfo_interpolation = 'NearestNeighbor'
            else:
                apply_transfo_interpolation = 'BSpline'

            if 'SyN' in transfo_type and inverse:
                cmd_apply = 'isct_antsApplyTransforms -d 2 -i ' + moving_im_name + '.nii.gz -o ' + moving_im_name + '_moved.nii.gz ' \
                            '-n ' + apply_transfo_interpolation + ' -t [' + inverse_mat_name + '] ' \
                            '-r ' + fixed_im_name + '.nii.gz -v ' + str(verbose)

            else:
                cmd_apply = 'isct_antsApplyTransforms -d 2 -i ' + moving_im_name + '.nii.gz -o ' + moving_im_name + '_moved.nii.gz ' \
                            '-n ' + apply_transfo_interpolation + ' -t [' + mat_name + ',' + str(inverse) + '] ' \
                            '-r ' + fixed_im_name + '.nii.gz -v ' + str(verbose)

            sct.run(cmd_apply, verbose=verbose)

            res_im = Image(moving_im_name + '_moved.nii.gz')
        os.chdir('..')
    except Exception, e:
        sct.printv('WARNING: AN ERROR OCCURRED WHEN DOING RIGID REGISTRATION USING ANTs', 1, 'warning')
        print e
    else:
        sct.printv('Removing temporary files ...', verbose=verbose, type='normal')
        #os.chdir('..')
        sct.run('rm -rf ' + dir_name + '/', verbose=verbose)

    if apply_transfo and res_im is not None:
        return res_im.data


# ----------------------------------------------------------------------------------------------------------------------
def find_ants_transfo_name(transfo_type):
    """
    find the name of the transformation file automatically saved by ANTs for a type of transformation

    :param transfo_type: type of transformation

    :return transfo_name, inverse_transfo_name:
    """
    transfo_name = ''
    inverse_transfo_name = ''
    if transfo_type == 'Rigid' or transfo_type == 'Affine':
        transfo_name = 'reg0GenericAffine.mat'
    elif transfo_type == 'BSpline':
        transfo_name = 'reg0BSpline.txt'
    elif transfo_type == 'BSplineSyN' or transfo_type == 'SyN':
        transfo_name = 'reg0Warp.nii.gz'
        inverse_transfo_name = 'reg0InverseWarp.nii.gz'
    return transfo_name, inverse_transfo_name


# ------------------------------------------------------------------------------------------------------------------
def l0_norm(x, y):
    """
    L0 norm of two images x and y (used to compute tau)
    :param x:
    :param y:
    :return: l0 norm
    """
    return np.linalg.norm(x.flatten() - y.flatten(), 0)


# ------------------------------------------------------------------------------------------------------------------
def compute_majority_vote_mean_seg(seg_data_set, threshold=0.5, weights=None, type='binary'):
    """
    Compute the mean segmentation image for a given segmentation data set seg_data_set by Majority Vote

    :param seg_data_set: data set of segmentation slices (2D)

    :param threshold: threshold to select the value of a pixel
    :return:
    """
    if weights is None:
        average = np.sum(seg_data_set, axis=0) / float(len(seg_data_set))
    else:
        average = np.sum(np.einsum('ijk,i->ijk', seg_data_set, weights), axis=0)
    # average[average > 1] = 1
    if type == 'binary':
        return (average >= threshold).astype(int)
    else:
        return average.astype(float)


# ------------------------------------------------------------------------------------------------------------------
def correct_wmseg(res_gmseg, original_im, name_wm_seg, hdr):
    '''
    correct WM seg edges using input SC seg
    *** NOT USED ANYMORE***
    '''
    wmseg_dat = (original_im.data > 0).astype(int) - res_gmseg.data

    # corrected_wm_seg = Image(param=(wmseg_dat > 0).astype(int))
    corrected_wm_seg = Image(param=wmseg_dat)

    corrected_wm_seg.file_name = name_wm_seg + '_corrected'
    corrected_wm_seg.ext = '.nii.gz'
    corrected_wm_seg.hdr = hdr
    corrected_wm_seg.save()

    # sct.run('fslmaths ' + corrected_wm_seg.file_name + '.nii.gz -thr 0 ' + corrected_wm_seg.file_name + '.nii.gz')
#    sct.run('sct_maths -i ' + corrected_wm_seg.file_name + '.nii.gz -thr 0 -o ' + corrected_wm_seg.file_name + '.nii.gz')
    sct_maths.main(args=['-i', '{0}.nii.gz'.format(corrected_wm_seg.file_name),
                         '-thr', '0',
                         '-o', '{0}.nii.gz'.format(corrected_wm_seg.file_name)])
    return corrected_wm_seg

# ------------------------------------------------------------------------------------------------------------------
def get_all_seg_from_dic(slices, type='wm'):
    """
    get a list of all manual segmentations in a list od slices that have multiple manual segmentations per slice
    :return:
    """
    if type  == 'wm':
        list_seg_by_slice = [dic_slice.wm_seg for dic_slice in slices]
    elif type == 'gm':
        list_seg_by_slice = [dic_slice.gm_seg for dic_slice in slices]
    elif type.lower() == 'wm_m':
        list_seg_by_slice = [dic_slice.wm_seg_M for dic_slice in slices]
    elif type.lower() == 'gm_m':
        list_seg_by_slice = [dic_slice.gm_seg_M for dic_slice in slices]

    list_all_seg = []
    for list_seg in list_seg_by_slice:
        for seg in list_seg:
            list_all_seg.append(seg)

    return np.asarray(list_all_seg)


# ------------------------------------------------------------------------------------------------------------------
def load_level(level_file, type='int', verbose=1):
    """
    Find the vertebral level of the target image slice(s) for a level image (or a string if the target is 2D)
    :param level_file: image or text file containing level information
    :param target_slices: list of slices in which the level needs to be set
    :return None: the target level is set in the function
    """
    dic_level_by_i = {}
    if isinstance(level_file, Image):
        subject_levels = {1: [], 2: [], 3: [], 4: [], 5: [], 6: [], 7: [], 8: [], 9: [], 10: [], 11: [], 12: [], 13: [], 14: [], 15: [], 16: [], 17: [], 18: [], 19: [], 20: [], 21: [], 22: [], 23: [], 24: []}
        for i_level_slice, level_slice in enumerate(level_file.data):
            try:
                l = int(round(np.mean(level_slice[level_slice > 0])))
                dic_level_by_i[i_level_slice] = l
                subject_levels[l].append(i_level_slice)
            except Exception, e:
                sct.printv('WARNING: ' + str(e) + '\nNo level label for slice ' + str(i_level_slice) + ' of target', verbose, 'warning')
                dic_level_by_i[i_level_slice] = 0

        if type == 'float':
            for int_level, slices_list in subject_levels.items():
                n_slices_by_level = len(slices_list)
                if n_slices_by_level == 1:
                    index = slices_list[0]
                    if index == 0:
                        dic_level_by_i[index] = int_level+0.1
                    elif index == len(level_file.data)-1:
                        dic_level_by_i[index] = int_level+0.9
                    else:
                        dic_level_by_i[index] = int_level+0.5
                elif n_slices_by_level > 1:
                    gap = 1.0/(n_slices_by_level + 1)
                    for i, index in enumerate(slices_list):
                        dic_level_by_i[index] = int_level+((n_slices_by_level-i)*gap)

    elif isinstance(level_file, str):
        if os.path.isfile(level_file):
            assert sct.extract_fname(level_file)[2] == '.txt', 'ERROR: the level file is nor an image nor a text file ...'
            level_txt_file = open(level_file, 'r')
            lines = level_txt_file.readlines()
            level_txt_file.close()

            for line in lines[1:]:
                i_slice, level = line.split(',')
<<<<<<< HEAD
                level = int(level[:-1])
=======
                for c in [' ', '\n', '\r', '\t']:
                    level = level.replace(c, '')
                try:
                    level = float(level)
                except Exception, e:
                    if len(level) > 2:
                        l1 = l2 = 0
                        if '-' in level:
                            l1, l2 = level.split('-')
                        elif '/' in level:
                            l1, l2 = level.split('/')
                        level = max(float(l1), float(l2))
                        # convention = the vertebral disk between two levels belong to the lower level (C2-C3 = C3)
                    else:
                        # level unrecognized
                        level = 0
>>>>>>> 1284a9b0
                i_slice = int(i_slice)
                dic_level_by_i[i_slice] = level
        else:
            # WARNING: This should be the same dictionary as in the class ModelDictionary.level_label
            level_label_dic = {0: '', 1: 'C1', 2: 'C2', 3: 'C3', 4: 'C4', 5: 'C5', 6: 'C6', 7: 'C7', 8: 'T1', 9: 'T2', 10: 'T3', 11: 'T4', 12: 'T5', 13: 'T6', 14: 'T7', 15: 'T8', 16: 'T9', 17: 'T10', 18: 'T11', 19: 'T12', 20: 'L1', 21: 'L2', 22: 'L3', 23: 'L4', 24: 'L5'}
            dic_level_by_i[0] = get_key_from_val(level_label_dic, level_file.upper())

    list_level_by_slice = [dic_level_by_i[i] for i in sorted(dic_level_by_i.keys())]

    return list_level_by_slice



########################################################################################################################
# ----------------------------------------------- OTHER UTILS FUNCTIONS ---------------------------------------------- #
########################################################################################################################

# ------------------------------------------------------------------------------------------------------------------
def get_key_from_val(dic, val):
    """
    inversed dictionary getter

    :param dic: dictionary

    :param val: value

    :return k: associated key
    """
    for k, v in dic.items():
        if v == val:
            return k


# ------------------------------------------------------------------------------------------------------------------
def check_file_to_niigz(file_name, verbose=1):
    """
    Check if the input is really a file and change the type to nii.gz if different

    :param file_name: name to check

    :param verbose:

    :return: file_name if the input is really a file, False otherwise
    """
    ext = '.nii.gz'
    if os.path.isfile(file_name):
        if sct.extract_fname(file_name)[2] != ext:
            # sct.run('fslchfiletype NIFTI_GZ ' + file_name)
            new_file_name = sct.extract_fname(file_name)[1] + ext
            sct_convert.main(['-i', file_name,
                              '-o', new_file_name])
        else:
            new_file_name = file_name
        return new_file_name
    else:
        sct.printv('WARNING: ' + file_name + ' is not a file ...', verbose, 'warning')
        return False


# ------------------------------------------------------------------------------------------------------------------
def save_dic_slices(path_to_model):
    """
    Save all the dictionary slices of a computed model

    :param path_to_model: path to the compute model used to load the dictionary
    """
    import pickle, gzip
    level_label = {0: '', 1: 'C1', 2: 'C2', 3: 'C3', 4: 'C4', 5: 'C5', 6: 'C6', 7: 'C7', 8: 'T1', 9: 'T2', 10: 'T3', 11: 'T4', 12: 'T5', 13: 'T6'}
    model_slices_list = pickle.load(gzip.open(path_to_model + '/dictionary_slices.pklz', 'rb'))
    sct.run('mkdir ' + path_to_model + '/model_slices')
    model_slices = [Slice(slice_id=i_slice, level=dic_slice[3], im_m=dic_slice[0], wm_seg_m=dic_slice[1], gm_seg_m=dic_slice[2], im_m_flat=dic_slice[0].flatten(),  wm_seg_m_flat=dic_slice[1].flatten()) for i_slice, dic_slice in enumerate(model_slices_list)]  # type: list of slices

    for mod_slice in model_slices:
        Image(param=mod_slice.im_M, absolutepath= path_to_model + '/model_slices/slice' + str(mod_slice.id) + '_' + level_label[mod_slice.level] + '_im_m.nii.gz').save()
        Image(param=mod_slice.wm_seg_M, absolutepath= path_to_model + '/model_slices/slice' + str(mod_slice.id) + '_' + level_label[mod_slice.level] + '_wmseg_m.nii.gz').save()


# ------------------------------------------------------------------------------------------------------------------
def extract_metric_from_slice_set(slices_set, seg_to_use=None, metric='Mean', gm_percentile=0.03, wm_percentile=0.05, save=False, output='metric_in_dictionary.txt'):
    """
    uses the registereg images and GM segmentation (or another segmentation)to extract mean intensity values in the WM dn GM
    :param slices_set:
    :param seg_to_use: must be of GM not WM
    :param gm_percentile:
    :param wm_percentile:
    :param save:
    :return:
    """
    import copy
    level_label = {0: '', 1: 'C1', 2: 'C2', 3: 'C3', 4: 'C4', 5: 'C5', 6: 'C6', 7: 'C7', 8: 'T1', 9: 'T2', 10: 'T3', 11: 'T4', 12: 'T5', 13: 'T6'}
    if save:
        f = open(output, 'w')
        f.write('Slice id - Slice level - '+metric+' in WM - '+metric+' in GM - Std in WM - Std in GM\n')
    else:
        f = None
    slice_set_metric = {}
    for i, slice_i in enumerate(slices_set):
        gm_dat = copy.deepcopy(slice_i.im_M)
        wm_dat = copy.deepcopy(slice_i.im_M)

        # mask with the gray matter segmentation
        if seg_to_use is None:
            mean_gm_seg_M = compute_majority_vote_mean_seg(slice_i.gm_seg_M)
            gm_dat[mean_gm_seg_M == 0] = 0
            wm_dat[mean_gm_seg_M == 1] = 0
        else:
            gm_dat[seg_to_use[i] == 0] = 0
            wm_dat[seg_to_use[i] == 1] = 0

        # threshold to 0.1 to get rid of the (almost) null values
        gm_dat = gm_dat[gm_dat > 0.1]
        wm_dat = wm_dat[wm_dat > 0.1]

        # metric in GM
        if gm_percentile != 0:
            # removing outliers with a percentile
            gm_dat = sorted(gm_dat.flatten())
            n_gm_outliers = int(round(gm_percentile*len(gm_dat)/2.0))
            if n_gm_outliers != 0 and n_gm_outliers*2 < len(gm_dat):
                gm_dat = gm_dat[n_gm_outliers:-n_gm_outliers]

        if gm_dat == []:
            gm_met = 0
            gm_std = 0
        else:
            if metric.lower() == 'mean':
                gm_met = np.mean(gm_dat)
            elif metric.lower() == 'median':
                gm_met = np.median(gm_dat)
            gm_std = np.std(gm_dat)

        # metric in WM
        if wm_percentile != 0:
            # removing outliers with a percentile
            wm_dat = sorted(wm_dat.flatten())
            n_wm_outliers = int(round(wm_percentile*len(wm_dat)/2.0))
            if n_wm_outliers != 0 and n_wm_outliers*2 < len(wm_dat):
                wm_dat = wm_dat[n_wm_outliers:-n_wm_outliers]
        if wm_dat == []:
            wm_met = 0
            wm_std = 0
        else:
            if metric.lower() == 'mean':
                wm_met = np.mean(wm_dat)
            elif metric.lower() == 'median':
                wm_met = np.median(wm_dat)
            wm_std = np.std(wm_dat)

        slice_set_metric[slice_i.id] = (wm_met, gm_met, wm_std, gm_std)
        if save:
            f.write(str(slice_i.id) + ' - ' + level_label[int(slice_i.level)] + ' - ' + str(wm_met) + ' - ' + str(gm_met) + ' - ' + str(wm_std) + ' - ' + str(gm_std) + '\n')
    if save:
        f.close()
    return slice_set_metric



########################################################################################################################
# -------------------------------------------------- PRETREATMENTS --------------------------------------------------- #
########################################################################################################################

# ------------------------------------------------------------------------------------------------------------------
def crop_t2_star_pipeline(path, box_size=75):
    """
    Pretreatment pipeline croping the t2star files from a dataset around the spinal cord and both croped t2star and gray matter manual segmentation to a 75*75 squared image

    :param path: path to the data
    """

    for subject_dir in os.listdir(path):
        if os.path.isdir(path + subject_dir + '/'):
            t2star = ''
            sc_seg = ''
            seg_in = ''
            seg_in_name = ''
            manual_seg = ''
            manual_seg_name = ''
            mask_box = ''
            seg_in_croped = ''
            manual_seg_croped = ''

            for subject_file in os.listdir(path + '/' + subject_dir):
                file_low = subject_file.lower()
                if 't2star' in file_low or 'im' in file_low  in file_low and 'mask' not in file_low and 'seg' not in file_low and 'irp' not in file_low:
                    t2star = subject_file
                    t2star_path, t2star_name, ext = sct.extract_fname(t2star)
                elif 'square' in file_low and 'mask' in file_low and 'irp' not in file_low:
                    mask_box = subject_file
                elif 'seg' in file_low and 'in' not in file_low and 'croped' not in file_low and 'gm' not in file_low and 'irp' not in file_low:
                    sc_seg = subject_file
                elif 'gm' in file_low and 'croped.nii' not in file_low and 'irp' not in file_low:
                    manual_seg = subject_file
                    manual_seg_name = sct.extract_fname(manual_seg)[1]
                elif '_croped.nii' in file_low and 'gm' in file_low and 'irp' not in file_low:
                    manual_seg_croped = subject_file

            if t2star != '' and sc_seg != '':
                subject_path = path + '/' + subject_dir + '/'
                os.chdir(subject_path)
                ext = '.nii.gz'
                try:
                    if seg_in == '':
                        seg_in_name = t2star_name + '_seg_in'
                        seg_in = seg_in_name + ext
                        # sct.run('sct_crop_image -i ' + t2star + ' -m ' + sc_seg + ' -b 0 -o ' + seg_in)
                        sct_crop_image.main(['-i', t2star,
                                        '-m', sc_seg,
                                        '-b', 0,
                                        '-o', seg_in])

                    if mask_box == '':
                        mask_box = t2star_name + '_square_mask_from_sc_seg'+ext
                        # sct.run('sct_create_mask -i ' + seg_in + ' -p centerline,' + sc_seg + ' -size ' + str(box_size) + ' -o ' + mask_box + ' -f box')
                        sct_create_mask.main(args=['-i', seg_in,
                                                   '-p', 'centerline', sc_seg,
                                                   '-size', str(box_size),
                                                   '-o', mask_box,
                                                   '-f', 'box'])
                    if seg_in_croped == '':
                        seg_in_im = Image(seg_in)
                        mask_im = Image(mask_box)
                        seg_in_im.crop_and_stack(mask_im, suffix='_croped', save=True)
                        seg_in_name += '_croped'
                        seg_in_im.setFileName(seg_in_name +ext)
                        seg_in_im = set_orientation(seg_in_im, 'IRP')

                    if manual_seg_croped == '':
                        manual_seg_im = Image(manual_seg)
                        mask_im = Image(mask_box)
                        manual_seg_im.crop_and_stack(mask_im, suffix='_croped', save=True)
                        manual_seg_name += '_croped'
                        manual_seg_im.setFileName(manual_seg_name+ext)
                        manual_seg_im = set_orientation(manual_seg_im, 'IRP')

                except Exception, e:
                    sct.printv('WARNING: an error occured ... \n ' + str(e), 1, 'warning')
                else:
                    print 'Done !'
                os.chdir('..')


# ------------------------------------------------------------------------------------------------------------------
def crop_t2_star(t2star, sc_seg, box_size=75):
    """
    Pretreatment function croping the t2star file around the spinal cord and to a 75*75 squared image

    :param t2star: t2star image to be croped

    :param sc_seg: segmentation of the spinal cord
    """
    t2star_name = sct.extract_fname(t2star)[1]
    sc_seg_name = sct.extract_fname(sc_seg)[1]
    mask_box = None
<<<<<<< HEAD
=======
    fname_seg_in_IRP = None

>>>>>>> 1284a9b0
    try:
        ext = '.nii.gz'
        seg_in_name = t2star_name + '_seg_in'
        seg_in = seg_in_name + ext
        # sct.run('sct_crop_image -i ' + t2star + ' -m ' + sc_seg + ' -b 0 -o ' + seg_in)
        sct_crop_image.main(args=['-i', t2star,
                                  '-m', sc_seg,
                                  '-b', '0',
                                  '-o', seg_in])

        mask_box = t2star_name + '_square_mask_from_sc_seg'+ext
        # sct.run('sct_create_mask -i ' + seg_in + ' -p centerline,' + sc_seg + ' -size ' + str(box_size) + ' -o ' + mask_box + ' -f box')
        sct_create_mask.main(args=['-i', seg_in,
                                   '-p', 'centerline,{0}'.format(sc_seg),
                                   '-size', str(box_size),
                                   '-o', mask_box,
                                   '-f', 'box'])

        seg_in_im = Image(seg_in)
        mask_im = Image(mask_box)
        seg_in_im.crop_and_stack(mask_im, suffix='_croped', save=True)
        seg_in_name += '_croped'
        seg_in_im.setFileName(seg_in_name +ext)
        seg_in_im = set_orientation(seg_in_im, 'IRP')

        fname_seg_in_IRP = seg_in_name+'_IRP'+ext

        if t2star_name + '_square_mask_from_sc_seg_IRP.nii.gz' in os.listdir('.'):
            mask_box = t2star_name + '_square_mask_from_sc_seg_IRP.nii.gz'

    except Exception, e:
        sct.printv('WARNING: an error occured when croping ' + t2star_name + '... \n ' + str(e), 1, 'warning')
    return mask_box, fname_seg_in_IRP


# ------------------------------------------------------------------------------------------------------------------
def save_by_slice(dic_dir):
    """
    from a dictionary containing for each subject a 3D image crop around the spinal cord,
     a graymatter segmentation 3D image, and a level image (from the registration of the template to the T2star image)

     save an image per slice including the level in the image name

    :param dic_dir: dictionary directory
    """
    if dic_dir[-1] == '/':
        dic_by_slice_dir = dic_dir[:-1] + '_by_slice/'
    else:
        dic_by_slice_dir = dic_dir + '_by_slice/'

    sct.run('mkdir ' + dic_by_slice_dir)

    for subject_dir in os.listdir(dic_dir):
        subject_path = dic_dir + '/' + subject_dir
        if os.path.isdir(subject_path):
            sct.run('mkdir ' + dic_by_slice_dir + subject_dir)
            i_manual_gm = 0
            # getting the level file
            path_file_levels = None
            level_label = {0: '', 1: 'C1', 2: 'C2', 3: 'C3', 4: 'C4', 5: 'C5', 6: 'C6', 7: 'C7', 8: 'T1', 9: 'T2', 10: 'T3', 11: 'T4', 12: 'T5', 13: 'T6', 14: 'T7', 15: 'T8', 16: 'T9', 17: 'T10', 18: 'T11', 19: 'T12', 20: 'L1', 21: 'L2', 22: 'L3', 23: 'L4', 24: 'L5'}
            for file_name in os.listdir(subject_path):
                if 'level' in file_name:
                    path_file_levels = subject_path + '/' + file_name
                    '''
                    if 'IRP' not in file_name:
                        path_file_levels_IRP = sct.add_suffix(path_file_levels, '_IRP')
                        sct.run('sct_image -i ' + subject_path + '/' + file_name + ' -setorient IRP -o '+path_file_levels_IRP)
                        path_file_levels = path_file_levels_IRP # subject_path + '/' + sct.extract_fname(file_name)[1] + '_IRP.nii.gz'
                    '''
            if path_file_levels is None and 'label' in os.listdir(subject_path):
                '''
<<<<<<< HEAD
                if 'MNI-Poly-AMU_level_IRP.nii.gz' not in sct.run('ls ' + subject_path + '/label/template')[1]:
                    sct.run('sct_image -i ' + subject_path + '/label/template/MNI-Poly-AMU_level.nii.gz -setorient IRP')
                '''
                path_file_levels = subject_path + '/label/template/MNI-Poly-AMU_level.nii.gz'
=======
                if 'PAM50_levels_IRP.nii.gz' not in sct.run('ls ' + subject_path + '/label/template')[1]:
                    sct.run('sct_image -i ' + subject_path + '/label/template/MPAM50_levels.nii.gz -setorient IRP')
                '''
                path_file_levels = subject_path + '/label/template/PAM50_levels.nii.gz'
>>>>>>> 1284a9b0

            elif path_file_levels is not None:
                path_level, file_level, ext_level = sct.extract_fname(path_file_levels)
                if ext_level == '.nii.gz' or ext_level == '.nii':
                    level_info_file = Image(path_file_levels)
                    level_info_file.change_orientation('IRP')
                elif ext_level == '.txt':
                    level_info_file = path_file_levels
                else:
                    level_info_file = None
                    sct.printv('WARNING: no level file for subject '+subject_dir, 1, 'warning')

                list_level_by_slice = load_level(level_info_file)
                '''
                im_levels = Image(path_file_levels)
                nz_coord = im_levels.getNonZeroCoordinates()
                for i_level_slice, level_slice in enumerate(im_levels.data):
                    nz_val = []
                    for coord in nz_coord:
                        if coord.x == i_level_slice:
                            nz_val.append(level_slice[coord.y, coord.z])
                    try:
                        label_by_slice[i_level_slice] = int(round(sum(nz_val)/len(nz_val)))
                    except ZeroDivisionError:
                        sct.printv('No level label for slice ' + str(i_level_slice) + ' of subject ' + subject_dir)
                        label_by_slice[i_level_slice] = 0
                '''

            for file_name in os.listdir(subject_path):
                if 'seg_in' in file_name and 'croped' in file_name and 'IRP' in file_name:
                    im = Image(subject_path + '/' + file_name)
                    im_zooms = im.hdr.get_zooms()
                    slice_zoom = (im_zooms[1], im_zooms[2], im_zooms[0])
                    if path_file_levels is None:
                        for i_slice, im_slice in enumerate(im.data):
                            if i_slice < 10:
                                i_slice_str = str(i_slice)
                                i_slice_str = '0' + i_slice_str
                            else:
                                i_slice_str = str(i_slice)
                            fname_slice = dic_by_slice_dir + subject_dir + '/' + subject_dir + '_slice' + i_slice_str + '_im.nii.gz'
                            im_slice = Image(param=im_slice, absolutepath=fname_slice, hdr=im.hdr)

                            if len(im_slice.hdr.get_zooms()) == 3:
                                im_slice.hdr.set_zooms(slice_zoom)
                            im_slice.save()

                    else:
                        for i_slice, im_slice in enumerate(im.data):
                            if i_slice < 10:
                                i_slice_str = str(i_slice)
                                i_slice_str = '0' + i_slice_str
                            else:
                                i_slice_str = str(i_slice)
                            fname_slice = dic_by_slice_dir + subject_dir + '/' + subject_dir + '_slice' + i_slice_str + '_' + level_label[list_level_by_slice[i_slice]] + '_im.nii.gz'
                            im_slice = Image(param=im_slice, absolutepath=fname_slice, hdr=im.hdr)

                            if len(im_slice.hdr.get_zooms()) == 3:
                                im_slice.hdr.set_zooms(slice_zoom)
                            im_slice.save()

                if 'gm' in file_name and 'croped' in file_name and 'IRP' in file_name:
                    seg = Image(dic_dir + '/' + subject_dir + '/' + file_name)
                    seg_zooms = seg.hdr.get_zooms()
                    slice_zoom = (seg_zooms[1], seg_zooms[2], seg_zooms[0])
                    if path_file_levels is None:
                        for i_slice, seg_slice in enumerate(seg.data):
                            if i_slice < 10:
                                i_slice_str = str(i_slice)
                                i_slice_str = '0' + i_slice_str
                            else:
                                i_slice_str = str(i_slice)
                            seg_slice = Image(param=seg_slice, absolutepath=dic_by_slice_dir + subject_dir + '/' + subject_dir + '_slice' + i_slice_str + '_' + level_label[list_level_by_slice[i_slice]] + '_manual_gmseg_rater'+str(i_manual_gm)+'.nii.gz', hdr=seg.hdr)

                            if len(seg_slice.hdr.get_zooms()) == 3:
                                seg_slice.hdr.set_zooms(slice_zoom)
                            seg_slice.save()

                    else:
                        for i_slice, seg_slice in enumerate(seg.data):
                            if i_slice < 10:
                                i_slice_str = str(i_slice)
                                i_slice_str = '0' + i_slice_str
                            else:
                                i_slice_str = str(i_slice)

                            seg_slice = Image(param=seg_slice, absolutepath=dic_by_slice_dir + subject_dir + '/' + subject_dir +
                                  '_slice' + i_slice_str + '_' + level_label[list_level_by_slice[i_slice]] + '_manual_gmseg_rater'+str(i_manual_gm)+'.nii.gz', hdr=seg.hdr)

                            if len(seg_slice.hdr.get_zooms()) == 3:
                                seg_slice.hdr.set_zooms(slice_zoom)
                            seg_slice.save()
                    i_manual_gm += 1


# ------------------------------------------------------------------------------------------------------------------
def resample_image(fname, suffix='_resampled.nii.gz', binary=False, npx=0.3, npy=0.3, thr=0.0, interpolation='spline'):
    """
    Resampling function: add a padding, resample, crop the padding
    :param fname: name of the image file to be resampled
    :param suffix: suffix added to the original fname after resampling
    :param binary: boolean, image is binary or not
    :param npx: new pixel size in the x direction
    :param npy: new pixel size in the y direction
    :param thr: if the image is binary, it will be thresholded at thr (default=0) after the resampling
    :param interpolation: type of interpolation used for the resampling
    :return: file name after resampling (or original fname if it was already in the correct resolution)
    """
    im_in = Image(fname)
    orientation = get_orientation_3d(im_in)
    if orientation != 'RPI':
        im_in = set_orientation(im_in, 'RPI')
        im_in.save()
        fname = im_in.absolutepath
    nx, ny, nz, nt, px, py, pz, pt = im_in.dim

    if round(px, 2) != round(npx, 2) or round(py, 2) != round(npy, 2):
        name_resample = sct.extract_fname(fname)[1] + suffix
        if binary:
            interpolation = 'nn'

        sct_resample.main(args=['-i', fname,
                                '-mm', '{0}x{1}x{2}'.format(npx, npy, pz),
                                '-o', name_resample,
                                '-x', interpolation])
        if binary:
<<<<<<< HEAD
            sct_maths.main(args=['-i', name_resample,
                                 '-thr', str(thr),
                                 '-o', name_resample])
            sct_maths.main(args=['-i', name_resample,
                                 '-bin',
                                 '-o', name_resample])
=======
            # sct.run('sct_maths -i ' + name_resample + ' -thr ' + str(thr) + ' -o ' + name_resample)
            sct.run('sct_maths -i ' + name_resample + ' -bin ' + str(thr) + ' -o ' + name_resample)
>>>>>>> 1284a9b0

        if orientation != 'RPI':
            im_resample = Image(name_resample)
            im_resample = set_orientation(im_resample, orientation)
            im_resample.save()
            name_resample = im_resample.absolutepath
        return name_resample
    else:
        if orientation != 'RPI':
            im_in = set_orientation(im_in, orientation)
            im_in.save()
            fname = im_in.absolutepath
        sct.printv('Image resolution already ' + str(npx) + 'x' + str(npy) + 'xpz')
        return fname


# ------------------------------------------------------------------------------------------------------------------
def dataset_preprocessing(path_to_dataset, denoise=True):
    """
    preprocessing function for a dataset of 3D images to be integrated to the model
    the dataset should contain for each subject :
        - a T2*-w image containing 'im' in its name
        - a segmentation of the spinal cord containing 'seg' in its name
        - a manual segmentation of the gray matter containing 'gm' in its name (or several manual segmentations from different raters)
        - a 'level image' containing 'level' in its name : the level image is an image containing a level label per slice indicating at wich vertebral level correspond this slice
    :param path:
    """
    from copy import deepcopy
    axial_pix_dim = 0.3
    model_image_size = 75
    interpolation = 'spline'  # 'Cubic'
    original_path = os.path.abspath('.')
    for subject_dir in os.listdir(path_to_dataset):
        if os.path.isdir(path_to_dataset + '/' + subject_dir):
            os.chdir(path_to_dataset + '/' + subject_dir)
            # getting the subject images
            fname_t2star = ''
            fname_scseg = ''
            list_fname_gmseg = []
            for file_name in os.listdir('.'):
                if 'im' in file_name:
                    fname_t2star = file_name
                elif 'gm' in file_name:
                    list_fname_gmseg.append(file_name)
                elif 'seg' in file_name and 'gm' not in file_name:
                    fname_scseg = file_name

            list_new_names = []
            list_fnames = deepcopy(list_fname_gmseg)
            list_fnames.append(fname_scseg)
            list_fnames.append(fname_t2star)

            for f_name in list_fnames:
                im = Image(f_name)
                orientation = get_orientation_3d(im)
                if orientation != 'RPI':
                    im = set_orientation(im, 'RPI')
                    list_new_names.append(im.absolutepath)
                    im.save()
                    # new_names.append(output.split(':')[1][1:-1])
                else:
                    list_new_names.append(f_name)

            fname_t2star = list_new_names[-1]
            fname_scseg = list_new_names[-2]
            list_fname_gmseg = list_new_names[:-2]

            fname_t2star = resample_image(fname_t2star, npx=axial_pix_dim, npy=axial_pix_dim, interpolation=interpolation)
            fname_scseg = resample_image(fname_scseg, npx=axial_pix_dim, npy=axial_pix_dim, binary=True, interpolation='nn')
            list_fname_gmseg = [resample_image(fname_gmseg, npx=axial_pix_dim, npy=axial_pix_dim, binary=True, interpolation='nn') for fname_gmseg in list_fname_gmseg]



            if denoise:
<<<<<<< HEAD
                from sct_maths import denoise_ornlm
                t2star_im = Image(fname_t2star)
                t2star_im.data = denoise_ornlm(t2star_im.data)
=======
                from sct_maths import denoise_nlmeans
                t2star_im = Image(fname_t2star)
                t2star_im.data = denoise_nlmeans(t2star_im.data)
>>>>>>> 1284a9b0
                t2star_im.save()

            mask_box, fname_seg_in_IRP = crop_t2_star(fname_t2star, fname_scseg, box_size=model_image_size)

            for fname_gmseg in list_fname_gmseg:
                im_gmseg = Image(fname_gmseg)
                im_mask = Image(mask_box)
                im_gmseg.crop_and_stack(im_mask, suffix='_croped', save=True)
                sct.run('sct_image -i '+sct.extract_fname(fname_gmseg)[1] + '_croped.nii.gz -setorient IRP')

            os.chdir(original_path)
    save_by_slice(path_to_dataset)


# ------------------------------------------------------------------------------------------------------------------
def compute_level_file(t2star_fname, t2star_sc_seg_fname , t2_fname, t2_seg_fname, landmarks_fname):
    """
    mini registration pipeline to get the vertebral levels for a T2 star using the anatomic image (T2) and a segmentation of the spinal cord
    :param t2star_fname:
    :param t2star_sc_seg_fname:
    :param t2_fname:
    :param t2_seg_fname:
    :param landmarks_fname:
    :return: path ofr the level image
    """
    # Registration to template
    # cmd_register_template = 'sct_register_to_template -i ' + t2_fname + ' -s ' + t2_seg_fname + ' -l ' + landmarks_fname
    # sct.run(cmd_register_template)
    sct_register_to_template.main(['-i', t2_fname,
                                   '-s', t2_seg_fname,
                                   '-l', landmarks_fname])

    # cmd_warp_template = 'sct_warp_template -d ' + t2_fname + ' -w warp_template2anat.nii.gz -a 0'
    # sct.run(cmd_warp_template)
    sct_warp_template.main(args=['-d', t2_fname,
                                 '-w', 'warp_template2anat.nii.gz'
                                 '-a', '0'])

    # Registration template to t2star
<<<<<<< HEAD
    # cmd_register_multimodal = 'sct_register_multimodal -i template2anat.nii.gz -d ' + t2star_fname + ' -iseg ./label/template/MNI-Poly-AMU_cord.nii.gz -dseg ' + t2star_sc_seg_fname + ' -param step=1,type=seg,algo=syn,metric=MeanSquares,iter=5:step=2,type=im,algo=slicereg,metric=MeanSquares,iter=5'
    # sct.run(cmd_register_multimodal)
    sct_register_multimodal.main(args=['-i', 'template2anat.nii.gz',
                                       '-d', t2star_fname ,
                                       '-iseg', './label/template/MNI-Poly-AMU_cord.nii.gz'
                                       '-dseg', t2star_sc_seg_fname,
                                       '-param', ('step=1,type=seg,'
                                                  'algo=syn,metric=MeanSquares,'
                                                  'iter=5:step=2,type=im,algo=slicereg,'
                                                  'metric=MeanSquares,iter=5')])

    multimodal_warp_name = 'warp_template2anat2' + t2star_fname
    total_warp_name = 'warp_template2t2star.nii.gz'
    # cmd_concat = 'sct_concat_transfo -w warp_template2anat.nii.gz,' + multimodal_warp_name + ' -d ' + t2star_fname + ' -o ' + total_warp_name
    # sct.run(cmd_concat)
    sct_concat_transfo.main(args=['-w', 'warp_template2anat.nii.gz,{0}'.format(multimodal_warp_name),
                                  '-d', t2star_fname,
                                  '-o', total_warp_name])

    # cmd_warp = 'sct_warp_template -d ' + t2star_fname + ' -w ' + total_warp_name + ' -a 0 '
    # sct.run(cmd_warp)
    sct_warp_template.main(args=['-d', t2star_fname,
                                 '-w', total_warp_name,
                                 '-a', '0'])

    # sct.run('sct_image -i ./label/template/MNI-Poly-AMU_level.nii.gz -setorient IRP')
    sct_image.main(args=['-i', './label/template/MNI-Poly-AMU_level.nii.gz',
                         '-setorient', 'IRP'])
=======
    cmd_register_multimodal = 'sct_register_multimodal -i template2anat.nii.gz -d ' + t2star_fname + ' -iseg ./label/template/PAM50_cord.nii.gz -dseg ' + t2star_sc_seg_fname + ' -param step=1,type=seg,algo=syn,metric=MeanSquares,iter=5:step=2,type=im,algo=slicereg,metric=MeanSquares,iter=5'
    sct.run(cmd_register_multimodal)

    multimodal_warp_name = 'warp_template2anat2' + t2star_fname
    total_warp_name = 'warp_template2t2star.nii.gz'
    cmd_concat = 'sct_concat_transfo -w warp_template2anat.nii.gz,' + multimodal_warp_name + ' -d ' + t2star_fname + ' -o ' + total_warp_name
    sct.run(cmd_concat)

    cmd_warp = 'sct_warp_template -d ' + t2star_fname + ' -w ' + total_warp_name + ' -a 0 '
    sct.run(cmd_warp)

    sct.run('sct_image -i ./label/template/PAM50_levels.nii.gz -setorient IRP')
>>>>>>> 1284a9b0

    return 'PAM50_levels_IRP.nii.gz'



########################################################################################################################
# ------------------------------------------------- POST-TREATMENTS -------------------------------------------------- #
########################################################################################################################

# ------------------------------------------------------------------------------------------------------------------
def inverse_square_crop(im_croped, im_square_mask):
    if im_square_mask.orientation != 'IRP':
        im_square_mask = set_orientation(im_square_mask, 'IRP')
    assert len(im_croped.data) == len(im_square_mask.data)

    im_inverse_croped = Image(np.zeros(im_square_mask.data.shape), hdr=im_square_mask.hdr)
    for i_slice, slice_croped in enumerate(im_croped.data):
        i_croped = 0
        inside = False
        for i, row in enumerate(im_square_mask.data[i_slice] == 1):
            j_croped = 0
            for j, in_square in enumerate(row):
                if in_square:
                    im_inverse_croped.data[i_slice][i][j] = slice_croped[i_croped][j_croped]
                    j_croped += 1
                    if not inside:
                        # getting inside the mask
                        inside = True
                elif inside:  # if we are getting out of the mask:
                    i_croped += 1
                    inside = False
    im_inverse_croped.setFileName(im_croped.file_name + '_original_dimension' + im_croped.ext)

    return im_inverse_croped


########################################################################################################################
# --------------------------------------------------- VALIDATION ----------------------------------------------------- #
########################################################################################################################

# ------------------------------------------------------------------------------------------------------------------
def leave_one_out_by_subject(dic_path, dic_3d, denoising=True, reg='Affine', metric='MI', use_levels=True, weight=2.5, eq=1, mode_weighted_sim=False, weighted_label_fusion=False):
    """
    Leave one out cross validation taking 1 SUBJECT out of the dictionary at each step
    and computing the resulting dice coefficient, the time of computation and an error map

    :param dic_path: path to the dictionary to use to do the model validation

    """
    import time
    from msct_multiatlas_seg import Model, SegmentationParam, SupervisedSegmentationMethod
    from sct_segment_graymatter import FullGmSegmentation
    init = time.time()

    wm_dice_file = open('wm_dice_coeff.txt', 'w')
    gm_dice_file = open('gm_dice_coeff.txt', 'w')
    wm_csa_file = open('wm_csa.txt', 'w')
    gm_csa_file = open('gm_csa.txt', 'w')
    hd_file = open('hd.txt', 'w')
    n_slices = 0
    e = None

    level_label = {0: '', 1: 'C1', 2: 'C2', 3: 'C3', 4: 'C4', 5: 'C5', 6: 'C6', 7: 'C7', 8: 'T1', 9: 'T2', 10: 'T3', 11: 'T4', 12: 'T5', 13: 'T6'}
    # for the error map
    gm_diff_by_level = {'C1': [], 'C2': [], 'C3': [], 'C4': [], 'C5': [], 'C6': [], 'C7': [], 'T1': [], 'T2': [], '': []}
    wm_diff_by_level = {'C1': [], 'C2': [], 'C3': [], 'C4': [], 'C5': [], 'C6': [], 'C7': [], 'T1': [], 'T2': [], '': []}

    for subject_dir in os.listdir(dic_path):
        subject_path = dic_path + '/' + subject_dir
        if os.path.isdir(subject_path):
            try:
                tmp_dir = 'tmp_' + subject_dir + '_as_target'
                sct.run('mkdir ' + tmp_dir)

                tmp_dic_name = 'dic'
                sct.run('cp -r ' + dic_path + ' ./' + tmp_dir + '/' + tmp_dic_name + '/')
                sct.run('cp -r ' + dic_3d + '/' + subject_dir + ' ./' + tmp_dir + '/')
                sct.run('mv ./' + tmp_dir + '/' + tmp_dic_name + '/' + subject_dir + ' ./' + tmp_dir + '/' + subject_dir + '_by_slice')

                # Gray matter segmentation using this subject as target
                os.chdir(tmp_dir)
                model_param = SegmentationParam()
                model_param.path_model = tmp_dic_name
                model_param.todo_model = 'compute'
                model_param.weight_gamma = float(weight)
                model_param.use_levels = use_levels
                model_param.res_type = 'prob'
                model_param.reg = reg.split(':')
                model_param.reg_metric = metric
                model_param.equation_id = eq
                model_param.mode_weight_similarity = mode_weighted_sim
                model_param.weight_label_fusion = weighted_label_fusion
                model_param.target_denoising = denoising

                model = Model(model_param=model_param, k=0.8)

                n_slices_model = model.dictionary.J

                target = ''
                sc_seg = ''
                ref_gm_seg_im = ''
                level = ''
                for file_name in os.listdir(subject_dir):  # 3d files

                    if 'im' in file_name:
                        target = subject_dir + '/' + file_name
                    elif 'level' in file_name:
                        level = subject_dir + '/' + file_name
                    elif 'gm' in file_name:
                        ref_gm_seg_im = subject_dir + '/' + file_name
                    elif 'seg' in file_name:
                        sc_seg = subject_dir + '/' + file_name


                full_gmseg = FullGmSegmentation(target, sc_seg, None, level, ref_gm_seg=ref_gm_seg_im, model=model, param=model_param)

                # ## VALIDATION ##
                # Dice coeff
                subject_dice = open(full_gmseg.dice_name, 'r')
                dice_lines_list = subject_dice.readlines()
                subject_dice.close()

                gm_dices = None
                wm_dices = None
                n_subject_slices = len(full_gmseg.gm_seg.target_seg_methods.target)
                n_slices += n_subject_slices

                for i, line in enumerate(dice_lines_list):
                    if 'Gray Matter' in line:
                        gm_dices = dice_lines_list[i+10:i+10+n_subject_slices]

                    if 'White Matter' in line:
                        wm_dices = dice_lines_list[i+10:i+10+n_subject_slices]

                subject_slices_levels = {}
                for slice_dice in wm_dices:
                    target_slice, wm_dice = slice_dice[:-1].split(' ')

                    if int(target_slice) < 10:
                        target_slice = 'slice0' + target_slice
                    else:
                        target_slice = 'slice' + target_slice

                    slice_level = ''
                    for file_name in os.listdir('./' + subject_dir + '_by_slice'):
                        if target_slice in file_name:
                            slice_level = file_name[file_name.find(target_slice)+8:file_name.find(target_slice)+10]
                            subject_slices_levels[target_slice] = slice_level
                    wm_dice_file.write(subject_dir + ' ' + target_slice + ' ' + slice_level + ': ' + wm_dice + ' ; nslices: ' + str(n_slices_model) + '\n')

                for slice_dice in gm_dices:
                    target_slice, gm_dice = slice_dice[:-1].split(' ')

                    if int(target_slice) < 10:
                        target_slice = 'slice0' + target_slice
                    else:
                        target_slice = 'slice' + target_slice
                    slice_level = subject_slices_levels[target_slice]

                    gm_dice_file.write(subject_dir + ' ' + target_slice + ' ' + slice_level + ': ' + gm_dice + ' ; nslices: ' + str(n_slices_model) + '\n')

                # hausdorff distance
                subject_hd = open(full_gmseg.hausdorff_name, 'r')
                hd_res_list = subject_hd.readlines()[1:-4]
                for line in hd_res_list:
                    n_slice, res_slice = line.split(':')
                    hd, med1, med2 = res_slice.split('-')
                    n_slice = n_slice[-1:]
                    med1 = float(med1)
                    med2 = float(med2[:-2])

                    if int(n_slice) < 10:
                        target_slice = 'slice0' + n_slice
                    else:
                        target_slice = 'slice' + n_slice
                    slice_level = subject_slices_levels[target_slice]
                    hd_file.write(subject_dir + ' ' + target_slice + ' ' + slice_level + ': ' + str(hd) + ' - ' + str(max(med1, med2)) + '\n')

                # error map

                print 'ERROR MAP BY LEVEL COMPUTATION'
                path_validation = full_gmseg.tmp_dir + '/validation/'
                ref_gm_seg_im = Image(path_validation + 'ref_gm_seg.nii.gz')
                ref_wm_seg_im = Image(path_validation + 'ref_wm_seg.nii.gz')
                res_gm_seg_im = Image(path_validation + 'res_gm_seg_bin_RPI.nii.gz')
                res_wm_seg_im = Image(path_validation + 'res_wm_seg_bin_RPI.nii.gz')

                ref_gm_seg_im.change_orientation('IRP')
                ref_wm_seg_im.change_orientation('IRP')
                res_gm_seg_im.change_orientation('IRP')
                res_wm_seg_im.change_orientation('IRP')

                for i_slice in range(len(ref_gm_seg_im.data)):
                    slice_gm_error = abs(ref_gm_seg_im.data[i_slice] - res_gm_seg_im.data[i_slice])
                    slice_wm_error = abs(ref_wm_seg_im.data[i_slice] - res_wm_seg_im.data[i_slice])
                    if int(i_slice) < 10:
                        target_slice = 'slice0' + str(i_slice)
                    else:
                        target_slice = 'slice' + str(i_slice)
                    slice_level = subject_slices_levels[target_slice]
                    gm_diff_by_level[slice_level].append(slice_gm_error)
                    wm_diff_by_level[slice_level].append(slice_wm_error)

                # csa
                # sct.run('sct_process_segmentation -i ' + full_gmseg.res_names['corrected_wm_seg'] + ' -p csa')
                sct_process_segmentation.main(args=['-i', full_gmseg.res_names['corrected_wm_seg'],
                                                    '-p', 'csa'])
                tmp_csa_file = open('csa.txt')
                csa_lines = tmp_csa_file.readlines()
                tmp_csa_file.close()
                for slice_csa in csa_lines:
                    target_slice, wm_csa = slice_csa.split(',')
                    if int(target_slice) < 10:
                        target_slice = 'slice0' + target_slice
                    else:
                        target_slice = 'slice' + target_slice
                    slice_level = subject_slices_levels[target_slice]
                    wm_csa_file.write(subject_dir + ' ' + target_slice + ' ' + slice_level + ': ' + wm_csa[:-1] + '\n')
                # sct.run('mv csa.txt csa_corrected_wm_seg.txt')
                os.renames('csa.txt', 'csa_corrected_wm_seg.txt')
                # sct.run('sct_process_segmentation -i ' + full_gmseg.res_names['gm_seg'] + ' -p csa')
                sct_process_segmentation.main(args=['-i', full_gmseg.res_names['gm_seg'],
                                                    '-p', 'csa'])
                tmp_csa_file = open('csa.txt')
                csa_lines = tmp_csa_file.readlines()
                tmp_csa_file.close()
                for slice_csa in csa_lines:
                    target_slice, gm_csa = slice_csa.split(',')
                    if int(target_slice) < 10:
                        target_slice = 'slice0' + target_slice
                    else:
                        target_slice = 'slice' + target_slice
                    slice_level = subject_slices_levels[target_slice]
                    gm_csa_file.write(subject_dir + ' ' + target_slice + ' ' + slice_level + ': ' + gm_csa[:-1] + '\n')
                # sct.run('mv csa.txt csa_gm_seg.txt')
                os.renames('csa.txt', 'csa_gm_seg.txt')
                os.chdir('..')

            except Exception, e:
                sct.printv('WARNING: an error occurred ...', 1, 'warning')
                print e
            # else:
            #    sct.run('rm -rf ' + tmp_dir)
    # error map
    for l, level_error in gm_diff_by_level.items():
        try:
            n = len(level_error)
            if n != 0:
                Image(param=sum(level_error)/n, absolutepath='error_map_gm_' + str(l) + '.nii.gz').save()
        except ZeroDivisionError:
            sct.printv('WARNING: no data for level ' + str(l), 1, 'warning')

    for l, level_error in wm_diff_by_level.items():
        try:
            n = len(level_error)
            if n != 0:
                Image(param=sum(level_error)/n, absolutepath='error_map_wm_' + str(l) + '.nii.gz').save()
        except ZeroDivisionError:
            sct.printv('WARNING: no data for level ' + str(l), 1, 'warning')

    if e is None:
        wm_dice_file.close()
        gm_dice_file.close()
        wm_csa_file.close()
        gm_csa_file.close()
        hd_file.close()

        # Image(param=error_map_abs_sum/n_slices, absolutepath='error_map_abs.nii.gz').save()
        t = time.time() - init
        print 'Done in ' + str(t) + ' sec'


# ------------------------------------------------------------------------------------------------------------------
def compute_error_map(data_path):
    error_map_sum = None
    error_map_abs_sum = None
    first = True
    n_slices = 0
    os.chdir(data_path)
    for file_name in os.listdir('.'):
        if os.path.isdir(file_name) and file_name != 'dictionary':
            os.chdir(file_name)

            res = ''
            ref_wm_seg = ''

            for slice_file in os.listdir('.'):
                if 'graymatterseg' in slice_file:
                    res = slice_file
                elif 'inv_to_wm' in slice_file:
                    ref_wm_seg = slice_file
            res_im = Image(res)
            ref_wm_seg_im = Image(ref_wm_seg)

            if first:
                error_map_sum = np.zeros(ref_wm_seg_im.data.shape)
                error_map_abs_sum = np.zeros(ref_wm_seg_im.data.shape)
                first = False

            error_3d = (ref_wm_seg_im.data - res_im.data) + 1
            error_3d_abs = abs(ref_wm_seg_im.data - res_im.data)

            error_map_sum += error_3d
            error_map_abs_sum += error_3d_abs
            n_slices += 1
            os.chdir('..')

    Image(param=(error_map_sum/n_slices) - 1, absolutepath='error_map.nii.gz').save()
    Image(param=error_map_abs_sum/n_slices, absolutepath='error_map_abs.nii.gz').save()


# ------------------------------------------------------------------------------------------------------------------
'''
import os
os.chdir('/Volumes/folder_shared/greymattersegmentation/supervised_gmseg_method/res/2015-06-23-LOOCV_CSA')
from msct_gmseg_utils import compute_error_map_by_level
compute_error_map_by_level('with_levels_gamma1.2_Affine_Zregularisation')
'''


# ------------------------------------------------------------------------------------------------------------------
def compute_error_map_by_level(data_path):
    original_path = os.path.abspath('.')
    diff_by_level = {'C1': [], 'C2': [], 'C3': [], 'C4': [], 'C5': [], 'C6': [], 'C7': [], 'T1': [], 'T2': [], '': []}
    error_map_abs_sum = None
    first = True
    n_slices = 0
    os.chdir(data_path)
    for subject_dir in os.listdir('.'):
        if os.path.isdir(subject_dir) and subject_dir != 'dictionary' and subject_dir != 'dic':
            os.chdir(subject_dir)

            subject = '_'.join(subject_dir.split('_')[1:3])
            if 'pilot' in subject:
                subject = subject.split('_')[0]

            # ref_gm_seg = ''
            # ref_sc_seg = ''
            sq_mask = ''
            level = ''
            res_wm_seg = ''
            res_dir = None
            for fname in os.listdir('.'):
                if 'tmp_' + subject in fname and os.path.isdir(fname):
                    res_dir = fname

            os.chdir(res_dir)
            for fname in os.listdir('.'):
                if 'level' in fname and 't2star' not in fname and 'IRP' in fname:
                    level = fname

                elif 'square_mask' in fname and 'IRP' in fname:
                    sq_mask = fname
                elif 'res_wmseg' in fname and 'corrected' in fname and 'original_dimension' not in fname:
                    res_wm_seg = fname
            if res_wm_seg != '' and level != '' and sq_mask!= '':

                ref_wm_seg = 'validation/ref_wm_seg.nii.gz'
                # status, ref_ori = sct.run('sct_image -i ' + ref_wm_seg + ' -getorient')
                ref_ori = sct_image.main(['-i', ref_wm_seg, '-getorient'])

                # ref_ori = ref_ori[4:7]
                if ref_ori != 'IRP':
                    sct.run('sct_image -i ' + ref_wm_seg + ' -setorient IRP')
                    ref_wm_seg = sct.extract_fname(ref_wm_seg)[0] + sct.extract_fname(ref_wm_seg)[1] + '_IRP' + sct.extract_fname(ref_wm_seg)[2]

                level_im = Image(level)

                ref_wm_seg_im = Image(ref_wm_seg)
                mask_im = Image(sq_mask)
                ref_wm_seg_im.crop_and_stack(mask_im, suffix='_croped', save=True)
                ref_wm_seg = ref_wm_seg_im.absolutepath

                res_wm_seg_im = Image(res_wm_seg)

                label_by_slice = {}
                level_label = {0: '', 1: 'C1', 2: 'C2', 3: 'C3', 4: 'C4', 5: 'C5', 6: 'C6', 7: 'C7', 8: 'T1', 9: 'T2',
                               10: 'T3', 11: 'T4', 12: 'T5', 13: 'T6'}
                nz_coord = level_im.getNonZeroCoordinates()
                for i_level_slice, level_slice in enumerate(level_im.data):
                    nz_val = []
                    for coord in nz_coord:
                        if coord.x == i_level_slice:
                            nz_val.append(level_slice[coord.y, coord.z])
                    try:
                        label_by_slice[i_level_slice] = int(round(sum(nz_val)/len(nz_val)))
                    except ZeroDivisionError:
                        sct.printv('No level label for slice ' + str(i_level_slice) + ' of subject ' + subject_dir)
                        label_by_slice[i_level_slice] = 0

                for i_slice in range(len(ref_wm_seg_im.data)):
                    if first:
                        error_map_abs_sum = np.zeros(ref_wm_seg_im.data[i_slice].shape)
                        first = False

                    error_3d_abs = abs(ref_wm_seg_im.data[i_slice] - res_wm_seg_im.data[i_slice])
                    slice_level = level_label[label_by_slice[i_slice]]
                    diff_by_level[slice_level].append(error_3d_abs)
                    error_map_abs_sum += error_3d_abs
                    n_slices += 1
            os.chdir('../..')
    for l, level_error in diff_by_level.items():
        try:
            n = len(level_error)
            if n != 0:
                Image(param=sum(level_error)/n, absolutepath='error_map_corrected_wm_' + str(l) + '.nii.gz').save()
        except ZeroDivisionError:
            sct.printv('WARNING: no data for level ' + str(l), 1, 'warning')
    Image(param=error_map_abs_sum/n_slices, absolutepath='error_map_abs_corrected_wm.nii.gz').save()
    os.chdir('..')
    os.chdir(original_path)


# ------------------------------------------------------------------------------------------------------------------
def compute_hausdorff_dist_on_loocv_results(data_path):
    import sct_compute_hausdorff_distance as hd
    import xlsxwriter as xl

    original_path = os.path.abspath('.')
    os.chdir(data_path)
    workbook = xl.Workbook('results_hausdorff.xlsx', {'nan_inf_to_errors': True})
    w1 = workbook.add_worksheet('hausdorff_distance')
    w2 = workbook.add_worksheet('median_distance')
    bold = workbook.add_format({'bold': True, 'text_wrap': True})
    w1.write(1, 0, 'Subject', bold)
    w1.write(1, 1, 'Slice #', bold)
    w1.write(1, 2, 'Slice level', bold)
    w2.write(1, 0, 'Subject', bold)
    w2.write(1, 1, 'Slice #', bold)
    w2.write(1, 2, 'Slice level', bold)

    first = True
    col1 = 3
    col2 = 3

    for modality in os.listdir('.'):
        if os.path.isdir(modality) and 'dictionary' not in modality and 'dic' not in modality:
            os.chdir(modality)
            w1.write(0, col1, modality, bold)
            w2.merge_range(0, col2, 0, col2+1, modality, bold)

            row = 2
            for subject_dir in os.listdir('.'):
                if os.path.isdir(subject_dir) and 'dictionary' not in subject_dir and 'dic' not in subject_dir:
                    os.chdir(subject_dir)

                    subject = '_'.join(subject_dir.split('_')[1:3])
                    if 'pilot' in subject:
                        subject = subject.split('_')[0]

                    # ref_gm_seg = ''
                    # ref_sc_seg = ''
                    sq_mask = ''
                    level = ''
                    res_gm_seg = ''
                    res_dir = None
                    for fname in os.listdir('.'):
                        if 'tmp_' + subject in fname and os.path.isdir(fname):
                            res_dir = fname

                    os.chdir(res_dir)
                    for fname in os.listdir('.'):

                        if 'level' in fname and 't2star' not in fname and 'IRP' in fname:
                           level = fname

                        elif 'square_mask' in fname and 'IRP' in fname:
                            sq_mask = fname
                        elif 'res_gmseg' in fname and 'original_dimension' not in fname and 'thinned' not in fname:
                            res_gm_seg = fname
                    if res_gm_seg != '' and sq_mask != '' and level != '':
                        ref_gm_seg = 'ref_gm_seg.nii.gz'
                        status, ref_ori = sct.run('sct_image -i ' + ref_gm_seg+' -getorient')
                        # ref_ori = ref_ori[4:7]
                        if ref_ori != 'IRP':
                            sct.run('sct_image -i ' + ref_gm_seg + ' -setorient IRP')
                            ref_gm_seg = sct.extract_fname(ref_gm_seg)[0] + sct.extract_fname(ref_gm_seg)[1] + '_IRP' + sct.extract_fname(ref_gm_seg)[2]

                        level_im = Image(level)

                        ref_gm_seg_im = Image(ref_gm_seg)
                        mask_im = Image(sq_mask)
                        ref_gm_seg_im.crop_and_stack(mask_im, suffix='_croped', save=True)
                        ref_gm_seg = ref_gm_seg_im.absolutepath

                        # sct.run('fslmaths ' + res_gm_seg + ' -thr 0.5 ' + res_gm_seg)
                        sct.run('sct_maths -i ' + res_gm_seg + ' -thr 0.5 -o ' + res_gm_seg)

                        resample_to = 0.1
                        ref_gm_seg_im = Image(resample_image(ref_gm_seg, binary=True, thr=0.5, npx=resample_to, npy=resample_to))
                        res_gm_seg_im = Image(resample_image(res_gm_seg, binary=True, thr=0.5, npx=resample_to, npy=resample_to))

                        compute_param = hd.Param
                        compute_param.thinning = True
                        compute_param.verbose = 2
                        comp = hd.ComputeDistances(res_gm_seg_im, im2=ref_gm_seg_im, param=compute_param)
                        res_fic = open('../hausdorff_dist.txt', 'w')
                        res_fic.write(comp.res)
                        res_fic.write('\n\nInput 1: ' + res_gm_seg_im.file_name)
                        res_fic.write('\nInput 2: ' + ref_gm_seg_im.file_name)
                        res_fic.close()


                        label_by_slice = {}
                        level_label = {0: '', 1: 'C1', 2: 'C2', 3: 'C3', 4: 'C4', 5: 'C5', 6: 'C6', 7: 'C7', 8: 'T1', 9: 'T2',
                                       10: 'T3', 11: 'T4', 12: 'T5', 13: 'T6'}
                        nz_coord = level_im.getNonZeroCoordinates()
                        for i_level_slice, level_slice in enumerate(level_im.data):
                            nz_val = []
                            for coord in nz_coord:
                                if coord.x == i_level_slice:
                                    nz_val.append(level_slice[coord.y, coord.z])
                            try:
                                label_by_slice[i_level_slice] = int(round(sum(nz_val)/len(nz_val)))
                            except ZeroDivisionError:
                                sct.printv('No level label for slice ' + str(i_level_slice) + ' of subject ' + subject_dir)
                                label_by_slice[i_level_slice] = 0

                        for i_slice in range(len(ref_gm_seg_im.data)):
                            slice_level = level_label[label_by_slice[i_slice]]
                            if first:

                                w1.write(row, 0, subject)
                                w1.write(row, 1, i_slice)
                                w1.write(row, 2, slice_level)

                                w2.write(row, 0, subject)
                                w2.write(row, 1, i_slice)
                                w2.write(row, 2, slice_level)
                            w1.write(row, col1, comp.distances[i_slice].H*comp.dim_pix)

                            med1 = np.median(comp.dist1_distribution[i_slice])
                            med2 = np.median(comp.dist2_distribution[i_slice])
                            w2.write(row, col2, med1*comp.dim_pix)
                            w2.write(row, col2+1, med2*comp.dim_pix)

                            row += 1
                    os.chdir('../..')
            os.chdir('..')
            col1 += 1
            col2 += 2
            first =False
    workbook.close()

    os.chdir('../..')
    os.chdir(original_path)


# ------------------------------------------------------------------------------------------------------------------
def compute_level_similarities(data_path):
    similarity_sum = 0
    n_slices = 0
    os.chdir(data_path)
    level_file = open('levels_similarity.txt', 'w')
    for file_name in os.listdir('.'):
        if os.path.isdir(file_name) and file_name != 'dictionary':
            os.chdir(file_name)

            for im_file in os.listdir('.'):
                if 'seg.nii.gz' in im_file:
                    ref_seg = im_file
            subject = ref_seg[:8]
            n_slice = ref_seg[14:16]
            slice_level = ref_seg[-13:-11]

            selected_slices_levels = open('selected_slices.txt', 'r')
            line_list = selected_slices_levels.read().split("'")
            selected_slices_levels.close()
            levels = []
            similar_levels = 0
            for s in line_list:
                if s in ['C1', 'C2', 'C3', 'C4', 'C5', 'C6', 'C7', 'T1', 'T2', 'T3', 'T4', 'T5', 'T6']:
                    levels.append(s)
            for l in levels:
                if l == slice_level:
                    similar_levels += 1
            slice_similarity = float(similar_levels)/len(levels)
            similarity_sum += slice_similarity
            level_file.write(subject + ' slice ' + n_slice + ': ' + str(slice_similarity*100) + '% (' + str(slice_level) + ')\n')
            os.chdir('..')
    level_file.write('\nmean similarity: ' + str(similarity_sum/n_slices) + '% ')
    level_file.close()
    os.chdir('..')

def main(args=None):

    if args is None:
        args = sys.argv[1:]

    parser = get_parser()
    arguments = parser.parse(sys.argv[1:])

    if "-crop" in arguments:
        crop_t2_star_pipeline(arguments['-crop'])
    if "-loocv" in arguments:
        dic_path, dic_3d, denoising, reg, metric, use_levels, weight, eq, mode_weighted_sim, weighted_label_fusion = arguments['-loocv']
        leave_one_out_by_subject(dic_path, dic_3d, denoising=bool(int(denoising)), reg=reg, metric=metric, weight=float(weight), eq=int(eq), mode_weighted_sim=bool(int(mode_weighted_sim)), weighted_label_fusion=bool(int(weighted_label_fusion)))
    if "-error-map" in arguments:
        compute_error_map_by_level(arguments['-error-map'])
    if "-hausdorff" in arguments:
        compute_hausdorff_dist_on_loocv_results(arguments['-hausdorff'])
    if "-save-dic-by-slice" in arguments:
        save_by_slice(arguments['-save-dic-by-slice'])
    if "-preprocess" in arguments:
        dataset_preprocessing(arguments['-preprocess'])
    if "-gmseg-to-wmseg" in arguments:
        gmseg = arguments['-gmseg-to-wmseg'][0]
        gmseg_im = Image(gmseg)
        scseg = arguments['-gmseg-to-wmseg'][1]
        scseg_im = Image(scseg)
        inverse_gmseg_to_wmseg(gmseg_im, scseg_im, sct.extract_fname(gmseg)[1])

if __name__ == "__main__":
    main()<|MERGE_RESOLUTION|>--- conflicted
+++ resolved
@@ -290,15 +290,12 @@
     try:
         transfo_dir = transfo_type.lower() + '_transformations'
         if transfo_dir not in os.listdir(path):
-<<<<<<< HEAD
             #  sct.run('mkdir ' + path + transfo_dir)
             try :
                 os.makedirs(path + transfo_dir)
             except OSError:
                 pass
-=======
-            sct.run('mkdir ' + path + transfo_dir)
->>>>>>> 1284a9b0
+
         dir_name = 'tmp_reg_' + time.strftime("%y%m%d%H%M%S") + '_' + str(time.time())+'/'
         sct.run('mkdir ' + dir_name, verbose=verbose)
         os.chdir('./' + dir_name)
@@ -527,9 +524,6 @@
 
             for line in lines[1:]:
                 i_slice, level = line.split(',')
-<<<<<<< HEAD
-                level = int(level[:-1])
-=======
                 for c in [' ', '\n', '\r', '\t']:
                     level = level.replace(c, '')
                 try:
@@ -546,7 +540,6 @@
                     else:
                         # level unrecognized
                         level = 0
->>>>>>> 1284a9b0
                 i_slice = int(i_slice)
                 dic_level_by_i[i_slice] = level
         else:
@@ -800,11 +793,8 @@
     t2star_name = sct.extract_fname(t2star)[1]
     sc_seg_name = sct.extract_fname(sc_seg)[1]
     mask_box = None
-<<<<<<< HEAD
-=======
     fname_seg_in_IRP = None
 
->>>>>>> 1284a9b0
     try:
         ext = '.nii.gz'
         seg_in_name = t2star_name + '_seg_in'
@@ -876,17 +866,10 @@
                     '''
             if path_file_levels is None and 'label' in os.listdir(subject_path):
                 '''
-<<<<<<< HEAD
-                if 'MNI-Poly-AMU_level_IRP.nii.gz' not in sct.run('ls ' + subject_path + '/label/template')[1]:
-                    sct.run('sct_image -i ' + subject_path + '/label/template/MNI-Poly-AMU_level.nii.gz -setorient IRP')
-                '''
-                path_file_levels = subject_path + '/label/template/MNI-Poly-AMU_level.nii.gz'
-=======
                 if 'PAM50_levels_IRP.nii.gz' not in sct.run('ls ' + subject_path + '/label/template')[1]:
                     sct.run('sct_image -i ' + subject_path + '/label/template/MPAM50_levels.nii.gz -setorient IRP')
                 '''
                 path_file_levels = subject_path + '/label/template/PAM50_levels.nii.gz'
->>>>>>> 1284a9b0
 
             elif path_file_levels is not None:
                 path_level, file_level, ext_level = sct.extract_fname(path_file_levels)
@@ -1013,17 +996,9 @@
                                 '-o', name_resample,
                                 '-x', interpolation])
         if binary:
-<<<<<<< HEAD
-            sct_maths.main(args=['-i', name_resample,
-                                 '-thr', str(thr),
-                                 '-o', name_resample])
             sct_maths.main(args=['-i', name_resample,
                                  '-bin',
                                  '-o', name_resample])
-=======
-            # sct.run('sct_maths -i ' + name_resample + ' -thr ' + str(thr) + ' -o ' + name_resample)
-            sct.run('sct_maths -i ' + name_resample + ' -bin ' + str(thr) + ' -o ' + name_resample)
->>>>>>> 1284a9b0
 
         if orientation != 'RPI':
             im_resample = Image(name_resample)
@@ -1098,15 +1073,9 @@
 
 
             if denoise:
-<<<<<<< HEAD
-                from sct_maths import denoise_ornlm
-                t2star_im = Image(fname_t2star)
-                t2star_im.data = denoise_ornlm(t2star_im.data)
-=======
                 from sct_maths import denoise_nlmeans
                 t2star_im = Image(fname_t2star)
                 t2star_im.data = denoise_nlmeans(t2star_im.data)
->>>>>>> 1284a9b0
                 t2star_im.save()
 
             mask_box, fname_seg_in_IRP = crop_t2_star(fname_t2star, fname_scseg, box_size=model_image_size)
@@ -1146,12 +1115,11 @@
                                  '-a', '0'])
 
     # Registration template to t2star
-<<<<<<< HEAD
     # cmd_register_multimodal = 'sct_register_multimodal -i template2anat.nii.gz -d ' + t2star_fname + ' -iseg ./label/template/MNI-Poly-AMU_cord.nii.gz -dseg ' + t2star_sc_seg_fname + ' -param step=1,type=seg,algo=syn,metric=MeanSquares,iter=5:step=2,type=im,algo=slicereg,metric=MeanSquares,iter=5'
     # sct.run(cmd_register_multimodal)
     sct_register_multimodal.main(args=['-i', 'template2anat.nii.gz',
                                        '-d', t2star_fname ,
-                                       '-iseg', './label/template/MNI-Poly-AMU_cord.nii.gz'
+                                       '-iseg', './label/template/PAM50_levels.nii.gz'
                                        '-dseg', t2star_sc_seg_fname,
                                        '-param', ('step=1,type=seg,'
                                                   'algo=syn,metric=MeanSquares,'
@@ -1173,22 +1141,8 @@
                                  '-a', '0'])
 
     # sct.run('sct_image -i ./label/template/MNI-Poly-AMU_level.nii.gz -setorient IRP')
-    sct_image.main(args=['-i', './label/template/MNI-Poly-AMU_level.nii.gz',
+    sct_image.main(args=['-i', './label/template/PAM50_levels.nii.gz',
                          '-setorient', 'IRP'])
-=======
-    cmd_register_multimodal = 'sct_register_multimodal -i template2anat.nii.gz -d ' + t2star_fname + ' -iseg ./label/template/PAM50_cord.nii.gz -dseg ' + t2star_sc_seg_fname + ' -param step=1,type=seg,algo=syn,metric=MeanSquares,iter=5:step=2,type=im,algo=slicereg,metric=MeanSquares,iter=5'
-    sct.run(cmd_register_multimodal)
-
-    multimodal_warp_name = 'warp_template2anat2' + t2star_fname
-    total_warp_name = 'warp_template2t2star.nii.gz'
-    cmd_concat = 'sct_concat_transfo -w warp_template2anat.nii.gz,' + multimodal_warp_name + ' -d ' + t2star_fname + ' -o ' + total_warp_name
-    sct.run(cmd_concat)
-
-    cmd_warp = 'sct_warp_template -d ' + t2star_fname + ' -w ' + total_warp_name + ' -a 0 '
-    sct.run(cmd_warp)
-
-    sct.run('sct_image -i ./label/template/PAM50_levels.nii.gz -setorient IRP')
->>>>>>> 1284a9b0
 
     return 'PAM50_levels_IRP.nii.gz'
 
@@ -1779,7 +1733,7 @@
         args = sys.argv[1:]
 
     parser = get_parser()
-    arguments = parser.parse(sys.argv[1:])
+    arguments = parser.parse(args)
 
     if "-crop" in arguments:
         crop_t2_star_pipeline(arguments['-crop'])

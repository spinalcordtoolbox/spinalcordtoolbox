#!/usr/bin/env python
########################################################################################################################
#
#
# Utility functions used for the segmentation of the gray matter
#
# ----------------------------------------------------------------------------------------------------------------------
# Copyright (c) 2014 Polytechnique Montreal <www.neuro.polymtl.ca>
# Author: Sara Dupont
# Created: 2016-06-14
#
# About the license: see the file LICENSE.TXT
########################################################################################################################
<<<<<<< HEAD

from math import sqrt

import os
import shutil
import sys

=======
from msct_image import Image
from sct_image import set_orientation
from sct_utils import extract_fname, printv, add_suffix, tmp_create
import sct_register_multimodal, sct_apply_transfo
>>>>>>> bf806924
import numpy as np
import os
import time
import random
import shutil

<<<<<<< HEAD
import sct_concat_transfo
import sct_convert
import sct_create_mask
import sct_crop_image
import sct_image
from sct_image import set_orientation, get_orientation_3d, Image
import sct_maths
import sct_process_segmentation
import sct_register_multimodal
import sct_register_to_template
import sct_resample
import sct_utils as sct
import sct_warp_template
from msct_parser import Parser

def get_parser():
    parser = Parser(__file__)
    parser.usage.set_description('Utility functions for the gray matter segmentation')
    parser.add_option(name="-crop",
                      type_value="folder",
                      description="Path to the folder containing all your subjects' data "
                                  "to be croped as preprocessing",
                      mandatory=False,
                      example='dictionary/')
    parser.add_option(name="-loocv",
                      type_value=[[','], 'str'],# "folder",
                      description="Path to a dictionary folder to do 'Leave One Out Validation' on. If you want to do several registrations, separate them by \":\" without white space "
                                  "dictionary-by-slice/,dictionary3d/,denoising,registration_type,metric,use_levels,weight,eq_id,mode_weighted_similarity,weighted_label_fusion"
                                  "If you use denoising, the di-by-slice should be denoised, no need to change the 3d-dic.",
                      # dic_path_original, dic_3d, denoising, reg, metric, use_levels, weight, eq, mode_weighted_sim, weighted_label_fusion
                      mandatory=False,
                      example='dic_by_slice/,dic_3d/,1,Rigid:Affine,MI,1,2.5,1,0,0')
    parser.add_option(name="-error-map",
                      type_value="folder",
                      description="Path to a dictionary folder to compute the error map on",
                      mandatory=False,
                      example='dictionary/')
    parser.add_option(name="-save-dic-by-slice",
                      type_value="folder",
                      description="Path to a dictionary folder to be saved by slice",
                      mandatory=False,
                      example='dictionary/')
    parser.add_option(name="-hausdorff",
                      type_value="folder",
                      description="Path to a folder with various loocv results",
                      mandatory=False,
                      example='dictionary/')
    parser.add_option(name="-preprocess",
                      type_value="folder",
                      description="Path to a dictionary folder of data to be pre-processed. Each subject folder should contain a t2star image, a GM manual segmentation, a spinal cord segmentationand and a level label image ",
                      mandatory=False,
                      example='dictionary/')
    parser.add_option(name="-gmseg-to-wmseg",
                      type_value=[[','], 'file'],
                      description="Gray matter segmentation image and spinal cord segmentation image",
                      mandatory=False,
                      example='manual_gmseg.nii.gz,sc_seg.nii.gz')
    return parser


=======
########################################################################################################################
#                                   CLASS SLICE
########################################################################################################################
>>>>>>> bf806924
class Slice:
    """
    Slice instance used in the model dictionary for the segmentation of the gray matter
    """
    def __init__(self, slice_id=None, im=None, gm_seg=None, wm_seg=None, im_m=None, gm_seg_m=None, wm_seg_m=None, level=0):
        """
        Slice constructor
        :param slice_id: slice ID number, type: int
        :param im: original image (a T2star 2D image croped around the spinal cord), type: numpy array
        :param gm_seg: manual gray matter segmentation of the original image, type: list of numpy array
        :param wm_seg: manual white matter segmentation of the original image, type: list of numpy array
        :param reg_to_m: name of the file containing the transformation for this slice to go from the image original space to the model space, type: string
        :param im_m: image in the model space, type: numpy array
        :param gm_seg_m: manual gray matter segmentation in the model space, type: numpy array
        :param wm_seg_m: manual white matter segmentation in the model space, type: numpy array
        :param level: vertebral level of the slice, type: int
        """
        self.id = slice_id
        self.im = im
        self.gm_seg = gm_seg
        self.wm_seg = wm_seg
        self.im_M = im_m
        self.gm_seg_M = gm_seg_m
        self.wm_seg_M = wm_seg_m
        self.level = level

    def set(self, slice_id=None, im=None, gm_seg=None, wm_seg=None, im_m=None, gm_seg_m=None, wm_seg_m=None, level=None):
        """
        Slice setter, only the specified parameters are set
        :param slice_id: slice ID number, type: int
        :param im: original image (a T2star 2D image croped around the spinal cord), type: numpy array
        :param gm_seg: manual gray matter segmentation of the original image, type: list of numpy array
        :param wm_seg: manual white matter segmentation of the original image, type: list of numpy array
        :param reg_to_m: name of the file containing the transformation for this slice to go from the image original space to the model space, type: string
        :param im_m: image in the model space, type: numpy array
        :param gm_seg_m: manual gray matter segmentation in the model space, type: numpy array
        :param wm_seg_m: manual white matter segmentation in the model space, type: numpy array
        :param level: vertebral level of the slice, type: int
        """
        if slice_id is not None:
            self.id = slice_id
        if im is not None:
            self.im = np.asarray(im)
        if gm_seg is not None:
            self.gm_seg = np.asarray(gm_seg)
        if wm_seg is not None:
            self.wm_seg = np.asarray(wm_seg)
        if im_m is not None:
            self.im_M = np.asarray(im_m)
        if gm_seg_m is not None:
            self.gm_seg_M = np.asarray(gm_seg_m)
        if wm_seg_m is not None:
            self.wm_seg_M = np.asarray(wm_seg_m)
        if level is not None:
            self.level = level

    def __repr__(self):
        s = '\nSlice #' + str(self.id)
        if self.level is not None:
            s += 'Level : ' + str(self.level)
        s += '\nImage : \n' + str(self.im)
        s += '\nGray matter segmentation : \n' + str(self.gm_seg)
        if self.im_M is not None:
            s += '\nImage in the common model space: \n' + str(self.im_M)
        if self.gm_seg_M is not None:
            s += '\nGray matter segmentation in the common model space: \n' + str(self.gm_seg_M)
        return s


########################################################################################################################
#                               FUNCTIONS USED FOR PRE-PROCESSING
########################################################################################################################
# ----------------------------------------------------------------------------------------------------------------------
<<<<<<< HEAD
def apply_ants_transfo(fixed_im, moving_im, search_reg=True, transfo_type='Affine', metric='MI', apply_transfo=True, transfo_name='', binary=True, path='./', inverse=0, verbose=0):
    """
    Compute and/or apply a registration using ANTs

    :param fixed_im: fixed image for the registration, type: numpy array

    :param moving_im: moving image for the registration, type: numpy array

    :param search_reg: compute (search) or load (from a file) the transformation to do, type: boolean

    :param transfo_type: type of transformation to apply, type: string

    :param apply_transfo: apply or not the transformation, type: boolean

    :param transfo_name: name of the file containing the transformation information (to load or save the transformation, type: string

    :param binary: if the image to register is binary, type: boolean

    :param path: path where to load/save the transformation

    :param inverse: apply inverse transformation

    :param verbose: verbose
    """
    import time
    res_im = None
    try:
        transfo_dir = transfo_type.lower() + '_transformations'
        if transfo_dir not in os.listdir(path):
            #  sct.run('mkdir ' + path + transfo_dir)
            try :
                os.makedirs(path + transfo_dir)
            except OSError:
                pass

        dir_name = 'tmp_reg_' + time.strftime("%y%m%d%H%M%S") + '_' + str(time.time())+'/'
        sct.run('mkdir ' + dir_name, verbose=verbose)
        os.chdir('./' + dir_name)

        if binary:
            t = 'uint8'
        else:
            t = ''

        fixed_im_name = 'fixed_im'
        Image(param=np.asarray(fixed_im), absolutepath='./'+fixed_im_name+'.nii.gz').save(type=t)
        moving_im_name = 'moving_im'
        Image(param=np.asarray(moving_im), absolutepath='./'+moving_im_name+'.nii.gz').save(type=t)

        mat_name, inverse_mat_name = find_ants_transfo_name(transfo_type)

        if search_reg:
            reg_interpolation = 'BSpline'
            transfo_params = ''
            if transfo_type == 'BSpline':
                transfo_params = ',1'
            elif transfo_type == 'BSplineSyN':
                transfo_params = ',3,0'
                reg_interpolation = 'NearestNeighbor'
            elif transfo_type == 'SyN':
                transfo_params = ',1,1'
            gradientstep = 0.5  # 0.3
            # metric_params = ',1,4'  # for MeanSquares
            metric_params = ',1,2'  # for MI
            niter = 5
            smooth = 0
            shrink = 1
            cmd_reg = 'isct_antsRegistration -d 2 -n ' + reg_interpolation + ' -t ' + transfo_type + '[' + str(gradientstep) + transfo_params + '] ' \
                      '-m ' + metric + '[' + fixed_im_name + '.nii.gz,' + moving_im_name + '.nii.gz ' + metric_params + '] -o reg  -c ' + str(niter) + \
                      ' -s ' + str(smooth) + ' -f ' + str(shrink) + ' -v ' + str(verbose)  # + ' -r [' + fixed_im_name + '.nii.gz,' + moving_im_name + '.nii.gz ' + ',1]'

            sct.run(cmd_reg, verbose=verbose)

            sct.run('cp ' + mat_name + ' ../' + path + transfo_dir + '/'+transfo_name, verbose=verbose)
            # shutil.copy2(mat_name, '../{0}{1}/{2}'.format(path, transfo_dir, transfo_name))
            if 'SyN' in transfo_type:
                sct.run('cp ' + inverse_mat_name + ' ../' + path + transfo_dir + '/'+transfo_name + '_inversed',
                        verbose=verbose)

        if apply_transfo:
            if not search_reg:
                os.chdir('..')
                sct.run('cp ' + path + transfo_dir + '/' + transfo_name + ' ./' + dir_name + mat_name, verbose=verbose)
                if 'SyN' in transfo_type:
                    sct.run('cp ' + path + transfo_dir + '/' + transfo_name + '_inversed' + ' ./' + dir_name + inverse_mat_name,
                            verbose=verbose)
                os.chdir('./' + dir_name)

            if binary or moving_im.max() == 1 or fixed_im.max() == 1:
                apply_transfo_interpolation = 'NearestNeighbor'
            else:
                apply_transfo_interpolation = 'BSpline'

            if 'SyN' in transfo_type and inverse:
                cmd_apply = 'isct_antsApplyTransforms -d 2 -i ' + moving_im_name + '.nii.gz -o ' + moving_im_name + '_moved.nii.gz ' \
                            '-n ' + apply_transfo_interpolation + ' -t [' + inverse_mat_name + '] ' \
                            '-r ' + fixed_im_name + '.nii.gz -v ' + str(verbose)

            else:
                cmd_apply = 'isct_antsApplyTransforms -d 2 -i ' + moving_im_name + '.nii.gz -o ' + moving_im_name + '_moved.nii.gz ' \
                            '-n ' + apply_transfo_interpolation + ' -t [' + mat_name + ',' + str(inverse) + '] ' \
                            '-r ' + fixed_im_name + '.nii.gz -v ' + str(verbose)

            sct.run(cmd_apply, verbose=verbose)

            res_im = Image(moving_im_name + '_moved.nii.gz')
=======
def pre_processing(fname_target, fname_sc_seg, fname_level=None, fname_manual_gmseg=None, new_res=0.3, square_size_size_mm=22.5, denoising=True, verbose=1, rm_tmp=True, for_model=False):
    printv('\nPre-process data...', verbose, 'normal')

    tmp_dir = 'tmp_preprocessing_' + time.strftime("%y%m%d%H%M%S") + '_' + str(random.randint(1, 1000000)) + '/'
    if not os.path.exists(tmp_dir):
        os.mkdir(tmp_dir)

    shutil.copy(fname_target, tmp_dir)
    fname_target = ''.join(extract_fname(fname_target)[1:])
    shutil.copy(fname_sc_seg, tmp_dir)
    fname_sc_seg = ''.join(extract_fname(fname_sc_seg)[1:])
    os.chdir(tmp_dir)

    original_info = {'orientation': None, 'im_sc_seg_rpi': None, 'interpolated_images': []}

    im_target = Image(fname_target).copy()
    im_sc_seg = Image(fname_sc_seg).copy()

    # get original orientation
    printv('  Reorient...', verbose, 'normal')
    original_info['orientation'] = im_target.orientation

    # assert images are in the same orientation
    assert im_target.orientation == im_sc_seg.orientation, "ERROR: the image to segment and it's SC segmentation are not in the same orientation"

    im_target_rpi = set_orientation(im_target, 'RPI')
    im_sc_seg_rpi = set_orientation(im_sc_seg, 'RPI')
    original_info['im_sc_seg_rpi'] = im_sc_seg_rpi.copy()  # target image in RPI will be used to post-process segmentations

    # interpolate image to reference square image (resample and square crop centered on SC)
    printv('  Interpolate data to the model space...', verbose, 'normal')
    list_im_slices = interpolate_im_to_ref(im_target_rpi, im_sc_seg_rpi, new_res=new_res, sq_size_size_mm=square_size_size_mm)
    original_info['interpolated_images'] = list_im_slices # list of images (not Slice() objects)

    # denoise using P. Coupe non local means algorithm (see [Manjon et al. JMRI 2010]) implemented in dipy
    if denoising:
        printv('  Denoise...', verbose, 'normal')
        from sct_maths import denoise_nlmeans
        data = np.asarray([im.data for im in list_im_slices])
        data_denoised = denoise_nlmeans(data, block_radius = int(len(list_im_slices)/2))
        for i in range(len(list_im_slices)):
            list_im_slices[i].data = data_denoised[i]

    printv('  Mask data using the spinal cord segmentation...', verbose, 'normal')
    list_sc_seg_slices = interpolate_im_to_ref(im_sc_seg_rpi, im_sc_seg_rpi, new_res=new_res, sq_size_size_mm=square_size_size_mm, interpolation_mode=1)
    for i in range(len(list_im_slices)):
        # list_im_slices[i].data[list_sc_seg_slices[i].data == 0] = 0
        list_sc_seg_slices[i] = binarize(list_sc_seg_slices[i], thr_min=0.5, thr_max=1)
        list_im_slices[i].data = list_im_slices[i].data * list_sc_seg_slices[i].data

    printv('  Split along rostro-caudal direction...', verbose, 'normal')
    list_slices_target = [Slice(slice_id=i, im=im_slice.data, gm_seg=[], wm_seg=[]) for i, im_slice in enumerate(list_im_slices)]

    # load vertebral levels
    if fname_level is not None:
        printv('  Load vertebral levels...', verbose, 'normal')
        # copy level file to tmp dir
>>>>>>> bf806924
        os.chdir('..')
        shutil.copy(fname_level, tmp_dir)
        os.chdir(tmp_dir)
        # change fname level to only file name (path = tmp dir now)
        fname_level = ''.join(extract_fname(fname_level)[1:])
        # load levels
        list_slices_target = load_level(list_slices_target, fname_level)

    # load manual gmseg if there is one (model data)
    if fname_manual_gmseg is not None:
        printv('\n\tLoad manual GM segmentation(s) ...', verbose, 'normal')
        list_slices_target = load_manual_gmseg(list_slices_target, fname_manual_gmseg, tmp_dir, im_sc_seg_rpi, new_res, square_size_size_mm, for_model=for_model)

    os.chdir('..')
    if rm_tmp:
        # remove tmp folder
        shutil.rmtree(tmp_dir)
    return list_slices_target, original_info


# ----------------------------------------------------------------------------------------------------------------------
<<<<<<< HEAD
def find_ants_transfo_name(transfo_type):
    """
    find the name of the transformation file automatically saved by ANTs for a type of transformation

    :param transfo_type: type of transformation

    :return transfo_name, inverse_transfo_name:
    """
    transfo_name = ''
    inverse_transfo_name = ''
    if transfo_type == 'Rigid' or transfo_type == 'Affine':
        transfo_name = 'reg0GenericAffine.mat'
    elif transfo_type == 'BSpline':
        transfo_name = 'reg0BSpline.txt'
    elif transfo_type == 'BSplineSyN' or transfo_type == 'SyN':
        transfo_name = 'reg0Warp.nii.gz'
        inverse_transfo_name = 'reg0InverseWarp.nii.gz'
    return transfo_name, inverse_transfo_name


# ------------------------------------------------------------------------------------------------------------------
def l0_norm(x, y):
    """
    L0 norm of two images x and y (used to compute tau)
    :param x:
    :param y:
    :return: l0 norm
    """
    return np.linalg.norm(x.flatten() - y.flatten(), 0)


# ------------------------------------------------------------------------------------------------------------------
def compute_majority_vote_mean_seg(seg_data_set, threshold=0.5, weights=None, type='binary'):
    """
    Compute the mean segmentation image for a given segmentation data set seg_data_set by Majority Vote

    :param seg_data_set: data set of segmentation slices (2D)

    :param threshold: threshold to select the value of a pixel
    :return:
    """
    if weights is None:
        average = np.sum(seg_data_set, axis=0) / float(len(seg_data_set))
    else:
        average = np.sum(np.einsum('ijk,i->ijk', seg_data_set, weights), axis=0)
    # average[average > 1] = 1
    if type == 'binary':
        return (average >= threshold).astype(int)
    else:
        return average.astype(float)


# ------------------------------------------------------------------------------------------------------------------
def correct_wmseg(res_gmseg, original_im, name_wm_seg, hdr):
    '''
    correct WM seg edges using input SC seg
    *** NOT USED ANYMORE***
    '''
    wmseg_dat = (original_im.data > 0).astype(int) - res_gmseg.data

    # corrected_wm_seg = Image(param=(wmseg_dat > 0).astype(int))
    corrected_wm_seg = Image(param=wmseg_dat)

    corrected_wm_seg.file_name = name_wm_seg + '_corrected'
    corrected_wm_seg.ext = '.nii.gz'
    corrected_wm_seg.hdr = hdr
    corrected_wm_seg.save()

    # sct.run('fslmaths ' + corrected_wm_seg.file_name + '.nii.gz -thr 0 ' + corrected_wm_seg.file_name + '.nii.gz')
#    sct.run('sct_maths -i ' + corrected_wm_seg.file_name + '.nii.gz -thr 0 -o ' + corrected_wm_seg.file_name + '.nii.gz')
    sct_maths.main(args=['-i', '{0}.nii.gz'.format(corrected_wm_seg.file_name),
                         '-thr', '0',
                         '-o', '{0}.nii.gz'.format(corrected_wm_seg.file_name)])
    return corrected_wm_seg

# ------------------------------------------------------------------------------------------------------------------
def get_all_seg_from_dic(slices, type='wm'):
    """
    get a list of all manual segmentations in a list od slices that have multiple manual segmentations per slice
    :return:
    """
    if type  == 'wm':
        list_seg_by_slice = [dic_slice.wm_seg for dic_slice in slices]
    elif type == 'gm':
        list_seg_by_slice = [dic_slice.gm_seg for dic_slice in slices]
    elif type.lower() == 'wm_m':
        list_seg_by_slice = [dic_slice.wm_seg_M for dic_slice in slices]
    elif type.lower() == 'gm_m':
        list_seg_by_slice = [dic_slice.gm_seg_M for dic_slice in slices]

    list_all_seg = []
    for list_seg in list_seg_by_slice:
        for seg in list_seg:
            list_all_seg.append(seg)
=======
def interpolate_im_to_ref(im_input, im_input_sc, new_res=0.3, sq_size_size_mm=22.5, interpolation_mode=3):
    nx, ny, nz, nt, px, py, pz, pt = im_input.dim

    im_input_sc = im_input_sc.copy()
    im_input= im_input.copy()

    # keep only spacing and origin in qform to avoid rotation issues
    input_qform = im_input.hdr.get_qform()
    for i in range(4):
        for j in range(4):
            if i!=j and j!=3:
                input_qform[i, j] = 0

    im_input.hdr.set_qform(input_qform)
    im_input.hdr.set_sform(input_qform)
    im_input_sc.hdr = im_input.hdr

    sq_size = int(sq_size_size_mm/new_res)
    # create a reference image : square of ones
    im_ref = Image(np.ones((sq_size, sq_size, 1), dtype=np.int), dim=(sq_size, sq_size, 1, 0, new_res, new_res, pz, 0), orientation='RPI')

    # copy input qform matrix to reference image
    im_ref.hdr.set_qform(im_input.hdr.get_qform())
    im_ref.hdr.set_sform(im_input.hdr.get_sform())

    # set correct header to reference image
    im_ref.hdr.set_data_shape((sq_size, sq_size, 1))
    im_ref.hdr.set_zooms((new_res, new_res, pz))

    # save image to set orientation to RPI (not properly done at the creation of the image)
    fname_ref = 'im_ref.nii.gz'
    im_ref.setFileName(fname_ref)
    im_ref.save()
    im_ref = set_orientation(im_ref, 'RPI', fname_out=fname_ref)

    # set header origin to zero to get physical coordinates of the center of the square
    im_ref.hdr.as_analyze_map()['qoffset_x'] = 0
    im_ref.hdr.as_analyze_map()['qoffset_y'] = 0
    im_ref.hdr.as_analyze_map()['qoffset_z'] = 0
    im_ref.hdr.set_sform(im_ref.hdr.get_qform())
    im_ref.hdr.set_qform(im_ref.hdr.get_qform())
    [[x_square_center_phys, y_square_center_phys, z_square_center_phys]] = im_ref.transfo_pix2phys(coordi=[[int(sq_size / 2), int(sq_size / 2), 0]])

    list_interpolate_images = []
    # iterate on z dimension of input image
    for iz in range(nz):
        # copy reference image: one reference image per slice
        im_ref_slice_iz = im_ref.copy()

        # get center of mass of SC for slice iz
        x_seg, y_seg = (im_input_sc.data[:, :, iz] > 0).nonzero()
        x_center, y_center = np.mean(x_seg), np.mean(y_seg)
        [[x_center_phys, y_center_phys, z_center_phys]] = im_input_sc.transfo_pix2phys(coordi=[[x_center, y_center, iz]])

        # center reference image on SC for slice iz
        im_ref_slice_iz.hdr.as_analyze_map()['qoffset_x'] = x_center_phys - x_square_center_phys
        im_ref_slice_iz.hdr.as_analyze_map()['qoffset_y'] = y_center_phys - y_square_center_phys
        im_ref_slice_iz.hdr.as_analyze_map()['qoffset_z'] = z_center_phys
        im_ref_slice_iz.hdr.set_sform(im_ref_slice_iz.hdr.get_qform())
        im_ref_slice_iz.hdr.set_qform(im_ref_slice_iz.hdr.get_qform())

        # interpolate input image to reference image
        im_input_interpolate_iz = im_input.interpolate_from_image(im_ref_slice_iz, interpolation_mode=interpolation_mode, border='nearest')
        # reshape data to 2D if needed
        if len(im_input_interpolate_iz.data.shape) == 3:
            im_input_interpolate_iz.data = im_input_interpolate_iz.data.reshape(im_input_interpolate_iz.data.shape[:-1])
        # add slice to list
        list_interpolate_images.append(im_input_interpolate_iz)

    return list_interpolate_images
>>>>>>> bf806924


# ----------------------------------------------------------------------------------------------------------------------
def load_level(list_slices_target, fname_level):
    verbose = 1
    path_level, file_level, ext_level = extract_fname(fname_level)

    #  ####### Check if the level file is an image or a text file
    # Level file is an image
    if ext_level in ['.nii', '.nii.gz']:
        im_level = Image(fname_level)
        im_level.change_orientation('IRP')

        list_level = []
        list_med_level = []
        for slice_level in im_level.data:
            try:
                # vertebral level of the slice
                l = np.mean(slice_level[slice_level > 0])
                # median of the vertebral level of the slice: if all voxels are int, med will be an int.
                med = np.median(slice_level[slice_level > 0])
                # change med in int if it is an int
                med = int(med) if int(med)==med else med
            except Exception, e:
                printv('WARNING: ' + str(e) + '\nNo level label found. Level will be set to 0 for this slice', verbose, 'warning')
                l = 0
                med = 0
            list_level.append(l)
            list_med_level.append(med)

        # if all median of level are int for all slices : consider level as int
        if all([isinstance(med, int) for med in list_med_level]):
            # level as int are placed in the middle of each vertebra (that's why there is a "+0.5")
            list_level = [int(round(l))+0.5 for l in list_level]

    # Level file is a text file
    elif ext_level == '.txt':
        file_level = open(fname_level, 'r')
        lines_level = file_level.readlines()
        file_level.close()

        list_level_by_slice = []
        list_type_level = []  # True or int, False for float
        for line in lines_level[1:]:
            i_slice, level = line.split(',')

            # correct level value
            for c in [' ', '\n', '\r', '\t']:
                level = level.replace(c, '')

            try:
                level = float(level)
            except Exception, e:
                # adapt if level value is not unique
                if len(level) > 2:
                    l1 = l2 = 0
                    if '-' in level:
                        l1, l2 = level.split('-')
                    elif '/' in level:
                        l1, l2 = level.split('/')
                    # convention = the vertebral disk between two levels belong to the lower level (C2-C3 = C3)
                    level = max(float(l1), float(l2))
                else:
                    # level unrecognized
                    level = 0

            i_slice = int(i_slice)

            list_type_level.append(int(level) == level)
            list_level_by_slice.append((i_slice, level))

        # sort list by number of slice
        list_level_by_slice.sort()

        if all(list_type_level):  # levels are int
            # add 0.5 to the int level to place in the middle of the vertebra
            to_add = 0.5
        else:
            # levels are float: keep them untouched
            to_add = 0

        list_level = [l[1]+to_add for l in list_level_by_slice]

    # Level file is not recognized
    else:
        list_level = None
        printv('ERROR: the level file is nor an image nor a text file ...', verbose, 'error')

    #  ####### Set level number for each slice of list_slices_target:
    for target_slice, level in zip(list_slices_target, list_level):
        target_slice.set(level=level)

    return list_slices_target


# ----------------------------------------------------------------------------------------------------------------------
def load_manual_gmseg(list_slices_target, list_fname_manual_gmseg, tmp_dir, im_sc_seg_rpi, new_res, square_size_size_mm, for_model=False):
    if isinstance(list_fname_manual_gmseg, str):
        # consider fname_manual_gmseg as a list of file names to allow multiple manual GM segmentation
        list_fname_manual_gmseg = [list_fname_manual_gmseg]

    for fname_manual_gmseg in list_fname_manual_gmseg:
        os.chdir('..')
        shutil.copy(fname_manual_gmseg, tmp_dir)
        # change fname level to only file name (path = tmp dir now)
        path_gm, file_gm, ext_gm = extract_fname(fname_manual_gmseg)
        fname_manual_gmseg = file_gm + ext_gm
        os.chdir(tmp_dir)

<<<<<<< HEAD
    :return: file_name if the input is really a file, False otherwise
    """
    ext = '.nii.gz'
    if os.path.isfile(file_name):
        if sct.extract_fname(file_name)[2] != ext:
            # sct.run('fslchfiletype NIFTI_GZ ' + file_name)
            new_file_name = sct.extract_fname(file_name)[1] + ext
            sct_convert.main(['-i', file_name,
                              '-o', new_file_name])
        else:
            new_file_name = file_name
        return new_file_name
    else:
        sct.printv('WARNING: ' + file_name + ' is not a file ...', verbose, 'warning')
        return False
=======
        im_manual_gmseg = Image(fname_manual_gmseg)
>>>>>>> bf806924

        # reorient to RPI
        im_manual_gmseg = set_orientation(im_manual_gmseg, 'RPI')

        # assert gmseg has the right number of slices
        assert im_manual_gmseg.data.shape[2] == len(list_slices_target), 'ERROR: the manual GM segmentation has not the same number of slices than the image.'

        # interpolate gm to reference image
        nz_gmseg, nx_gmseg, ny_gmseg, nt_gmseg, pz_gmseg, px_gmseg, py_gmseg, pt_gmseg = im_manual_gmseg.dim

        list_im_gm = interpolate_im_to_ref(im_manual_gmseg, im_sc_seg_rpi, new_res=new_res, sq_size_size_mm=square_size_size_mm, interpolation_mode=0)

        # load gm seg in list of slices
        n_poped=0
        for im_gm, slice_im in zip(list_im_gm, list_slices_target):
            if im_gm.data.max() == 0 and for_model:
                list_slices_target.pop(slice_im.id-n_poped)
                n_poped += 1
            else:
                slice_im.gm_seg.append(im_gm.data)
                wm_slice = (slice_im.im > 0) - im_gm.data
                slice_im.wm_seg.append(wm_slice)

    return list_slices_target

########################################### End of pre-processing function #############################################



########################################################################################################################
#                               FUNCTIONS USED FOR PROCESSING DATA (data model and data to segment)
########################################################################################################################
def register_data(im_src, im_dest, param_reg, path_copy_warp=None, rm_tmp=True):
    '''

    Parameters
    ----------
    im_src: class Image: source image
    im_dest: class Image: destination image
    param_reg: str: registration parameter
    path_copy_warp: path: path to copy the warping fields

    Returns: im_src_reg: class Image: source image registered on destination image
    -------

<<<<<<< HEAD
    for subject_dir in os.listdir(path):
        if os.path.isdir(path + subject_dir + '/'):
            t2star = ''
            sc_seg = ''
            seg_in = ''
            seg_in_name = ''
            manual_seg = ''
            manual_seg_name = ''
            mask_box = ''
            seg_in_croped = ''
            manual_seg_croped = ''

            for subject_file in os.listdir(path + '/' + subject_dir):
                file_low = subject_file.lower()
                if 't2star' in file_low or 'im' in file_low  in file_low and 'mask' not in file_low and 'seg' not in file_low and 'irp' not in file_low:
                    t2star = subject_file
                    t2star_path, t2star_name, ext = sct.extract_fname(t2star)
                elif 'square' in file_low and 'mask' in file_low and 'irp' not in file_low:
                    mask_box = subject_file
                elif 'seg' in file_low and 'in' not in file_low and 'croped' not in file_low and 'gm' not in file_low and 'irp' not in file_low:
                    sc_seg = subject_file
                elif 'gm' in file_low and 'croped.nii' not in file_low and 'irp' not in file_low:
                    manual_seg = subject_file
                    manual_seg_name = sct.extract_fname(manual_seg)[1]
                elif '_croped.nii' in file_low and 'gm' in file_low and 'irp' not in file_low:
                    manual_seg_croped = subject_file

            if t2star != '' and sc_seg != '':
                subject_path = path + '/' + subject_dir + '/'
                os.chdir(subject_path)
                ext = '.nii.gz'
                try:
                    if seg_in == '':
                        seg_in_name = t2star_name + '_seg_in'
                        seg_in = seg_in_name + ext
                        # sct.run('sct_crop_image -i ' + t2star + ' -m ' + sc_seg + ' -b 0 -o ' + seg_in)
                        sct_crop_image.main(['-i', t2star,
                                        '-m', sc_seg,
                                        '-b', 0,
                                        '-o', seg_in])

                    if mask_box == '':
                        mask_box = t2star_name + '_square_mask_from_sc_seg'+ext
                        # sct.run('sct_create_mask -i ' + seg_in + ' -p centerline,' + sc_seg + ' -size ' + str(box_size) + ' -o ' + mask_box + ' -f box')
                        sct_create_mask.main(args=['-i', seg_in,
                                                   '-p', 'centerline', sc_seg,
                                                   '-size', str(box_size),
                                                   '-o', mask_box,
                                                   '-f', 'box'])
                    if seg_in_croped == '':
                        seg_in_im = Image(seg_in)
                        mask_im = Image(mask_box)
                        seg_in_im.crop_and_stack(mask_im, suffix='_croped', save=True)
                        seg_in_name += '_croped'
                        seg_in_im.setFileName(seg_in_name +ext)
                        seg_in_im = set_orientation(seg_in_im, 'IRP')

                    if manual_seg_croped == '':
                        manual_seg_im = Image(manual_seg)
                        mask_im = Image(mask_box)
                        manual_seg_im.crop_and_stack(mask_im, suffix='_croped', save=True)
                        manual_seg_name += '_croped'
                        manual_seg_im.setFileName(manual_seg_name+ext)
                        manual_seg_im = set_orientation(manual_seg_im, 'IRP')

                except Exception, e:
                    sct.printv('WARNING: an error occured ... \n ' + str(e), 1, 'warning')
                else:
                    print 'Done !'
                os.chdir('..')


# ------------------------------------------------------------------------------------------------------------------
def crop_t2_star(t2star, sc_seg, box_size=75):
    """
    Pretreatment function croping the t2star file around the spinal cord and to a 75*75 squared image

    :param t2star: t2star image to be croped

    :param sc_seg: segmentation of the spinal cord
    """
    t2star_name = sct.extract_fname(t2star)[1]
    sc_seg_name = sct.extract_fname(sc_seg)[1]
    mask_box = None
    fname_seg_in_IRP = None

    try:
        ext = '.nii.gz'
        seg_in_name = t2star_name + '_seg_in'
        seg_in = seg_in_name + ext
        # sct.run('sct_crop_image -i ' + t2star + ' -m ' + sc_seg + ' -b 0 -o ' + seg_in)
        sct_crop_image.main(args=['-i', t2star,
                                  '-m', sc_seg,
                                  '-b', '0',
                                  '-o', seg_in])

        mask_box = t2star_name + '_square_mask_from_sc_seg'+ext
        # sct.run('sct_create_mask -i ' + seg_in + ' -p centerline,' + sc_seg + ' -size ' + str(box_size) + ' -o ' + mask_box + ' -f box')
        sct_create_mask.main(args=['-i', seg_in,
                                   '-p', 'centerline,{0}'.format(sc_seg),
                                   '-size', str(box_size),
                                   '-o', mask_box,
                                   '-f', 'box'])

        seg_in_im = Image(seg_in)
        mask_im = Image(mask_box)
        seg_in_im.crop_and_stack(mask_im, suffix='_croped', save=True)
        seg_in_name += '_croped'
        seg_in_im.setFileName(seg_in_name +ext)
        seg_in_im = set_orientation(seg_in_im, 'IRP')

        fname_seg_in_IRP = seg_in_name+'_IRP'+ext

        if t2star_name + '_square_mask_from_sc_seg_IRP.nii.gz' in os.listdir('.'):
            mask_box = t2star_name + '_square_mask_from_sc_seg_IRP.nii.gz'
=======
    '''
    # im_src and im_dest are already preprocessed (in theory: im_dest = mean_image)
    # binarize images to get seg
    im_src_seg = binarize(im_src, thr_min=1, thr_max=1)
    im_dest_seg = binarize(im_dest)
    # create tmp dir and go in it
    tmp_dir = tmp_create()
    os.chdir(tmp_dir)
    # save image and seg
    fname_src = 'src.nii.gz'
    im_src.setFileName(fname_src)
    im_src.save()
    fname_src_seg = 'src_seg.nii.gz'
    im_src_seg.setFileName(fname_src_seg)
    im_src_seg.save()
    fname_dest = 'dest.nii.gz'
    im_dest.setFileName(fname_dest)
    im_dest.save()
    fname_dest_seg = 'dest_seg.nii.gz'
    im_dest_seg.setFileName(fname_dest_seg)
    im_dest_seg.save()
    # do registration using param_reg
    sct_register_multimodal.main(args=['-i', fname_src,
                                       '-d', fname_dest,
                                       '-iseg', fname_src_seg,
                                       '-dseg', fname_dest_seg,
                                       '-param', param_reg])

    # get registration result
    fname_src_reg = add_suffix(fname_src, '_reg')
    im_src_reg = Image(fname_src_reg)
    # get out of tmp dir
    os.chdir('..')
    # copy warping fields
    if path_copy_warp is not None and os.path.isdir(os.path.abspath(path_copy_warp)):
        path_copy_warp = os.path.abspath(path_copy_warp)
        file_src = extract_fname(fname_src)[1]
        file_dest = extract_fname(fname_dest)[1]
        fname_src2dest = 'warp_' + file_src +'2' + file_dest +'.nii.gz'
        fname_dest2src = 'warp_' + file_dest +'2' + file_src +'.nii.gz'
        shutil.copy(tmp_dir +'/' + fname_src2dest, path_copy_warp + '/')
        shutil.copy(tmp_dir + '/' + fname_dest2src, path_copy_warp + '/')
    if rm_tmp:
        # remove tmp dir
        shutil.rmtree(tmp_dir)
    # return res image
    return im_src_reg, fname_src2dest, fname_dest2src

def apply_transfo(im_src, im_dest, warp, interp='spline', rm_tmp=True):
    # create tmp dir and go in it
    tmp_dir = tmp_create()
    # copy warping field to tmp dir
    shutil.copy(warp, tmp_dir)
    warp = ''.join(extract_fname(warp)[1:])
    # go to tmp dir
    os.chdir(tmp_dir)
    # save image and seg
    fname_src = 'src.nii.gz'
    im_src.setFileName(fname_src)
    im_src.save()
    fname_dest = 'dest.nii.gz'
    im_dest.setFileName(fname_dest)
    im_dest.save()
    # apply warping field
    fname_src_reg = add_suffix(fname_src, '_reg')
    sct_apply_transfo.main(args=['-i', fname_src,
                                  '-d', fname_dest,
                                  '-w', warp,
                                  '-x', interp])

    im_src_reg = Image(fname_src_reg)
    # get out of tmp dir
    os.chdir('..')
    if rm_tmp:
        # remove tmp dir
        shutil.rmtree(tmp_dir)
    # return res image
    return im_src_reg


# ------------------------------------------------------------------------------------------------------------------
def average_gm_wm(list_of_slices, model_space=True, bin=False):
    # compute mean GM and WM image
    list_gm = []
    list_wm = []
    for dic_slice in list_of_slices:
        if model_space:
            for wm in dic_slice.wm_seg_M:
                list_wm.append(wm)
            for gm in dic_slice.gm_seg_M:
                list_gm.append(gm)
        else:
            for wm in dic_slice.wm_seg:
                list_wm.append(wm)
            for gm in dic_slice.gm_seg:
                list_gm.append(gm)
>>>>>>> bf806924

    data_mean_gm = np.mean(list_gm, axis=0)
    data_mean_wm = np.mean(list_wm, axis=0)

    if bin:
        data_mean_gm[data_mean_gm < 0.5] = 0
        data_mean_gm[data_mean_gm >= 0.5] = 1
        data_mean_wm[data_mean_wm < 0.5] = 0
        data_mean_wm[data_mean_wm >= 0.5] = 1

    return data_mean_gm, data_mean_wm


<<<<<<< HEAD
    :param dic_dir: dictionary directory
    """
    if dic_dir[-1] == '/':
        dic_by_slice_dir = dic_dir[:-1] + '_by_slice/'
    else:
        dic_by_slice_dir = dic_dir + '_by_slice/'

    sct.run('mkdir ' + dic_by_slice_dir)

    for subject_dir in os.listdir(dic_dir):
        subject_path = dic_dir + '/' + subject_dir
        if os.path.isdir(subject_path):
            sct.run('mkdir ' + dic_by_slice_dir + subject_dir)
            i_manual_gm = 0
            # getting the level file
            path_file_levels = None
            level_label = {0: '', 1: 'C1', 2: 'C2', 3: 'C3', 4: 'C4', 5: 'C5', 6: 'C6', 7: 'C7', 8: 'T1', 9: 'T2', 10: 'T3', 11: 'T4', 12: 'T5', 13: 'T6', 14: 'T7', 15: 'T8', 16: 'T9', 17: 'T10', 18: 'T11', 19: 'T12', 20: 'L1', 21: 'L2', 22: 'L3', 23: 'L4', 24: 'L5'}
            for file_name in os.listdir(subject_path):
                if 'level' in file_name:
                    path_file_levels = subject_path + '/' + file_name
                    '''
                    if 'IRP' not in file_name:
                        path_file_levels_IRP = sct.add_suffix(path_file_levels, '_IRP')
                        sct.run('sct_image -i ' + subject_path + '/' + file_name + ' -setorient IRP -o '+path_file_levels_IRP)
                        path_file_levels = path_file_levels_IRP # subject_path + '/' + sct.extract_fname(file_name)[1] + '_IRP.nii.gz'
                    '''
            if path_file_levels is None and 'label' in os.listdir(subject_path):
                '''
                if 'PAM50_levels_IRP.nii.gz' not in sct.run('ls ' + subject_path + '/label/template')[1]:
                    sct.run('sct_image -i ' + subject_path + '/label/template/MPAM50_levels.nii.gz -setorient IRP')
                '''
                path_file_levels = subject_path + '/label/template/PAM50_levels.nii.gz'

            elif path_file_levels is not None:
                path_level, file_level, ext_level = sct.extract_fname(path_file_levels)
                if ext_level == '.nii.gz' or ext_level == '.nii':
                    level_info_file = Image(path_file_levels)
                    level_info_file.change_orientation('IRP')
                elif ext_level == '.txt':
                    level_info_file = path_file_levels
                else:
                    level_info_file = None
                    sct.printv('WARNING: no level file for subject '+subject_dir, 1, 'warning')

                list_level_by_slice = load_level(level_info_file)
                '''
                im_levels = Image(path_file_levels)
                nz_coord = im_levels.getNonZeroCoordinates()
                for i_level_slice, level_slice in enumerate(im_levels.data):
                    nz_val = []
                    for coord in nz_coord:
                        if coord.x == i_level_slice:
                            nz_val.append(level_slice[coord.y, coord.z])
                    try:
                        label_by_slice[i_level_slice] = int(round(sum(nz_val)/len(nz_val)))
                    except ZeroDivisionError:
                        sct.printv('No level label for slice ' + str(i_level_slice) + ' of subject ' + subject_dir)
                        label_by_slice[i_level_slice] = 0
                '''

            for file_name in os.listdir(subject_path):
                if 'seg_in' in file_name and 'croped' in file_name and 'IRP' in file_name:
                    im = Image(subject_path + '/' + file_name)
                    im_zooms = im.hdr.get_zooms()
                    slice_zoom = (im_zooms[1], im_zooms[2], im_zooms[0])
                    if path_file_levels is None:
                        for i_slice, im_slice in enumerate(im.data):
                            if i_slice < 10:
                                i_slice_str = str(i_slice)
                                i_slice_str = '0' + i_slice_str
                            else:
                                i_slice_str = str(i_slice)
                            fname_slice = dic_by_slice_dir + subject_dir + '/' + subject_dir + '_slice' + i_slice_str + '_im.nii.gz'
                            im_slice = Image(param=im_slice, absolutepath=fname_slice, hdr=im.hdr)

                            if len(im_slice.hdr.get_zooms()) == 3:
                                im_slice.hdr.set_zooms(slice_zoom)
                            im_slice.save()

                    else:
                        for i_slice, im_slice in enumerate(im.data):
                            if i_slice < 10:
                                i_slice_str = str(i_slice)
                                i_slice_str = '0' + i_slice_str
                            else:
                                i_slice_str = str(i_slice)
                            fname_slice = dic_by_slice_dir + subject_dir + '/' + subject_dir + '_slice' + i_slice_str + '_' + level_label[list_level_by_slice[i_slice]] + '_im.nii.gz'
                            im_slice = Image(param=im_slice, absolutepath=fname_slice, hdr=im.hdr)

                            if len(im_slice.hdr.get_zooms()) == 3:
                                im_slice.hdr.set_zooms(slice_zoom)
                            im_slice.save()

                if 'gm' in file_name and 'croped' in file_name and 'IRP' in file_name:
                    seg = Image(dic_dir + '/' + subject_dir + '/' + file_name)
                    seg_zooms = seg.hdr.get_zooms()
                    slice_zoom = (seg_zooms[1], seg_zooms[2], seg_zooms[0])
                    if path_file_levels is None:
                        for i_slice, seg_slice in enumerate(seg.data):
                            if i_slice < 10:
                                i_slice_str = str(i_slice)
                                i_slice_str = '0' + i_slice_str
                            else:
                                i_slice_str = str(i_slice)
                            seg_slice = Image(param=seg_slice, absolutepath=dic_by_slice_dir + subject_dir + '/' + subject_dir + '_slice' + i_slice_str + '_' + level_label[list_level_by_slice[i_slice]] + '_manual_gmseg_rater'+str(i_manual_gm)+'.nii.gz', hdr=seg.hdr)

                            if len(seg_slice.hdr.get_zooms()) == 3:
                                seg_slice.hdr.set_zooms(slice_zoom)
                            seg_slice.save()

                    else:
                        for i_slice, seg_slice in enumerate(seg.data):
                            if i_slice < 10:
                                i_slice_str = str(i_slice)
                                i_slice_str = '0' + i_slice_str
                            else:
                                i_slice_str = str(i_slice)

                            seg_slice = Image(param=seg_slice, absolutepath=dic_by_slice_dir + subject_dir + '/' + subject_dir +
                                  '_slice' + i_slice_str + '_' + level_label[list_level_by_slice[i_slice]] + '_manual_gmseg_rater'+str(i_manual_gm)+'.nii.gz', hdr=seg.hdr)

                            if len(seg_slice.hdr.get_zooms()) == 3:
                                seg_slice.hdr.set_zooms(slice_zoom)
                            seg_slice.save()
                    i_manual_gm += 1


# ------------------------------------------------------------------------------------------------------------------
def resample_image(fname, suffix='_resampled.nii.gz', binary=False, npx=0.3, npy=0.3, thr=0.0, interpolation='spline'):
    """
    Resampling function: add a padding, resample, crop the padding
    :param fname: name of the image file to be resampled
    :param suffix: suffix added to the original fname after resampling
    :param binary: boolean, image is binary or not
    :param npx: new pixel size in the x direction
    :param npy: new pixel size in the y direction
    :param thr: if the image is binary, it will be thresholded at thr (default=0) after the resampling
    :param interpolation: type of interpolation used for the resampling
    :return: file name after resampling (or original fname if it was already in the correct resolution)
    """
    im_in = Image(fname)
    orientation = get_orientation_3d(im_in)
    if orientation != 'RPI':
        im_in = set_orientation(im_in, 'RPI')
        im_in.save()
        fname = im_in.absolutepath
    nx, ny, nz, nt, px, py, pz, pt = im_in.dim

    if round(px, 2) != round(npx, 2) or round(py, 2) != round(npy, 2):
        name_resample = sct.extract_fname(fname)[1] + suffix
        if binary:
            interpolation = 'nn'

        sct_resample.main(args=['-i', fname,
                                '-mm', '{0}x{1}x{2}'.format(npx, npy, pz),
                                '-o', name_resample,
                                '-x', interpolation])
        if binary:
            sct_maths.main(args=['-i', name_resample,
                                 '-bin', str(thr),
                                 '-o', name_resample])

        if orientation != 'RPI':
            im_resample = Image(name_resample)
            im_resample = set_orientation(im_resample, orientation)
            im_resample.save()
            name_resample = im_resample.absolutepath
        return name_resample
=======
def normalize_slice(data, data_gm, data_wm, val_gm, val_wm, val_min=None, val_max=None):
    '''
    Function to normalize the intensity of data to the GM and WM values given by val_gm and val_wm.
    All parameters are arrays
    Parameters
    ----------
    data : ndarray: data to normalized
    data_gm : ndarray: data to get slice GM value from
    data_wm : ndarray: data to get slice WM value from
    val_gm : GM value to normalize data on
    val_wm : WM value to normalize data on

    Returns
    -------
    '''
    assert data.size == data_gm.size, "Data to normalized and GM data do not have the same shape."
    assert data.size == data_wm.size, "Data to normalized and WM data do not have the same shape."
    # avoid shape error because of 3D-like shape for 2D (x, x, 1) instead of (x,x)
    data_gm = data_gm.reshape(data.shape)
    data_wm = data_wm.reshape(data.shape)

    # put almost zero background to zero
    data[data < 0.01] = 0

    # binarize GM and WM data if needed
    if np.min(data_gm) != 0 or np.max(data_gm) != 1:
        data_gm[data_gm < 0.5] = 0
        data_gm[data_gm >= 0.5] = 1
    if np.min(data_wm) != 0 or np.max(data_wm) != 1:
        data_wm[data_wm < 0.5] = 0
        data_wm[data_wm >= 0.5] = 1

    # get GM and WM values in slice
    data_in_gm = data[data_gm==1]
    data_in_wm = data[data_wm==1]
    med_data_gm = np.median(data_in_gm)
    med_data_wm = np.median(data_in_wm)
    std_data = np.mean([np.std(data_in_gm), np.std(data_in_wm)])

    # compute normalized data
    # if median values are too close: use min and max to normalize data
    if abs(med_data_gm - med_data_wm) < std_data and val_min is not None and val_max is not None:
        try:
            min_data = min(np.min(data_in_gm[data_in_gm.nonzero()]), np.min(data_in_wm[data_in_wm.nonzero()]))
            max_data = max(np.max(data_in_gm[data_in_gm.nonzero()]), np.max(data_in_wm[data_in_wm.nonzero()]))
            new_data = ((data - min_data) * (val_max - val_min) / (max_data - min_data)) + val_min
        except ValueError:
            printv('WARNING: an incomplete slice will not be normalized',1,'warning')
            return data
    # else (=normal data): use median values to normalize data
>>>>>>> bf806924
    else:
        new_data = ((data - med_data_wm) * (val_gm - val_wm) / (med_data_gm - med_data_wm)) + val_wm

    # put almost zero background to zero
    new_data[data < 0.01] = 0  # put at 0 the background
    new_data[new_data < 0.01] = 0  # put at 0 the background

    # return normalized data
    return new_data

########################################### End of processing function #############################################


<<<<<<< HEAD
            if denoise:
                from sct_maths import denoise_nlmeans
                t2star_im = Image(fname_t2star)
                t2star_im.data = denoise_nlmeans(t2star_im.data)
                t2star_im.save()

            mask_box, fname_seg_in_IRP = crop_t2_star(fname_t2star, fname_scseg, box_size=model_image_size)

            for fname_gmseg in list_fname_gmseg:
                im_gmseg = Image(fname_gmseg)
                im_mask = Image(mask_box)
                im_gmseg.crop_and_stack(im_mask, suffix='_croped', save=True)
                sct.run('sct_image -i '+sct.extract_fname(fname_gmseg)[1] + '_croped.nii.gz -setorient IRP')

            os.chdir(original_path)
    save_by_slice(path_to_dataset)


# ------------------------------------------------------------------------------------------------------------------
def compute_level_file(t2star_fname, t2star_sc_seg_fname , t2_fname, t2_seg_fname, landmarks_fname):
    """
    mini registration pipeline to get the vertebral levels for a T2 star using the anatomic image (T2) and a segmentation of the spinal cord
    :param t2star_fname:
    :param t2star_sc_seg_fname:
    :param t2_fname:
    :param t2_seg_fname:
    :param landmarks_fname:
    :return: path ofr the level image
    """
    # Registration to template
    # cmd_register_template = 'sct_register_to_template -i ' + t2_fname + ' -s ' + t2_seg_fname + ' -l ' + landmarks_fname
    # sct.run(cmd_register_template)
    sct_register_to_template.main(['-i', t2_fname,
                                   '-s', t2_seg_fname,
                                   '-l', landmarks_fname])

    # cmd_warp_template = 'sct_warp_template -d ' + t2_fname + ' -w warp_template2anat.nii.gz -a 0'
    # sct.run(cmd_warp_template)
    sct_warp_template.main(args=['-d', t2_fname,
                                 '-w', 'warp_template2anat.nii.gz'
                                 '-a', '0'])

    # Registration template to t2star
    # cmd_register_multimodal = 'sct_register_multimodal -i template2anat.nii.gz -d ' + t2star_fname + ' -iseg ./label/template/MNI-Poly-AMU_cord.nii.gz -dseg ' + t2star_sc_seg_fname + ' -param step=1,type=seg,algo=syn,metric=MeanSquares,iter=5:step=2,type=im,algo=slicereg,metric=MeanSquares,iter=5'
    # sct.run(cmd_register_multimodal)
    sct_register_multimodal.main(args=['-i', 'template2anat.nii.gz',
                                       '-d', t2star_fname ,
                                       '-iseg', './label/template/PAM50_levels.nii.gz'
                                       '-dseg', t2star_sc_seg_fname,
                                       '-param', ('step=1,type=seg,'
                                                  'algo=syn,metric=MeanSquares,'
                                                  'iter=5:step=2,type=im,algo=slicereg,'
                                                  'metric=MeanSquares,iter=5')])

    multimodal_warp_name = 'warp_template2anat2' + t2star_fname
    total_warp_name = 'warp_template2t2star.nii.gz'
    # cmd_concat = 'sct_concat_transfo -w warp_template2anat.nii.gz,' + multimodal_warp_name + ' -d ' + t2star_fname + ' -o ' + total_warp_name
    # sct.run(cmd_concat)
    sct_concat_transfo.main(args=['-w', 'warp_template2anat.nii.gz,{0}'.format(multimodal_warp_name),
                                  '-d', t2star_fname,
                                  '-o', total_warp_name])

    # cmd_warp = 'sct_warp_template -d ' + t2star_fname + ' -w ' + total_warp_name + ' -a 0 '
    # sct.run(cmd_warp)
    sct_warp_template.main(args=['-d', t2star_fname,
                                 '-w', total_warp_name,
                                 '-a', '0'])

    # sct.run('sct_image -i ./label/template/MNI-Poly-AMU_level.nii.gz -setorient IRP')
    sct_image.main(args=['-i', './label/template/PAM50_levels.nii.gz',
                         '-setorient', 'IRP'])

    return 'PAM50_levels_IRP.nii.gz'



########################################################################################################################
# ------------------------------------------------- POST-TREATMENTS -------------------------------------------------- #
########################################################################################################################

# ------------------------------------------------------------------------------------------------------------------
def inverse_square_crop(im_croped, im_square_mask):
    if im_square_mask.orientation != 'IRP':
        im_square_mask = set_orientation(im_square_mask, 'IRP')
    assert len(im_croped.data) == len(im_square_mask.data)

    im_inverse_croped = Image(np.zeros(im_square_mask.data.shape), hdr=im_square_mask.hdr)
    for i_slice, slice_croped in enumerate(im_croped.data):
        i_croped = 0
        inside = False
        for i, row in enumerate(im_square_mask.data[i_slice] == 1):
            j_croped = 0
            for j, in_square in enumerate(row):
                if in_square:
                    im_inverse_croped.data[i_slice][i][j] = slice_croped[i_croped][j_croped]
                    j_croped += 1
                    if not inside:
                        # getting inside the mask
                        inside = True
                elif inside:  # if we are getting out of the mask:
                    i_croped += 1
                    inside = False
    im_inverse_croped.setFileName(im_croped.file_name + '_original_dimension' + im_croped.ext)

    return im_inverse_croped

=======
>>>>>>> bf806924

########################################################################################################################
#                                                   UTILS FUNCTIONS
########################################################################################################################
<<<<<<< HEAD

# ------------------------------------------------------------------------------------------------------------------
def leave_one_out_by_subject(dic_path, dic_3d, denoising=True, reg='Affine', metric='MI', use_levels=True, weight=2.5, eq=1, mode_weighted_sim=False, weighted_label_fusion=False):
    """
    Leave one out cross validation taking 1 SUBJECT out of the dictionary at each step
    and computing the resulting dice coefficient, the time of computation and an error map

    :param dic_path: path to the dictionary to use to do the model validation

    """
    import time
    from msct_multiatlas_seg import Model, SegmentationParam, SupervisedSegmentationMethod
    from sct_segment_graymatter import FullGmSegmentation
    init = time.time()

    wm_dice_file = open('wm_dice_coeff.txt', 'w')
    gm_dice_file = open('gm_dice_coeff.txt', 'w')
    wm_csa_file = open('wm_csa.txt', 'w')
    gm_csa_file = open('gm_csa.txt', 'w')
    hd_file = open('hd.txt', 'w')
    n_slices = 0
    e = None

    level_label = {0: '', 1: 'C1', 2: 'C2', 3: 'C3', 4: 'C4', 5: 'C5', 6: 'C6', 7: 'C7', 8: 'T1', 9: 'T2', 10: 'T3', 11: 'T4', 12: 'T5', 13: 'T6'}
    # for the error map
    gm_diff_by_level = {'C1': [], 'C2': [], 'C3': [], 'C4': [], 'C5': [], 'C6': [], 'C7': [], 'T1': [], 'T2': [], '': []}
    wm_diff_by_level = {'C1': [], 'C2': [], 'C3': [], 'C4': [], 'C5': [], 'C6': [], 'C7': [], 'T1': [], 'T2': [], '': []}

    for subject_dir in os.listdir(dic_path):
        subject_path = dic_path + '/' + subject_dir
        if os.path.isdir(subject_path):
            try:
                tmp_dir = 'tmp_' + subject_dir + '_as_target'
                sct.run('mkdir ' + tmp_dir)

                tmp_dic_name = 'dic'
                sct.run('cp -r ' + dic_path + ' ./' + tmp_dir + '/' + tmp_dic_name + '/')
                sct.run('cp -r ' + dic_3d + '/' + subject_dir + ' ./' + tmp_dir + '/')
                sct.run('mv ./' + tmp_dir + '/' + tmp_dic_name + '/' + subject_dir + ' ./' + tmp_dir + '/' + subject_dir + '_by_slice')

                # Gray matter segmentation using this subject as target
                os.chdir(tmp_dir)
                model_param = SegmentationParam()
                model_param.path_model = tmp_dic_name
                model_param.todo_model = 'compute'
                model_param.weight_gamma = float(weight)
                model_param.use_levels = use_levels
                model_param.res_type = 'prob'
                model_param.reg = reg.split(':')
                model_param.reg_metric = metric
                model_param.equation_id = eq
                model_param.mode_weight_similarity = mode_weighted_sim
                model_param.weight_label_fusion = weighted_label_fusion
                model_param.target_denoising = denoising

                model = Model(model_param=model_param, k=0.8)

                n_slices_model = model.dictionary.J

                target = ''
                sc_seg = ''
                ref_gm_seg_im = ''
                level = ''
                for file_name in os.listdir(subject_dir):  # 3d files

                    if 'im' in file_name:
                        target = subject_dir + '/' + file_name
                    elif 'level' in file_name:
                        level = subject_dir + '/' + file_name
                    elif 'gm' in file_name:
                        ref_gm_seg_im = subject_dir + '/' + file_name
                    elif 'seg' in file_name:
                        sc_seg = subject_dir + '/' + file_name


                full_gmseg = FullGmSegmentation(target, sc_seg, None, level, ref_gm_seg=ref_gm_seg_im, model=model, param=model_param)

                # ## VALIDATION ##
                # Dice coeff
                subject_dice = open(full_gmseg.dice_name, 'r')
                dice_lines_list = subject_dice.readlines()
                subject_dice.close()

                gm_dices = None
                wm_dices = None
                n_subject_slices = len(full_gmseg.gm_seg.target_seg_methods.target)
                n_slices += n_subject_slices

                for i, line in enumerate(dice_lines_list):
                    if 'Gray Matter' in line:
                        gm_dices = dice_lines_list[i+10:i+10+n_subject_slices]

                    if 'White Matter' in line:
                        wm_dices = dice_lines_list[i+10:i+10+n_subject_slices]

                subject_slices_levels = {}
                for slice_dice in wm_dices:
                    target_slice, wm_dice = slice_dice[:-1].split(' ')

                    if int(target_slice) < 10:
                        target_slice = 'slice0' + target_slice
                    else:
                        target_slice = 'slice' + target_slice

                    slice_level = ''
                    for file_name in os.listdir('./' + subject_dir + '_by_slice'):
                        if target_slice in file_name:
                            slice_level = file_name[file_name.find(target_slice)+8:file_name.find(target_slice)+10]
                            subject_slices_levels[target_slice] = slice_level
                    wm_dice_file.write(subject_dir + ' ' + target_slice + ' ' + slice_level + ': ' + wm_dice + ' ; nslices: ' + str(n_slices_model) + '\n')

                for slice_dice in gm_dices:
                    target_slice, gm_dice = slice_dice[:-1].split(' ')

                    if int(target_slice) < 10:
                        target_slice = 'slice0' + target_slice
                    else:
                        target_slice = 'slice' + target_slice
                    slice_level = subject_slices_levels[target_slice]

                    gm_dice_file.write(subject_dir + ' ' + target_slice + ' ' + slice_level + ': ' + gm_dice + ' ; nslices: ' + str(n_slices_model) + '\n')

                # hausdorff distance
                subject_hd = open(full_gmseg.hausdorff_name, 'r')
                hd_res_list = subject_hd.readlines()[1:-4]
                for line in hd_res_list:
                    n_slice, res_slice = line.split(':')
                    hd, med1, med2 = res_slice.split('-')
                    n_slice = n_slice[-1:]
                    med1 = float(med1)
                    med2 = float(med2[:-2])

                    if int(n_slice) < 10:
                        target_slice = 'slice0' + n_slice
                    else:
                        target_slice = 'slice' + n_slice
                    slice_level = subject_slices_levels[target_slice]
                    hd_file.write(subject_dir + ' ' + target_slice + ' ' + slice_level + ': ' + str(hd) + ' - ' + str(max(med1, med2)) + '\n')

                # error map

                print 'ERROR MAP BY LEVEL COMPUTATION'
                path_validation = full_gmseg.tmp_dir + '/validation/'
                ref_gm_seg_im = Image(path_validation + 'ref_gm_seg.nii.gz')
                ref_wm_seg_im = Image(path_validation + 'ref_wm_seg.nii.gz')
                res_gm_seg_im = Image(path_validation + 'res_gm_seg_bin_RPI.nii.gz')
                res_wm_seg_im = Image(path_validation + 'res_wm_seg_bin_RPI.nii.gz')

                ref_gm_seg_im.change_orientation('IRP')
                ref_wm_seg_im.change_orientation('IRP')
                res_gm_seg_im.change_orientation('IRP')
                res_wm_seg_im.change_orientation('IRP')

                for i_slice in range(len(ref_gm_seg_im.data)):
                    slice_gm_error = abs(ref_gm_seg_im.data[i_slice] - res_gm_seg_im.data[i_slice])
                    slice_wm_error = abs(ref_wm_seg_im.data[i_slice] - res_wm_seg_im.data[i_slice])
                    if int(i_slice) < 10:
                        target_slice = 'slice0' + str(i_slice)
                    else:
                        target_slice = 'slice' + str(i_slice)
                    slice_level = subject_slices_levels[target_slice]
                    gm_diff_by_level[slice_level].append(slice_gm_error)
                    wm_diff_by_level[slice_level].append(slice_wm_error)

                # csa
                # sct.run('sct_process_segmentation -i ' + full_gmseg.res_names['corrected_wm_seg'] + ' -p csa')
                sct_process_segmentation.main(args=['-i', full_gmseg.res_names['corrected_wm_seg'],
                                                    '-p', 'csa'])
                tmp_csa_file = open('csa.txt')
                csa_lines = tmp_csa_file.readlines()
                tmp_csa_file.close()
                for slice_csa in csa_lines:
                    target_slice, wm_csa = slice_csa.split(',')
                    if int(target_slice) < 10:
                        target_slice = 'slice0' + target_slice
                    else:
                        target_slice = 'slice' + target_slice
                    slice_level = subject_slices_levels[target_slice]
                    wm_csa_file.write(subject_dir + ' ' + target_slice + ' ' + slice_level + ': ' + wm_csa[:-1] + '\n')
                # sct.run('mv csa.txt csa_corrected_wm_seg.txt')
                os.renames('csa.txt', 'csa_corrected_wm_seg.txt')
                # sct.run('sct_process_segmentation -i ' + full_gmseg.res_names['gm_seg'] + ' -p csa')
                sct_process_segmentation.main(args=['-i', full_gmseg.res_names['gm_seg'],
                                                    '-p', 'csa'])
                tmp_csa_file = open('csa.txt')
                csa_lines = tmp_csa_file.readlines()
                tmp_csa_file.close()
                for slice_csa in csa_lines:
                    target_slice, gm_csa = slice_csa.split(',')
                    if int(target_slice) < 10:
                        target_slice = 'slice0' + target_slice
                    else:
                        target_slice = 'slice' + target_slice
                    slice_level = subject_slices_levels[target_slice]
                    gm_csa_file.write(subject_dir + ' ' + target_slice + ' ' + slice_level + ': ' + gm_csa[:-1] + '\n')
                # sct.run('mv csa.txt csa_gm_seg.txt')
                os.renames('csa.txt', 'csa_gm_seg.txt')
                os.chdir('..')

            except Exception, e:
                sct.printv('WARNING: an error occurred ...', 1, 'warning')
                print e
            # else:
            #    sct.run('rm -rf ' + tmp_dir)
    # error map
    for l, level_error in gm_diff_by_level.items():
        try:
            n = len(level_error)
            if n != 0:
                Image(param=sum(level_error)/n, absolutepath='error_map_gm_' + str(l) + '.nii.gz').save()
        except ZeroDivisionError:
            sct.printv('WARNING: no data for level ' + str(l), 1, 'warning')

    for l, level_error in wm_diff_by_level.items():
        try:
            n = len(level_error)
            if n != 0:
                Image(param=sum(level_error)/n, absolutepath='error_map_wm_' + str(l) + '.nii.gz').save()
        except ZeroDivisionError:
            sct.printv('WARNING: no data for level ' + str(l), 1, 'warning')

    if e is None:
        wm_dice_file.close()
        gm_dice_file.close()
        wm_csa_file.close()
        gm_csa_file.close()
        hd_file.close()

        # Image(param=error_map_abs_sum/n_slices, absolutepath='error_map_abs.nii.gz').save()
        t = time.time() - init
        print 'Done in ' + str(t) + ' sec'


# ------------------------------------------------------------------------------------------------------------------
def compute_error_map(data_path):
    error_map_sum = None
    error_map_abs_sum = None
    first = True
    n_slices = 0
    os.chdir(data_path)
    for file_name in os.listdir('.'):
        if os.path.isdir(file_name) and file_name != 'dictionary':
            os.chdir(file_name)

            res = ''
            ref_wm_seg = ''

            for slice_file in os.listdir('.'):
                if 'graymatterseg' in slice_file:
                    res = slice_file
                elif 'inv_to_wm' in slice_file:
                    ref_wm_seg = slice_file
            res_im = Image(res)
            ref_wm_seg_im = Image(ref_wm_seg)

            if first:
                error_map_sum = np.zeros(ref_wm_seg_im.data.shape)
                error_map_abs_sum = np.zeros(ref_wm_seg_im.data.shape)
                first = False

            error_3d = (ref_wm_seg_im.data - res_im.data) + 1
            error_3d_abs = abs(ref_wm_seg_im.data - res_im.data)

            error_map_sum += error_3d
            error_map_abs_sum += error_3d_abs
            n_slices += 1
            os.chdir('..')

    Image(param=(error_map_sum/n_slices) - 1, absolutepath='error_map.nii.gz').save()
    Image(param=error_map_abs_sum/n_slices, absolutepath='error_map_abs.nii.gz').save()


# ------------------------------------------------------------------------------------------------------------------
'''
import os
os.chdir('/Volumes/folder_shared/greymattersegmentation/supervised_gmseg_method/res/2015-06-23-LOOCV_CSA')
from msct_gmseg_utils import compute_error_map_by_level
compute_error_map_by_level('with_levels_gamma1.2_Affine_Zregularisation')
'''


# ------------------------------------------------------------------------------------------------------------------
def compute_error_map_by_level(data_path):
    original_path = os.path.abspath('.')
    diff_by_level = {'C1': [], 'C2': [], 'C3': [], 'C4': [], 'C5': [], 'C6': [], 'C7': [], 'T1': [], 'T2': [], '': []}
    error_map_abs_sum = None
    first = True
    n_slices = 0
    os.chdir(data_path)
    for subject_dir in os.listdir('.'):
        if os.path.isdir(subject_dir) and subject_dir != 'dictionary' and subject_dir != 'dic':
            os.chdir(subject_dir)

            subject = '_'.join(subject_dir.split('_')[1:3])
            if 'pilot' in subject:
                subject = subject.split('_')[0]

            # ref_gm_seg = ''
            # ref_sc_seg = ''
            sq_mask = ''
            level = ''
            res_wm_seg = ''
            res_dir = None
            for fname in os.listdir('.'):
                if 'tmp_' + subject in fname and os.path.isdir(fname):
                    res_dir = fname

            os.chdir(res_dir)
            for fname in os.listdir('.'):
                if 'level' in fname and 't2star' not in fname and 'IRP' in fname:
                    level = fname

                elif 'square_mask' in fname and 'IRP' in fname:
                    sq_mask = fname
                elif 'res_wmseg' in fname and 'corrected' in fname and 'original_dimension' not in fname:
                    res_wm_seg = fname
            if res_wm_seg != '' and level != '' and sq_mask!= '':

                ref_wm_seg = 'validation/ref_wm_seg.nii.gz'
                # status, ref_ori = sct.run('sct_image -i ' + ref_wm_seg + ' -getorient')
                ref_ori = sct_image.main(['-i', ref_wm_seg, '-getorient'])

                # ref_ori = ref_ori[4:7]
                if ref_ori != 'IRP':
                    sct.run('sct_image -i ' + ref_wm_seg + ' -setorient IRP')
                    ref_wm_seg = sct.extract_fname(ref_wm_seg)[0] + sct.extract_fname(ref_wm_seg)[1] + '_IRP' + sct.extract_fname(ref_wm_seg)[2]

                level_im = Image(level)

                ref_wm_seg_im = Image(ref_wm_seg)
                mask_im = Image(sq_mask)
                ref_wm_seg_im.crop_and_stack(mask_im, suffix='_croped', save=True)
                ref_wm_seg = ref_wm_seg_im.absolutepath

                res_wm_seg_im = Image(res_wm_seg)

                label_by_slice = {}
                level_label = {0: '', 1: 'C1', 2: 'C2', 3: 'C3', 4: 'C4', 5: 'C5', 6: 'C6', 7: 'C7', 8: 'T1', 9: 'T2',
                               10: 'T3', 11: 'T4', 12: 'T5', 13: 'T6'}
                nz_coord = level_im.getNonZeroCoordinates()
                for i_level_slice, level_slice in enumerate(level_im.data):
                    nz_val = []
                    for coord in nz_coord:
                        if coord.x == i_level_slice:
                            nz_val.append(level_slice[coord.y, coord.z])
                    try:
                        label_by_slice[i_level_slice] = int(round(sum(nz_val)/len(nz_val)))
                    except ZeroDivisionError:
                        sct.printv('No level label for slice ' + str(i_level_slice) + ' of subject ' + subject_dir)
                        label_by_slice[i_level_slice] = 0

                for i_slice in range(len(ref_wm_seg_im.data)):
                    if first:
                        error_map_abs_sum = np.zeros(ref_wm_seg_im.data[i_slice].shape)
                        first = False

                    error_3d_abs = abs(ref_wm_seg_im.data[i_slice] - res_wm_seg_im.data[i_slice])
                    slice_level = level_label[label_by_slice[i_slice]]
                    diff_by_level[slice_level].append(error_3d_abs)
                    error_map_abs_sum += error_3d_abs
                    n_slices += 1
            os.chdir('../..')
    for l, level_error in diff_by_level.items():
        try:
            n = len(level_error)
            if n != 0:
                Image(param=sum(level_error)/n, absolutepath='error_map_corrected_wm_' + str(l) + '.nii.gz').save()
        except ZeroDivisionError:
            sct.printv('WARNING: no data for level ' + str(l), 1, 'warning')
    Image(param=error_map_abs_sum/n_slices, absolutepath='error_map_abs_corrected_wm.nii.gz').save()
    os.chdir('..')
    os.chdir(original_path)


# ------------------------------------------------------------------------------------------------------------------
def compute_hausdorff_dist_on_loocv_results(data_path):
    import sct_compute_hausdorff_distance as hd
    import xlsxwriter as xl

    original_path = os.path.abspath('.')
    os.chdir(data_path)
    workbook = xl.Workbook('results_hausdorff.xlsx', {'nan_inf_to_errors': True})
    w1 = workbook.add_worksheet('hausdorff_distance')
    w2 = workbook.add_worksheet('median_distance')
    bold = workbook.add_format({'bold': True, 'text_wrap': True})
    w1.write(1, 0, 'Subject', bold)
    w1.write(1, 1, 'Slice #', bold)
    w1.write(1, 2, 'Slice level', bold)
    w2.write(1, 0, 'Subject', bold)
    w2.write(1, 1, 'Slice #', bold)
    w2.write(1, 2, 'Slice level', bold)

    first = True
    col1 = 3
    col2 = 3

    for modality in os.listdir('.'):
        if os.path.isdir(modality) and 'dictionary' not in modality and 'dic' not in modality:
            os.chdir(modality)
            w1.write(0, col1, modality, bold)
            w2.merge_range(0, col2, 0, col2+1, modality, bold)

            row = 2
            for subject_dir in os.listdir('.'):
                if os.path.isdir(subject_dir) and 'dictionary' not in subject_dir and 'dic' not in subject_dir:
                    os.chdir(subject_dir)

                    subject = '_'.join(subject_dir.split('_')[1:3])
                    if 'pilot' in subject:
                        subject = subject.split('_')[0]

                    # ref_gm_seg = ''
                    # ref_sc_seg = ''
                    sq_mask = ''
                    level = ''
                    res_gm_seg = ''
                    res_dir = None
                    for fname in os.listdir('.'):
                        if 'tmp_' + subject in fname and os.path.isdir(fname):
                            res_dir = fname

                    os.chdir(res_dir)
                    for fname in os.listdir('.'):

                        if 'level' in fname and 't2star' not in fname and 'IRP' in fname:
                           level = fname

                        elif 'square_mask' in fname and 'IRP' in fname:
                            sq_mask = fname
                        elif 'res_gmseg' in fname and 'original_dimension' not in fname and 'thinned' not in fname:
                            res_gm_seg = fname
                    if res_gm_seg != '' and sq_mask != '' and level != '':
                        ref_gm_seg = 'ref_gm_seg.nii.gz'
                        status, ref_ori = sct.run('sct_image -i ' + ref_gm_seg+' -getorient')
                        # ref_ori = ref_ori[4:7]
                        if ref_ori != 'IRP':
                            sct.run('sct_image -i ' + ref_gm_seg + ' -setorient IRP')
                            ref_gm_seg = sct.extract_fname(ref_gm_seg)[0] + sct.extract_fname(ref_gm_seg)[1] + '_IRP' + sct.extract_fname(ref_gm_seg)[2]

                        level_im = Image(level)

                        ref_gm_seg_im = Image(ref_gm_seg)
                        mask_im = Image(sq_mask)
                        ref_gm_seg_im.crop_and_stack(mask_im, suffix='_croped', save=True)
                        ref_gm_seg = ref_gm_seg_im.absolutepath

                        # sct.run('fslmaths ' + res_gm_seg + ' -thr 0.5 ' + res_gm_seg)
                        sct.run('sct_maths -i ' + res_gm_seg + ' -thr 0.5 -o ' + res_gm_seg)

                        resample_to = 0.1
                        ref_gm_seg_im = Image(resample_image(ref_gm_seg, binary=True, thr=0.5, npx=resample_to, npy=resample_to))
                        res_gm_seg_im = Image(resample_image(res_gm_seg, binary=True, thr=0.5, npx=resample_to, npy=resample_to))

                        compute_param = hd.Param
                        compute_param.thinning = True
                        compute_param.verbose = 2
                        comp = hd.ComputeDistances(res_gm_seg_im, im2=ref_gm_seg_im, param=compute_param)
                        res_fic = open('../hausdorff_dist.txt', 'w')
                        res_fic.write(comp.res)
                        res_fic.write('\n\nInput 1: ' + res_gm_seg_im.file_name)
                        res_fic.write('\nInput 2: ' + ref_gm_seg_im.file_name)
                        res_fic.close()


                        label_by_slice = {}
                        level_label = {0: '', 1: 'C1', 2: 'C2', 3: 'C3', 4: 'C4', 5: 'C5', 6: 'C6', 7: 'C7', 8: 'T1', 9: 'T2',
                                       10: 'T3', 11: 'T4', 12: 'T5', 13: 'T6'}
                        nz_coord = level_im.getNonZeroCoordinates()
                        for i_level_slice, level_slice in enumerate(level_im.data):
                            nz_val = []
                            for coord in nz_coord:
                                if coord.x == i_level_slice:
                                    nz_val.append(level_slice[coord.y, coord.z])
                            try:
                                label_by_slice[i_level_slice] = int(round(sum(nz_val)/len(nz_val)))
                            except ZeroDivisionError:
                                sct.printv('No level label for slice ' + str(i_level_slice) + ' of subject ' + subject_dir)
                                label_by_slice[i_level_slice] = 0

                        for i_slice in range(len(ref_gm_seg_im.data)):
                            slice_level = level_label[label_by_slice[i_slice]]
                            if first:

                                w1.write(row, 0, subject)
                                w1.write(row, 1, i_slice)
                                w1.write(row, 2, slice_level)

                                w2.write(row, 0, subject)
                                w2.write(row, 1, i_slice)
                                w2.write(row, 2, slice_level)
                            w1.write(row, col1, comp.distances[i_slice].H*comp.dim_pix)

                            med1 = np.median(comp.dist1_distribution[i_slice])
                            med2 = np.median(comp.dist2_distribution[i_slice])
                            w2.write(row, col2, med1*comp.dim_pix)
                            w2.write(row, col2+1, med2*comp.dim_pix)

                            row += 1
                    os.chdir('../..')
            os.chdir('..')
            col1 += 1
            col2 += 2
            first =False
    workbook.close()

    os.chdir('../..')
    os.chdir(original_path)


# ------------------------------------------------------------------------------------------------------------------
def compute_level_similarities(data_path):
    similarity_sum = 0
    n_slices = 0
    os.chdir(data_path)
    level_file = open('levels_similarity.txt', 'w')
    for file_name in os.listdir('.'):
        if os.path.isdir(file_name) and file_name != 'dictionary':
            os.chdir(file_name)

            for im_file in os.listdir('.'):
                if 'seg.nii.gz' in im_file:
                    ref_seg = im_file
            subject = ref_seg[:8]
            n_slice = ref_seg[14:16]
            slice_level = ref_seg[-13:-11]

            selected_slices_levels = open('selected_slices.txt', 'r')
            line_list = selected_slices_levels.read().split("'")
            selected_slices_levels.close()
            levels = []
            similar_levels = 0
            for s in line_list:
                if s in ['C1', 'C2', 'C3', 'C4', 'C5', 'C6', 'C7', 'T1', 'T2', 'T3', 'T4', 'T5', 'T6']:
                    levels.append(s)
            for l in levels:
                if l == slice_level:
                    similar_levels += 1
            slice_similarity = float(similar_levels)/len(levels)
            similarity_sum += slice_similarity
            level_file.write(subject + ' slice ' + n_slice + ': ' + str(slice_similarity*100) + '% (' + str(slice_level) + ')\n')
            os.chdir('..')
    level_file.write('\nmean similarity: ' + str(similarity_sum/n_slices) + '% ')
    level_file.close()
    os.chdir('..')

def main(args=None):

    if args is None:
        args = sys.argv[1:]

    parser = get_parser()
    arguments = parser.parse(args)

    if "-crop" in arguments:
        crop_t2_star_pipeline(arguments['-crop'])
    if "-loocv" in arguments:
        dic_path, dic_3d, denoising, reg, metric, use_levels, weight, eq, mode_weighted_sim, weighted_label_fusion = arguments['-loocv']
        leave_one_out_by_subject(dic_path, dic_3d, denoising=bool(int(denoising)), reg=reg, metric=metric, weight=float(weight), eq=int(eq), mode_weighted_sim=bool(int(mode_weighted_sim)), weighted_label_fusion=bool(int(weighted_label_fusion)))
    if "-error-map" in arguments:
        compute_error_map_by_level(arguments['-error-map'])
    if "-hausdorff" in arguments:
        compute_hausdorff_dist_on_loocv_results(arguments['-hausdorff'])
    if "-save-dic-by-slice" in arguments:
        save_by_slice(arguments['-save-dic-by-slice'])
    if "-preprocess" in arguments:
        dataset_preprocessing(arguments['-preprocess'])
    if "-gmseg-to-wmseg" in arguments:
        gmseg = arguments['-gmseg-to-wmseg'][0]
        gmseg_im = Image(gmseg)
        scseg = arguments['-gmseg-to-wmseg'][1]
        scseg_im = Image(scseg)
        inverse_gmseg_to_wmseg(gmseg_im, scseg_im, sct.extract_fname(gmseg)[1])

if __name__ == "__main__":
    main()
=======
def binarize(im, thr_min=None, thr_max=None):
    if thr_min is None and thr_max is not None:
        thr_min = thr_max
    if thr_max is None and thr_min is not None:
        thr_max = thr_min
    if thr_min is None and thr_max is None:
        thr_min = thr_max = np.max(im.data)/2
    im_bin = im.copy()
    im_bin.data[im.data>=thr_max] = 1
    im_bin.data[im.data < thr_min] = 0

    return im_bin
>>>>>>> bf806924
<|MERGE_RESOLUTION|>--- conflicted
+++ resolved
@@ -11,92 +11,19 @@
 #
 # About the license: see the file LICENSE.TXT
 ########################################################################################################################
-<<<<<<< HEAD
-
-from math import sqrt
-
-import os
-import shutil
-import sys
-
-=======
 from msct_image import Image
 from sct_image import set_orientation
 from sct_utils import extract_fname, printv, add_suffix, tmp_create
 import sct_register_multimodal, sct_apply_transfo
->>>>>>> bf806924
 import numpy as np
 import os
 import time
 import random
 import shutil
 
-<<<<<<< HEAD
-import sct_concat_transfo
-import sct_convert
-import sct_create_mask
-import sct_crop_image
-import sct_image
-from sct_image import set_orientation, get_orientation_3d, Image
-import sct_maths
-import sct_process_segmentation
-import sct_register_multimodal
-import sct_register_to_template
-import sct_resample
-import sct_utils as sct
-import sct_warp_template
-from msct_parser import Parser
-
-def get_parser():
-    parser = Parser(__file__)
-    parser.usage.set_description('Utility functions for the gray matter segmentation')
-    parser.add_option(name="-crop",
-                      type_value="folder",
-                      description="Path to the folder containing all your subjects' data "
-                                  "to be croped as preprocessing",
-                      mandatory=False,
-                      example='dictionary/')
-    parser.add_option(name="-loocv",
-                      type_value=[[','], 'str'],# "folder",
-                      description="Path to a dictionary folder to do 'Leave One Out Validation' on. If you want to do several registrations, separate them by \":\" without white space "
-                                  "dictionary-by-slice/,dictionary3d/,denoising,registration_type,metric,use_levels,weight,eq_id,mode_weighted_similarity,weighted_label_fusion"
-                                  "If you use denoising, the di-by-slice should be denoised, no need to change the 3d-dic.",
-                      # dic_path_original, dic_3d, denoising, reg, metric, use_levels, weight, eq, mode_weighted_sim, weighted_label_fusion
-                      mandatory=False,
-                      example='dic_by_slice/,dic_3d/,1,Rigid:Affine,MI,1,2.5,1,0,0')
-    parser.add_option(name="-error-map",
-                      type_value="folder",
-                      description="Path to a dictionary folder to compute the error map on",
-                      mandatory=False,
-                      example='dictionary/')
-    parser.add_option(name="-save-dic-by-slice",
-                      type_value="folder",
-                      description="Path to a dictionary folder to be saved by slice",
-                      mandatory=False,
-                      example='dictionary/')
-    parser.add_option(name="-hausdorff",
-                      type_value="folder",
-                      description="Path to a folder with various loocv results",
-                      mandatory=False,
-                      example='dictionary/')
-    parser.add_option(name="-preprocess",
-                      type_value="folder",
-                      description="Path to a dictionary folder of data to be pre-processed. Each subject folder should contain a t2star image, a GM manual segmentation, a spinal cord segmentationand and a level label image ",
-                      mandatory=False,
-                      example='dictionary/')
-    parser.add_option(name="-gmseg-to-wmseg",
-                      type_value=[[','], 'file'],
-                      description="Gray matter segmentation image and spinal cord segmentation image",
-                      mandatory=False,
-                      example='manual_gmseg.nii.gz,sc_seg.nii.gz')
-    return parser
-
-
-=======
 ########################################################################################################################
 #                                   CLASS SLICE
 ########################################################################################################################
->>>>>>> bf806924
 class Slice:
     """
     Slice instance used in the model dictionary for the segmentation of the gray matter
@@ -170,114 +97,6 @@
 #                               FUNCTIONS USED FOR PRE-PROCESSING
 ########################################################################################################################
 # ----------------------------------------------------------------------------------------------------------------------
-<<<<<<< HEAD
-def apply_ants_transfo(fixed_im, moving_im, search_reg=True, transfo_type='Affine', metric='MI', apply_transfo=True, transfo_name='', binary=True, path='./', inverse=0, verbose=0):
-    """
-    Compute and/or apply a registration using ANTs
-
-    :param fixed_im: fixed image for the registration, type: numpy array
-
-    :param moving_im: moving image for the registration, type: numpy array
-
-    :param search_reg: compute (search) or load (from a file) the transformation to do, type: boolean
-
-    :param transfo_type: type of transformation to apply, type: string
-
-    :param apply_transfo: apply or not the transformation, type: boolean
-
-    :param transfo_name: name of the file containing the transformation information (to load or save the transformation, type: string
-
-    :param binary: if the image to register is binary, type: boolean
-
-    :param path: path where to load/save the transformation
-
-    :param inverse: apply inverse transformation
-
-    :param verbose: verbose
-    """
-    import time
-    res_im = None
-    try:
-        transfo_dir = transfo_type.lower() + '_transformations'
-        if transfo_dir not in os.listdir(path):
-            #  sct.run('mkdir ' + path + transfo_dir)
-            try :
-                os.makedirs(path + transfo_dir)
-            except OSError:
-                pass
-
-        dir_name = 'tmp_reg_' + time.strftime("%y%m%d%H%M%S") + '_' + str(time.time())+'/'
-        sct.run('mkdir ' + dir_name, verbose=verbose)
-        os.chdir('./' + dir_name)
-
-        if binary:
-            t = 'uint8'
-        else:
-            t = ''
-
-        fixed_im_name = 'fixed_im'
-        Image(param=np.asarray(fixed_im), absolutepath='./'+fixed_im_name+'.nii.gz').save(type=t)
-        moving_im_name = 'moving_im'
-        Image(param=np.asarray(moving_im), absolutepath='./'+moving_im_name+'.nii.gz').save(type=t)
-
-        mat_name, inverse_mat_name = find_ants_transfo_name(transfo_type)
-
-        if search_reg:
-            reg_interpolation = 'BSpline'
-            transfo_params = ''
-            if transfo_type == 'BSpline':
-                transfo_params = ',1'
-            elif transfo_type == 'BSplineSyN':
-                transfo_params = ',3,0'
-                reg_interpolation = 'NearestNeighbor'
-            elif transfo_type == 'SyN':
-                transfo_params = ',1,1'
-            gradientstep = 0.5  # 0.3
-            # metric_params = ',1,4'  # for MeanSquares
-            metric_params = ',1,2'  # for MI
-            niter = 5
-            smooth = 0
-            shrink = 1
-            cmd_reg = 'isct_antsRegistration -d 2 -n ' + reg_interpolation + ' -t ' + transfo_type + '[' + str(gradientstep) + transfo_params + '] ' \
-                      '-m ' + metric + '[' + fixed_im_name + '.nii.gz,' + moving_im_name + '.nii.gz ' + metric_params + '] -o reg  -c ' + str(niter) + \
-                      ' -s ' + str(smooth) + ' -f ' + str(shrink) + ' -v ' + str(verbose)  # + ' -r [' + fixed_im_name + '.nii.gz,' + moving_im_name + '.nii.gz ' + ',1]'
-
-            sct.run(cmd_reg, verbose=verbose)
-
-            sct.run('cp ' + mat_name + ' ../' + path + transfo_dir + '/'+transfo_name, verbose=verbose)
-            # shutil.copy2(mat_name, '../{0}{1}/{2}'.format(path, transfo_dir, transfo_name))
-            if 'SyN' in transfo_type:
-                sct.run('cp ' + inverse_mat_name + ' ../' + path + transfo_dir + '/'+transfo_name + '_inversed',
-                        verbose=verbose)
-
-        if apply_transfo:
-            if not search_reg:
-                os.chdir('..')
-                sct.run('cp ' + path + transfo_dir + '/' + transfo_name + ' ./' + dir_name + mat_name, verbose=verbose)
-                if 'SyN' in transfo_type:
-                    sct.run('cp ' + path + transfo_dir + '/' + transfo_name + '_inversed' + ' ./' + dir_name + inverse_mat_name,
-                            verbose=verbose)
-                os.chdir('./' + dir_name)
-
-            if binary or moving_im.max() == 1 or fixed_im.max() == 1:
-                apply_transfo_interpolation = 'NearestNeighbor'
-            else:
-                apply_transfo_interpolation = 'BSpline'
-
-            if 'SyN' in transfo_type and inverse:
-                cmd_apply = 'isct_antsApplyTransforms -d 2 -i ' + moving_im_name + '.nii.gz -o ' + moving_im_name + '_moved.nii.gz ' \
-                            '-n ' + apply_transfo_interpolation + ' -t [' + inverse_mat_name + '] ' \
-                            '-r ' + fixed_im_name + '.nii.gz -v ' + str(verbose)
-
-            else:
-                cmd_apply = 'isct_antsApplyTransforms -d 2 -i ' + moving_im_name + '.nii.gz -o ' + moving_im_name + '_moved.nii.gz ' \
-                            '-n ' + apply_transfo_interpolation + ' -t [' + mat_name + ',' + str(inverse) + '] ' \
-                            '-r ' + fixed_im_name + '.nii.gz -v ' + str(verbose)
-
-            sct.run(cmd_apply, verbose=verbose)
-
-            res_im = Image(moving_im_name + '_moved.nii.gz')
-=======
 def pre_processing(fname_target, fname_sc_seg, fname_level=None, fname_manual_gmseg=None, new_res=0.3, square_size_size_mm=22.5, denoising=True, verbose=1, rm_tmp=True, for_model=False):
     printv('\nPre-process data...', verbose, 'normal')
 
@@ -335,7 +154,6 @@
     if fname_level is not None:
         printv('  Load vertebral levels...', verbose, 'normal')
         # copy level file to tmp dir
->>>>>>> bf806924
         os.chdir('..')
         shutil.copy(fname_level, tmp_dir)
         os.chdir(tmp_dir)
@@ -357,102 +175,6 @@
 
 
 # ----------------------------------------------------------------------------------------------------------------------
-<<<<<<< HEAD
-def find_ants_transfo_name(transfo_type):
-    """
-    find the name of the transformation file automatically saved by ANTs for a type of transformation
-
-    :param transfo_type: type of transformation
-
-    :return transfo_name, inverse_transfo_name:
-    """
-    transfo_name = ''
-    inverse_transfo_name = ''
-    if transfo_type == 'Rigid' or transfo_type == 'Affine':
-        transfo_name = 'reg0GenericAffine.mat'
-    elif transfo_type == 'BSpline':
-        transfo_name = 'reg0BSpline.txt'
-    elif transfo_type == 'BSplineSyN' or transfo_type == 'SyN':
-        transfo_name = 'reg0Warp.nii.gz'
-        inverse_transfo_name = 'reg0InverseWarp.nii.gz'
-    return transfo_name, inverse_transfo_name
-
-
-# ------------------------------------------------------------------------------------------------------------------
-def l0_norm(x, y):
-    """
-    L0 norm of two images x and y (used to compute tau)
-    :param x:
-    :param y:
-    :return: l0 norm
-    """
-    return np.linalg.norm(x.flatten() - y.flatten(), 0)
-
-
-# ------------------------------------------------------------------------------------------------------------------
-def compute_majority_vote_mean_seg(seg_data_set, threshold=0.5, weights=None, type='binary'):
-    """
-    Compute the mean segmentation image for a given segmentation data set seg_data_set by Majority Vote
-
-    :param seg_data_set: data set of segmentation slices (2D)
-
-    :param threshold: threshold to select the value of a pixel
-    :return:
-    """
-    if weights is None:
-        average = np.sum(seg_data_set, axis=0) / float(len(seg_data_set))
-    else:
-        average = np.sum(np.einsum('ijk,i->ijk', seg_data_set, weights), axis=0)
-    # average[average > 1] = 1
-    if type == 'binary':
-        return (average >= threshold).astype(int)
-    else:
-        return average.astype(float)
-
-
-# ------------------------------------------------------------------------------------------------------------------
-def correct_wmseg(res_gmseg, original_im, name_wm_seg, hdr):
-    '''
-    correct WM seg edges using input SC seg
-    *** NOT USED ANYMORE***
-    '''
-    wmseg_dat = (original_im.data > 0).astype(int) - res_gmseg.data
-
-    # corrected_wm_seg = Image(param=(wmseg_dat > 0).astype(int))
-    corrected_wm_seg = Image(param=wmseg_dat)
-
-    corrected_wm_seg.file_name = name_wm_seg + '_corrected'
-    corrected_wm_seg.ext = '.nii.gz'
-    corrected_wm_seg.hdr = hdr
-    corrected_wm_seg.save()
-
-    # sct.run('fslmaths ' + corrected_wm_seg.file_name + '.nii.gz -thr 0 ' + corrected_wm_seg.file_name + '.nii.gz')
-#    sct.run('sct_maths -i ' + corrected_wm_seg.file_name + '.nii.gz -thr 0 -o ' + corrected_wm_seg.file_name + '.nii.gz')
-    sct_maths.main(args=['-i', '{0}.nii.gz'.format(corrected_wm_seg.file_name),
-                         '-thr', '0',
-                         '-o', '{0}.nii.gz'.format(corrected_wm_seg.file_name)])
-    return corrected_wm_seg
-
-# ------------------------------------------------------------------------------------------------------------------
-def get_all_seg_from_dic(slices, type='wm'):
-    """
-    get a list of all manual segmentations in a list od slices that have multiple manual segmentations per slice
-    :return:
-    """
-    if type  == 'wm':
-        list_seg_by_slice = [dic_slice.wm_seg for dic_slice in slices]
-    elif type == 'gm':
-        list_seg_by_slice = [dic_slice.gm_seg for dic_slice in slices]
-    elif type.lower() == 'wm_m':
-        list_seg_by_slice = [dic_slice.wm_seg_M for dic_slice in slices]
-    elif type.lower() == 'gm_m':
-        list_seg_by_slice = [dic_slice.gm_seg_M for dic_slice in slices]
-
-    list_all_seg = []
-    for list_seg in list_seg_by_slice:
-        for seg in list_seg:
-            list_all_seg.append(seg)
-=======
 def interpolate_im_to_ref(im_input, im_input_sc, new_res=0.3, sq_size_size_mm=22.5, interpolation_mode=3):
     nx, ny, nz, nt, px, py, pz, pt = im_input.dim
 
@@ -523,7 +245,6 @@
         list_interpolate_images.append(im_input_interpolate_iz)
 
     return list_interpolate_images
->>>>>>> bf806924
 
 
 # ----------------------------------------------------------------------------------------------------------------------
@@ -633,25 +354,7 @@
         fname_manual_gmseg = file_gm + ext_gm
         os.chdir(tmp_dir)
 
-<<<<<<< HEAD
-    :return: file_name if the input is really a file, False otherwise
-    """
-    ext = '.nii.gz'
-    if os.path.isfile(file_name):
-        if sct.extract_fname(file_name)[2] != ext:
-            # sct.run('fslchfiletype NIFTI_GZ ' + file_name)
-            new_file_name = sct.extract_fname(file_name)[1] + ext
-            sct_convert.main(['-i', file_name,
-                              '-o', new_file_name])
-        else:
-            new_file_name = file_name
-        return new_file_name
-    else:
-        sct.printv('WARNING: ' + file_name + ' is not a file ...', verbose, 'warning')
-        return False
-=======
         im_manual_gmseg = Image(fname_manual_gmseg)
->>>>>>> bf806924
 
         # reorient to RPI
         im_manual_gmseg = set_orientation(im_manual_gmseg, 'RPI')
@@ -697,123 +400,6 @@
     Returns: im_src_reg: class Image: source image registered on destination image
     -------
 
-<<<<<<< HEAD
-    for subject_dir in os.listdir(path):
-        if os.path.isdir(path + subject_dir + '/'):
-            t2star = ''
-            sc_seg = ''
-            seg_in = ''
-            seg_in_name = ''
-            manual_seg = ''
-            manual_seg_name = ''
-            mask_box = ''
-            seg_in_croped = ''
-            manual_seg_croped = ''
-
-            for subject_file in os.listdir(path + '/' + subject_dir):
-                file_low = subject_file.lower()
-                if 't2star' in file_low or 'im' in file_low  in file_low and 'mask' not in file_low and 'seg' not in file_low and 'irp' not in file_low:
-                    t2star = subject_file
-                    t2star_path, t2star_name, ext = sct.extract_fname(t2star)
-                elif 'square' in file_low and 'mask' in file_low and 'irp' not in file_low:
-                    mask_box = subject_file
-                elif 'seg' in file_low and 'in' not in file_low and 'croped' not in file_low and 'gm' not in file_low and 'irp' not in file_low:
-                    sc_seg = subject_file
-                elif 'gm' in file_low and 'croped.nii' not in file_low and 'irp' not in file_low:
-                    manual_seg = subject_file
-                    manual_seg_name = sct.extract_fname(manual_seg)[1]
-                elif '_croped.nii' in file_low and 'gm' in file_low and 'irp' not in file_low:
-                    manual_seg_croped = subject_file
-
-            if t2star != '' and sc_seg != '':
-                subject_path = path + '/' + subject_dir + '/'
-                os.chdir(subject_path)
-                ext = '.nii.gz'
-                try:
-                    if seg_in == '':
-                        seg_in_name = t2star_name + '_seg_in'
-                        seg_in = seg_in_name + ext
-                        # sct.run('sct_crop_image -i ' + t2star + ' -m ' + sc_seg + ' -b 0 -o ' + seg_in)
-                        sct_crop_image.main(['-i', t2star,
-                                        '-m', sc_seg,
-                                        '-b', 0,
-                                        '-o', seg_in])
-
-                    if mask_box == '':
-                        mask_box = t2star_name + '_square_mask_from_sc_seg'+ext
-                        # sct.run('sct_create_mask -i ' + seg_in + ' -p centerline,' + sc_seg + ' -size ' + str(box_size) + ' -o ' + mask_box + ' -f box')
-                        sct_create_mask.main(args=['-i', seg_in,
-                                                   '-p', 'centerline', sc_seg,
-                                                   '-size', str(box_size),
-                                                   '-o', mask_box,
-                                                   '-f', 'box'])
-                    if seg_in_croped == '':
-                        seg_in_im = Image(seg_in)
-                        mask_im = Image(mask_box)
-                        seg_in_im.crop_and_stack(mask_im, suffix='_croped', save=True)
-                        seg_in_name += '_croped'
-                        seg_in_im.setFileName(seg_in_name +ext)
-                        seg_in_im = set_orientation(seg_in_im, 'IRP')
-
-                    if manual_seg_croped == '':
-                        manual_seg_im = Image(manual_seg)
-                        mask_im = Image(mask_box)
-                        manual_seg_im.crop_and_stack(mask_im, suffix='_croped', save=True)
-                        manual_seg_name += '_croped'
-                        manual_seg_im.setFileName(manual_seg_name+ext)
-                        manual_seg_im = set_orientation(manual_seg_im, 'IRP')
-
-                except Exception, e:
-                    sct.printv('WARNING: an error occured ... \n ' + str(e), 1, 'warning')
-                else:
-                    print 'Done !'
-                os.chdir('..')
-
-
-# ------------------------------------------------------------------------------------------------------------------
-def crop_t2_star(t2star, sc_seg, box_size=75):
-    """
-    Pretreatment function croping the t2star file around the spinal cord and to a 75*75 squared image
-
-    :param t2star: t2star image to be croped
-
-    :param sc_seg: segmentation of the spinal cord
-    """
-    t2star_name = sct.extract_fname(t2star)[1]
-    sc_seg_name = sct.extract_fname(sc_seg)[1]
-    mask_box = None
-    fname_seg_in_IRP = None
-
-    try:
-        ext = '.nii.gz'
-        seg_in_name = t2star_name + '_seg_in'
-        seg_in = seg_in_name + ext
-        # sct.run('sct_crop_image -i ' + t2star + ' -m ' + sc_seg + ' -b 0 -o ' + seg_in)
-        sct_crop_image.main(args=['-i', t2star,
-                                  '-m', sc_seg,
-                                  '-b', '0',
-                                  '-o', seg_in])
-
-        mask_box = t2star_name + '_square_mask_from_sc_seg'+ext
-        # sct.run('sct_create_mask -i ' + seg_in + ' -p centerline,' + sc_seg + ' -size ' + str(box_size) + ' -o ' + mask_box + ' -f box')
-        sct_create_mask.main(args=['-i', seg_in,
-                                   '-p', 'centerline,{0}'.format(sc_seg),
-                                   '-size', str(box_size),
-                                   '-o', mask_box,
-                                   '-f', 'box'])
-
-        seg_in_im = Image(seg_in)
-        mask_im = Image(mask_box)
-        seg_in_im.crop_and_stack(mask_im, suffix='_croped', save=True)
-        seg_in_name += '_croped'
-        seg_in_im.setFileName(seg_in_name +ext)
-        seg_in_im = set_orientation(seg_in_im, 'IRP')
-
-        fname_seg_in_IRP = seg_in_name+'_IRP'+ext
-
-        if t2star_name + '_square_mask_from_sc_seg_IRP.nii.gz' in os.listdir('.'):
-            mask_box = t2star_name + '_square_mask_from_sc_seg_IRP.nii.gz'
-=======
     '''
     # im_src and im_dest are already preprocessed (in theory: im_dest = mean_image)
     # binarize images to get seg
@@ -910,7 +496,6 @@
                 list_wm.append(wm)
             for gm in dic_slice.gm_seg:
                 list_gm.append(gm)
->>>>>>> bf806924
 
     data_mean_gm = np.mean(list_gm, axis=0)
     data_mean_wm = np.mean(list_wm, axis=0)
@@ -924,176 +509,6 @@
     return data_mean_gm, data_mean_wm
 
 
-<<<<<<< HEAD
-    :param dic_dir: dictionary directory
-    """
-    if dic_dir[-1] == '/':
-        dic_by_slice_dir = dic_dir[:-1] + '_by_slice/'
-    else:
-        dic_by_slice_dir = dic_dir + '_by_slice/'
-
-    sct.run('mkdir ' + dic_by_slice_dir)
-
-    for subject_dir in os.listdir(dic_dir):
-        subject_path = dic_dir + '/' + subject_dir
-        if os.path.isdir(subject_path):
-            sct.run('mkdir ' + dic_by_slice_dir + subject_dir)
-            i_manual_gm = 0
-            # getting the level file
-            path_file_levels = None
-            level_label = {0: '', 1: 'C1', 2: 'C2', 3: 'C3', 4: 'C4', 5: 'C5', 6: 'C6', 7: 'C7', 8: 'T1', 9: 'T2', 10: 'T3', 11: 'T4', 12: 'T5', 13: 'T6', 14: 'T7', 15: 'T8', 16: 'T9', 17: 'T10', 18: 'T11', 19: 'T12', 20: 'L1', 21: 'L2', 22: 'L3', 23: 'L4', 24: 'L5'}
-            for file_name in os.listdir(subject_path):
-                if 'level' in file_name:
-                    path_file_levels = subject_path + '/' + file_name
-                    '''
-                    if 'IRP' not in file_name:
-                        path_file_levels_IRP = sct.add_suffix(path_file_levels, '_IRP')
-                        sct.run('sct_image -i ' + subject_path + '/' + file_name + ' -setorient IRP -o '+path_file_levels_IRP)
-                        path_file_levels = path_file_levels_IRP # subject_path + '/' + sct.extract_fname(file_name)[1] + '_IRP.nii.gz'
-                    '''
-            if path_file_levels is None and 'label' in os.listdir(subject_path):
-                '''
-                if 'PAM50_levels_IRP.nii.gz' not in sct.run('ls ' + subject_path + '/label/template')[1]:
-                    sct.run('sct_image -i ' + subject_path + '/label/template/MPAM50_levels.nii.gz -setorient IRP')
-                '''
-                path_file_levels = subject_path + '/label/template/PAM50_levels.nii.gz'
-
-            elif path_file_levels is not None:
-                path_level, file_level, ext_level = sct.extract_fname(path_file_levels)
-                if ext_level == '.nii.gz' or ext_level == '.nii':
-                    level_info_file = Image(path_file_levels)
-                    level_info_file.change_orientation('IRP')
-                elif ext_level == '.txt':
-                    level_info_file = path_file_levels
-                else:
-                    level_info_file = None
-                    sct.printv('WARNING: no level file for subject '+subject_dir, 1, 'warning')
-
-                list_level_by_slice = load_level(level_info_file)
-                '''
-                im_levels = Image(path_file_levels)
-                nz_coord = im_levels.getNonZeroCoordinates()
-                for i_level_slice, level_slice in enumerate(im_levels.data):
-                    nz_val = []
-                    for coord in nz_coord:
-                        if coord.x == i_level_slice:
-                            nz_val.append(level_slice[coord.y, coord.z])
-                    try:
-                        label_by_slice[i_level_slice] = int(round(sum(nz_val)/len(nz_val)))
-                    except ZeroDivisionError:
-                        sct.printv('No level label for slice ' + str(i_level_slice) + ' of subject ' + subject_dir)
-                        label_by_slice[i_level_slice] = 0
-                '''
-
-            for file_name in os.listdir(subject_path):
-                if 'seg_in' in file_name and 'croped' in file_name and 'IRP' in file_name:
-                    im = Image(subject_path + '/' + file_name)
-                    im_zooms = im.hdr.get_zooms()
-                    slice_zoom = (im_zooms[1], im_zooms[2], im_zooms[0])
-                    if path_file_levels is None:
-                        for i_slice, im_slice in enumerate(im.data):
-                            if i_slice < 10:
-                                i_slice_str = str(i_slice)
-                                i_slice_str = '0' + i_slice_str
-                            else:
-                                i_slice_str = str(i_slice)
-                            fname_slice = dic_by_slice_dir + subject_dir + '/' + subject_dir + '_slice' + i_slice_str + '_im.nii.gz'
-                            im_slice = Image(param=im_slice, absolutepath=fname_slice, hdr=im.hdr)
-
-                            if len(im_slice.hdr.get_zooms()) == 3:
-                                im_slice.hdr.set_zooms(slice_zoom)
-                            im_slice.save()
-
-                    else:
-                        for i_slice, im_slice in enumerate(im.data):
-                            if i_slice < 10:
-                                i_slice_str = str(i_slice)
-                                i_slice_str = '0' + i_slice_str
-                            else:
-                                i_slice_str = str(i_slice)
-                            fname_slice = dic_by_slice_dir + subject_dir + '/' + subject_dir + '_slice' + i_slice_str + '_' + level_label[list_level_by_slice[i_slice]] + '_im.nii.gz'
-                            im_slice = Image(param=im_slice, absolutepath=fname_slice, hdr=im.hdr)
-
-                            if len(im_slice.hdr.get_zooms()) == 3:
-                                im_slice.hdr.set_zooms(slice_zoom)
-                            im_slice.save()
-
-                if 'gm' in file_name and 'croped' in file_name and 'IRP' in file_name:
-                    seg = Image(dic_dir + '/' + subject_dir + '/' + file_name)
-                    seg_zooms = seg.hdr.get_zooms()
-                    slice_zoom = (seg_zooms[1], seg_zooms[2], seg_zooms[0])
-                    if path_file_levels is None:
-                        for i_slice, seg_slice in enumerate(seg.data):
-                            if i_slice < 10:
-                                i_slice_str = str(i_slice)
-                                i_slice_str = '0' + i_slice_str
-                            else:
-                                i_slice_str = str(i_slice)
-                            seg_slice = Image(param=seg_slice, absolutepath=dic_by_slice_dir + subject_dir + '/' + subject_dir + '_slice' + i_slice_str + '_' + level_label[list_level_by_slice[i_slice]] + '_manual_gmseg_rater'+str(i_manual_gm)+'.nii.gz', hdr=seg.hdr)
-
-                            if len(seg_slice.hdr.get_zooms()) == 3:
-                                seg_slice.hdr.set_zooms(slice_zoom)
-                            seg_slice.save()
-
-                    else:
-                        for i_slice, seg_slice in enumerate(seg.data):
-                            if i_slice < 10:
-                                i_slice_str = str(i_slice)
-                                i_slice_str = '0' + i_slice_str
-                            else:
-                                i_slice_str = str(i_slice)
-
-                            seg_slice = Image(param=seg_slice, absolutepath=dic_by_slice_dir + subject_dir + '/' + subject_dir +
-                                  '_slice' + i_slice_str + '_' + level_label[list_level_by_slice[i_slice]] + '_manual_gmseg_rater'+str(i_manual_gm)+'.nii.gz', hdr=seg.hdr)
-
-                            if len(seg_slice.hdr.get_zooms()) == 3:
-                                seg_slice.hdr.set_zooms(slice_zoom)
-                            seg_slice.save()
-                    i_manual_gm += 1
-
-
-# ------------------------------------------------------------------------------------------------------------------
-def resample_image(fname, suffix='_resampled.nii.gz', binary=False, npx=0.3, npy=0.3, thr=0.0, interpolation='spline'):
-    """
-    Resampling function: add a padding, resample, crop the padding
-    :param fname: name of the image file to be resampled
-    :param suffix: suffix added to the original fname after resampling
-    :param binary: boolean, image is binary or not
-    :param npx: new pixel size in the x direction
-    :param npy: new pixel size in the y direction
-    :param thr: if the image is binary, it will be thresholded at thr (default=0) after the resampling
-    :param interpolation: type of interpolation used for the resampling
-    :return: file name after resampling (or original fname if it was already in the correct resolution)
-    """
-    im_in = Image(fname)
-    orientation = get_orientation_3d(im_in)
-    if orientation != 'RPI':
-        im_in = set_orientation(im_in, 'RPI')
-        im_in.save()
-        fname = im_in.absolutepath
-    nx, ny, nz, nt, px, py, pz, pt = im_in.dim
-
-    if round(px, 2) != round(npx, 2) or round(py, 2) != round(npy, 2):
-        name_resample = sct.extract_fname(fname)[1] + suffix
-        if binary:
-            interpolation = 'nn'
-
-        sct_resample.main(args=['-i', fname,
-                                '-mm', '{0}x{1}x{2}'.format(npx, npy, pz),
-                                '-o', name_resample,
-                                '-x', interpolation])
-        if binary:
-            sct_maths.main(args=['-i', name_resample,
-                                 '-bin', str(thr),
-                                 '-o', name_resample])
-
-        if orientation != 'RPI':
-            im_resample = Image(name_resample)
-            im_resample = set_orientation(im_resample, orientation)
-            im_resample.save()
-            name_resample = im_resample.absolutepath
-        return name_resample
-=======
 def normalize_slice(data, data_gm, data_wm, val_gm, val_wm, val_min=None, val_max=None):
     '''
     Function to normalize the intensity of data to the GM and WM values given by val_gm and val_wm.
@@ -1144,7 +559,6 @@
             printv('WARNING: an incomplete slice will not be normalized',1,'warning')
             return data
     # else (=normal data): use median values to normalize data
->>>>>>> bf806924
     else:
         new_data = ((data - med_data_wm) * (val_gm - val_wm) / (med_data_gm - med_data_wm)) + val_wm
 
@@ -1158,696 +572,10 @@
 ########################################### End of processing function #############################################
 
 
-<<<<<<< HEAD
-            if denoise:
-                from sct_maths import denoise_nlmeans
-                t2star_im = Image(fname_t2star)
-                t2star_im.data = denoise_nlmeans(t2star_im.data)
-                t2star_im.save()
-
-            mask_box, fname_seg_in_IRP = crop_t2_star(fname_t2star, fname_scseg, box_size=model_image_size)
-
-            for fname_gmseg in list_fname_gmseg:
-                im_gmseg = Image(fname_gmseg)
-                im_mask = Image(mask_box)
-                im_gmseg.crop_and_stack(im_mask, suffix='_croped', save=True)
-                sct.run('sct_image -i '+sct.extract_fname(fname_gmseg)[1] + '_croped.nii.gz -setorient IRP')
-
-            os.chdir(original_path)
-    save_by_slice(path_to_dataset)
-
-
-# ------------------------------------------------------------------------------------------------------------------
-def compute_level_file(t2star_fname, t2star_sc_seg_fname , t2_fname, t2_seg_fname, landmarks_fname):
-    """
-    mini registration pipeline to get the vertebral levels for a T2 star using the anatomic image (T2) and a segmentation of the spinal cord
-    :param t2star_fname:
-    :param t2star_sc_seg_fname:
-    :param t2_fname:
-    :param t2_seg_fname:
-    :param landmarks_fname:
-    :return: path ofr the level image
-    """
-    # Registration to template
-    # cmd_register_template = 'sct_register_to_template -i ' + t2_fname + ' -s ' + t2_seg_fname + ' -l ' + landmarks_fname
-    # sct.run(cmd_register_template)
-    sct_register_to_template.main(['-i', t2_fname,
-                                   '-s', t2_seg_fname,
-                                   '-l', landmarks_fname])
-
-    # cmd_warp_template = 'sct_warp_template -d ' + t2_fname + ' -w warp_template2anat.nii.gz -a 0'
-    # sct.run(cmd_warp_template)
-    sct_warp_template.main(args=['-d', t2_fname,
-                                 '-w', 'warp_template2anat.nii.gz'
-                                 '-a', '0'])
-
-    # Registration template to t2star
-    # cmd_register_multimodal = 'sct_register_multimodal -i template2anat.nii.gz -d ' + t2star_fname + ' -iseg ./label/template/MNI-Poly-AMU_cord.nii.gz -dseg ' + t2star_sc_seg_fname + ' -param step=1,type=seg,algo=syn,metric=MeanSquares,iter=5:step=2,type=im,algo=slicereg,metric=MeanSquares,iter=5'
-    # sct.run(cmd_register_multimodal)
-    sct_register_multimodal.main(args=['-i', 'template2anat.nii.gz',
-                                       '-d', t2star_fname ,
-                                       '-iseg', './label/template/PAM50_levels.nii.gz'
-                                       '-dseg', t2star_sc_seg_fname,
-                                       '-param', ('step=1,type=seg,'
-                                                  'algo=syn,metric=MeanSquares,'
-                                                  'iter=5:step=2,type=im,algo=slicereg,'
-                                                  'metric=MeanSquares,iter=5')])
-
-    multimodal_warp_name = 'warp_template2anat2' + t2star_fname
-    total_warp_name = 'warp_template2t2star.nii.gz'
-    # cmd_concat = 'sct_concat_transfo -w warp_template2anat.nii.gz,' + multimodal_warp_name + ' -d ' + t2star_fname + ' -o ' + total_warp_name
-    # sct.run(cmd_concat)
-    sct_concat_transfo.main(args=['-w', 'warp_template2anat.nii.gz,{0}'.format(multimodal_warp_name),
-                                  '-d', t2star_fname,
-                                  '-o', total_warp_name])
-
-    # cmd_warp = 'sct_warp_template -d ' + t2star_fname + ' -w ' + total_warp_name + ' -a 0 '
-    # sct.run(cmd_warp)
-    sct_warp_template.main(args=['-d', t2star_fname,
-                                 '-w', total_warp_name,
-                                 '-a', '0'])
-
-    # sct.run('sct_image -i ./label/template/MNI-Poly-AMU_level.nii.gz -setorient IRP')
-    sct_image.main(args=['-i', './label/template/PAM50_levels.nii.gz',
-                         '-setorient', 'IRP'])
-
-    return 'PAM50_levels_IRP.nii.gz'
-
-
-
-########################################################################################################################
-# ------------------------------------------------- POST-TREATMENTS -------------------------------------------------- #
-########################################################################################################################
-
-# ------------------------------------------------------------------------------------------------------------------
-def inverse_square_crop(im_croped, im_square_mask):
-    if im_square_mask.orientation != 'IRP':
-        im_square_mask = set_orientation(im_square_mask, 'IRP')
-    assert len(im_croped.data) == len(im_square_mask.data)
-
-    im_inverse_croped = Image(np.zeros(im_square_mask.data.shape), hdr=im_square_mask.hdr)
-    for i_slice, slice_croped in enumerate(im_croped.data):
-        i_croped = 0
-        inside = False
-        for i, row in enumerate(im_square_mask.data[i_slice] == 1):
-            j_croped = 0
-            for j, in_square in enumerate(row):
-                if in_square:
-                    im_inverse_croped.data[i_slice][i][j] = slice_croped[i_croped][j_croped]
-                    j_croped += 1
-                    if not inside:
-                        # getting inside the mask
-                        inside = True
-                elif inside:  # if we are getting out of the mask:
-                    i_croped += 1
-                    inside = False
-    im_inverse_croped.setFileName(im_croped.file_name + '_original_dimension' + im_croped.ext)
-
-    return im_inverse_croped
-
-=======
->>>>>>> bf806924
 
 ########################################################################################################################
 #                                                   UTILS FUNCTIONS
 ########################################################################################################################
-<<<<<<< HEAD
-
-# ------------------------------------------------------------------------------------------------------------------
-def leave_one_out_by_subject(dic_path, dic_3d, denoising=True, reg='Affine', metric='MI', use_levels=True, weight=2.5, eq=1, mode_weighted_sim=False, weighted_label_fusion=False):
-    """
-    Leave one out cross validation taking 1 SUBJECT out of the dictionary at each step
-    and computing the resulting dice coefficient, the time of computation and an error map
-
-    :param dic_path: path to the dictionary to use to do the model validation
-
-    """
-    import time
-    from msct_multiatlas_seg import Model, SegmentationParam, SupervisedSegmentationMethod
-    from sct_segment_graymatter import FullGmSegmentation
-    init = time.time()
-
-    wm_dice_file = open('wm_dice_coeff.txt', 'w')
-    gm_dice_file = open('gm_dice_coeff.txt', 'w')
-    wm_csa_file = open('wm_csa.txt', 'w')
-    gm_csa_file = open('gm_csa.txt', 'w')
-    hd_file = open('hd.txt', 'w')
-    n_slices = 0
-    e = None
-
-    level_label = {0: '', 1: 'C1', 2: 'C2', 3: 'C3', 4: 'C4', 5: 'C5', 6: 'C6', 7: 'C7', 8: 'T1', 9: 'T2', 10: 'T3', 11: 'T4', 12: 'T5', 13: 'T6'}
-    # for the error map
-    gm_diff_by_level = {'C1': [], 'C2': [], 'C3': [], 'C4': [], 'C5': [], 'C6': [], 'C7': [], 'T1': [], 'T2': [], '': []}
-    wm_diff_by_level = {'C1': [], 'C2': [], 'C3': [], 'C4': [], 'C5': [], 'C6': [], 'C7': [], 'T1': [], 'T2': [], '': []}
-
-    for subject_dir in os.listdir(dic_path):
-        subject_path = dic_path + '/' + subject_dir
-        if os.path.isdir(subject_path):
-            try:
-                tmp_dir = 'tmp_' + subject_dir + '_as_target'
-                sct.run('mkdir ' + tmp_dir)
-
-                tmp_dic_name = 'dic'
-                sct.run('cp -r ' + dic_path + ' ./' + tmp_dir + '/' + tmp_dic_name + '/')
-                sct.run('cp -r ' + dic_3d + '/' + subject_dir + ' ./' + tmp_dir + '/')
-                sct.run('mv ./' + tmp_dir + '/' + tmp_dic_name + '/' + subject_dir + ' ./' + tmp_dir + '/' + subject_dir + '_by_slice')
-
-                # Gray matter segmentation using this subject as target
-                os.chdir(tmp_dir)
-                model_param = SegmentationParam()
-                model_param.path_model = tmp_dic_name
-                model_param.todo_model = 'compute'
-                model_param.weight_gamma = float(weight)
-                model_param.use_levels = use_levels
-                model_param.res_type = 'prob'
-                model_param.reg = reg.split(':')
-                model_param.reg_metric = metric
-                model_param.equation_id = eq
-                model_param.mode_weight_similarity = mode_weighted_sim
-                model_param.weight_label_fusion = weighted_label_fusion
-                model_param.target_denoising = denoising
-
-                model = Model(model_param=model_param, k=0.8)
-
-                n_slices_model = model.dictionary.J
-
-                target = ''
-                sc_seg = ''
-                ref_gm_seg_im = ''
-                level = ''
-                for file_name in os.listdir(subject_dir):  # 3d files
-
-                    if 'im' in file_name:
-                        target = subject_dir + '/' + file_name
-                    elif 'level' in file_name:
-                        level = subject_dir + '/' + file_name
-                    elif 'gm' in file_name:
-                        ref_gm_seg_im = subject_dir + '/' + file_name
-                    elif 'seg' in file_name:
-                        sc_seg = subject_dir + '/' + file_name
-
-
-                full_gmseg = FullGmSegmentation(target, sc_seg, None, level, ref_gm_seg=ref_gm_seg_im, model=model, param=model_param)
-
-                # ## VALIDATION ##
-                # Dice coeff
-                subject_dice = open(full_gmseg.dice_name, 'r')
-                dice_lines_list = subject_dice.readlines()
-                subject_dice.close()
-
-                gm_dices = None
-                wm_dices = None
-                n_subject_slices = len(full_gmseg.gm_seg.target_seg_methods.target)
-                n_slices += n_subject_slices
-
-                for i, line in enumerate(dice_lines_list):
-                    if 'Gray Matter' in line:
-                        gm_dices = dice_lines_list[i+10:i+10+n_subject_slices]
-
-                    if 'White Matter' in line:
-                        wm_dices = dice_lines_list[i+10:i+10+n_subject_slices]
-
-                subject_slices_levels = {}
-                for slice_dice in wm_dices:
-                    target_slice, wm_dice = slice_dice[:-1].split(' ')
-
-                    if int(target_slice) < 10:
-                        target_slice = 'slice0' + target_slice
-                    else:
-                        target_slice = 'slice' + target_slice
-
-                    slice_level = ''
-                    for file_name in os.listdir('./' + subject_dir + '_by_slice'):
-                        if target_slice in file_name:
-                            slice_level = file_name[file_name.find(target_slice)+8:file_name.find(target_slice)+10]
-                            subject_slices_levels[target_slice] = slice_level
-                    wm_dice_file.write(subject_dir + ' ' + target_slice + ' ' + slice_level + ': ' + wm_dice + ' ; nslices: ' + str(n_slices_model) + '\n')
-
-                for slice_dice in gm_dices:
-                    target_slice, gm_dice = slice_dice[:-1].split(' ')
-
-                    if int(target_slice) < 10:
-                        target_slice = 'slice0' + target_slice
-                    else:
-                        target_slice = 'slice' + target_slice
-                    slice_level = subject_slices_levels[target_slice]
-
-                    gm_dice_file.write(subject_dir + ' ' + target_slice + ' ' + slice_level + ': ' + gm_dice + ' ; nslices: ' + str(n_slices_model) + '\n')
-
-                # hausdorff distance
-                subject_hd = open(full_gmseg.hausdorff_name, 'r')
-                hd_res_list = subject_hd.readlines()[1:-4]
-                for line in hd_res_list:
-                    n_slice, res_slice = line.split(':')
-                    hd, med1, med2 = res_slice.split('-')
-                    n_slice = n_slice[-1:]
-                    med1 = float(med1)
-                    med2 = float(med2[:-2])
-
-                    if int(n_slice) < 10:
-                        target_slice = 'slice0' + n_slice
-                    else:
-                        target_slice = 'slice' + n_slice
-                    slice_level = subject_slices_levels[target_slice]
-                    hd_file.write(subject_dir + ' ' + target_slice + ' ' + slice_level + ': ' + str(hd) + ' - ' + str(max(med1, med2)) + '\n')
-
-                # error map
-
-                print 'ERROR MAP BY LEVEL COMPUTATION'
-                path_validation = full_gmseg.tmp_dir + '/validation/'
-                ref_gm_seg_im = Image(path_validation + 'ref_gm_seg.nii.gz')
-                ref_wm_seg_im = Image(path_validation + 'ref_wm_seg.nii.gz')
-                res_gm_seg_im = Image(path_validation + 'res_gm_seg_bin_RPI.nii.gz')
-                res_wm_seg_im = Image(path_validation + 'res_wm_seg_bin_RPI.nii.gz')
-
-                ref_gm_seg_im.change_orientation('IRP')
-                ref_wm_seg_im.change_orientation('IRP')
-                res_gm_seg_im.change_orientation('IRP')
-                res_wm_seg_im.change_orientation('IRP')
-
-                for i_slice in range(len(ref_gm_seg_im.data)):
-                    slice_gm_error = abs(ref_gm_seg_im.data[i_slice] - res_gm_seg_im.data[i_slice])
-                    slice_wm_error = abs(ref_wm_seg_im.data[i_slice] - res_wm_seg_im.data[i_slice])
-                    if int(i_slice) < 10:
-                        target_slice = 'slice0' + str(i_slice)
-                    else:
-                        target_slice = 'slice' + str(i_slice)
-                    slice_level = subject_slices_levels[target_slice]
-                    gm_diff_by_level[slice_level].append(slice_gm_error)
-                    wm_diff_by_level[slice_level].append(slice_wm_error)
-
-                # csa
-                # sct.run('sct_process_segmentation -i ' + full_gmseg.res_names['corrected_wm_seg'] + ' -p csa')
-                sct_process_segmentation.main(args=['-i', full_gmseg.res_names['corrected_wm_seg'],
-                                                    '-p', 'csa'])
-                tmp_csa_file = open('csa.txt')
-                csa_lines = tmp_csa_file.readlines()
-                tmp_csa_file.close()
-                for slice_csa in csa_lines:
-                    target_slice, wm_csa = slice_csa.split(',')
-                    if int(target_slice) < 10:
-                        target_slice = 'slice0' + target_slice
-                    else:
-                        target_slice = 'slice' + target_slice
-                    slice_level = subject_slices_levels[target_slice]
-                    wm_csa_file.write(subject_dir + ' ' + target_slice + ' ' + slice_level + ': ' + wm_csa[:-1] + '\n')
-                # sct.run('mv csa.txt csa_corrected_wm_seg.txt')
-                os.renames('csa.txt', 'csa_corrected_wm_seg.txt')
-                # sct.run('sct_process_segmentation -i ' + full_gmseg.res_names['gm_seg'] + ' -p csa')
-                sct_process_segmentation.main(args=['-i', full_gmseg.res_names['gm_seg'],
-                                                    '-p', 'csa'])
-                tmp_csa_file = open('csa.txt')
-                csa_lines = tmp_csa_file.readlines()
-                tmp_csa_file.close()
-                for slice_csa in csa_lines:
-                    target_slice, gm_csa = slice_csa.split(',')
-                    if int(target_slice) < 10:
-                        target_slice = 'slice0' + target_slice
-                    else:
-                        target_slice = 'slice' + target_slice
-                    slice_level = subject_slices_levels[target_slice]
-                    gm_csa_file.write(subject_dir + ' ' + target_slice + ' ' + slice_level + ': ' + gm_csa[:-1] + '\n')
-                # sct.run('mv csa.txt csa_gm_seg.txt')
-                os.renames('csa.txt', 'csa_gm_seg.txt')
-                os.chdir('..')
-
-            except Exception, e:
-                sct.printv('WARNING: an error occurred ...', 1, 'warning')
-                print e
-            # else:
-            #    sct.run('rm -rf ' + tmp_dir)
-    # error map
-    for l, level_error in gm_diff_by_level.items():
-        try:
-            n = len(level_error)
-            if n != 0:
-                Image(param=sum(level_error)/n, absolutepath='error_map_gm_' + str(l) + '.nii.gz').save()
-        except ZeroDivisionError:
-            sct.printv('WARNING: no data for level ' + str(l), 1, 'warning')
-
-    for l, level_error in wm_diff_by_level.items():
-        try:
-            n = len(level_error)
-            if n != 0:
-                Image(param=sum(level_error)/n, absolutepath='error_map_wm_' + str(l) + '.nii.gz').save()
-        except ZeroDivisionError:
-            sct.printv('WARNING: no data for level ' + str(l), 1, 'warning')
-
-    if e is None:
-        wm_dice_file.close()
-        gm_dice_file.close()
-        wm_csa_file.close()
-        gm_csa_file.close()
-        hd_file.close()
-
-        # Image(param=error_map_abs_sum/n_slices, absolutepath='error_map_abs.nii.gz').save()
-        t = time.time() - init
-        print 'Done in ' + str(t) + ' sec'
-
-
-# ------------------------------------------------------------------------------------------------------------------
-def compute_error_map(data_path):
-    error_map_sum = None
-    error_map_abs_sum = None
-    first = True
-    n_slices = 0
-    os.chdir(data_path)
-    for file_name in os.listdir('.'):
-        if os.path.isdir(file_name) and file_name != 'dictionary':
-            os.chdir(file_name)
-
-            res = ''
-            ref_wm_seg = ''
-
-            for slice_file in os.listdir('.'):
-                if 'graymatterseg' in slice_file:
-                    res = slice_file
-                elif 'inv_to_wm' in slice_file:
-                    ref_wm_seg = slice_file
-            res_im = Image(res)
-            ref_wm_seg_im = Image(ref_wm_seg)
-
-            if first:
-                error_map_sum = np.zeros(ref_wm_seg_im.data.shape)
-                error_map_abs_sum = np.zeros(ref_wm_seg_im.data.shape)
-                first = False
-
-            error_3d = (ref_wm_seg_im.data - res_im.data) + 1
-            error_3d_abs = abs(ref_wm_seg_im.data - res_im.data)
-
-            error_map_sum += error_3d
-            error_map_abs_sum += error_3d_abs
-            n_slices += 1
-            os.chdir('..')
-
-    Image(param=(error_map_sum/n_slices) - 1, absolutepath='error_map.nii.gz').save()
-    Image(param=error_map_abs_sum/n_slices, absolutepath='error_map_abs.nii.gz').save()
-
-
-# ------------------------------------------------------------------------------------------------------------------
-'''
-import os
-os.chdir('/Volumes/folder_shared/greymattersegmentation/supervised_gmseg_method/res/2015-06-23-LOOCV_CSA')
-from msct_gmseg_utils import compute_error_map_by_level
-compute_error_map_by_level('with_levels_gamma1.2_Affine_Zregularisation')
-'''
-
-
-# ------------------------------------------------------------------------------------------------------------------
-def compute_error_map_by_level(data_path):
-    original_path = os.path.abspath('.')
-    diff_by_level = {'C1': [], 'C2': [], 'C3': [], 'C4': [], 'C5': [], 'C6': [], 'C7': [], 'T1': [], 'T2': [], '': []}
-    error_map_abs_sum = None
-    first = True
-    n_slices = 0
-    os.chdir(data_path)
-    for subject_dir in os.listdir('.'):
-        if os.path.isdir(subject_dir) and subject_dir != 'dictionary' and subject_dir != 'dic':
-            os.chdir(subject_dir)
-
-            subject = '_'.join(subject_dir.split('_')[1:3])
-            if 'pilot' in subject:
-                subject = subject.split('_')[0]
-
-            # ref_gm_seg = ''
-            # ref_sc_seg = ''
-            sq_mask = ''
-            level = ''
-            res_wm_seg = ''
-            res_dir = None
-            for fname in os.listdir('.'):
-                if 'tmp_' + subject in fname and os.path.isdir(fname):
-                    res_dir = fname
-
-            os.chdir(res_dir)
-            for fname in os.listdir('.'):
-                if 'level' in fname and 't2star' not in fname and 'IRP' in fname:
-                    level = fname
-
-                elif 'square_mask' in fname and 'IRP' in fname:
-                    sq_mask = fname
-                elif 'res_wmseg' in fname and 'corrected' in fname and 'original_dimension' not in fname:
-                    res_wm_seg = fname
-            if res_wm_seg != '' and level != '' and sq_mask!= '':
-
-                ref_wm_seg = 'validation/ref_wm_seg.nii.gz'
-                # status, ref_ori = sct.run('sct_image -i ' + ref_wm_seg + ' -getorient')
-                ref_ori = sct_image.main(['-i', ref_wm_seg, '-getorient'])
-
-                # ref_ori = ref_ori[4:7]
-                if ref_ori != 'IRP':
-                    sct.run('sct_image -i ' + ref_wm_seg + ' -setorient IRP')
-                    ref_wm_seg = sct.extract_fname(ref_wm_seg)[0] + sct.extract_fname(ref_wm_seg)[1] + '_IRP' + sct.extract_fname(ref_wm_seg)[2]
-
-                level_im = Image(level)
-
-                ref_wm_seg_im = Image(ref_wm_seg)
-                mask_im = Image(sq_mask)
-                ref_wm_seg_im.crop_and_stack(mask_im, suffix='_croped', save=True)
-                ref_wm_seg = ref_wm_seg_im.absolutepath
-
-                res_wm_seg_im = Image(res_wm_seg)
-
-                label_by_slice = {}
-                level_label = {0: '', 1: 'C1', 2: 'C2', 3: 'C3', 4: 'C4', 5: 'C5', 6: 'C6', 7: 'C7', 8: 'T1', 9: 'T2',
-                               10: 'T3', 11: 'T4', 12: 'T5', 13: 'T6'}
-                nz_coord = level_im.getNonZeroCoordinates()
-                for i_level_slice, level_slice in enumerate(level_im.data):
-                    nz_val = []
-                    for coord in nz_coord:
-                        if coord.x == i_level_slice:
-                            nz_val.append(level_slice[coord.y, coord.z])
-                    try:
-                        label_by_slice[i_level_slice] = int(round(sum(nz_val)/len(nz_val)))
-                    except ZeroDivisionError:
-                        sct.printv('No level label for slice ' + str(i_level_slice) + ' of subject ' + subject_dir)
-                        label_by_slice[i_level_slice] = 0
-
-                for i_slice in range(len(ref_wm_seg_im.data)):
-                    if first:
-                        error_map_abs_sum = np.zeros(ref_wm_seg_im.data[i_slice].shape)
-                        first = False
-
-                    error_3d_abs = abs(ref_wm_seg_im.data[i_slice] - res_wm_seg_im.data[i_slice])
-                    slice_level = level_label[label_by_slice[i_slice]]
-                    diff_by_level[slice_level].append(error_3d_abs)
-                    error_map_abs_sum += error_3d_abs
-                    n_slices += 1
-            os.chdir('../..')
-    for l, level_error in diff_by_level.items():
-        try:
-            n = len(level_error)
-            if n != 0:
-                Image(param=sum(level_error)/n, absolutepath='error_map_corrected_wm_' + str(l) + '.nii.gz').save()
-        except ZeroDivisionError:
-            sct.printv('WARNING: no data for level ' + str(l), 1, 'warning')
-    Image(param=error_map_abs_sum/n_slices, absolutepath='error_map_abs_corrected_wm.nii.gz').save()
-    os.chdir('..')
-    os.chdir(original_path)
-
-
-# ------------------------------------------------------------------------------------------------------------------
-def compute_hausdorff_dist_on_loocv_results(data_path):
-    import sct_compute_hausdorff_distance as hd
-    import xlsxwriter as xl
-
-    original_path = os.path.abspath('.')
-    os.chdir(data_path)
-    workbook = xl.Workbook('results_hausdorff.xlsx', {'nan_inf_to_errors': True})
-    w1 = workbook.add_worksheet('hausdorff_distance')
-    w2 = workbook.add_worksheet('median_distance')
-    bold = workbook.add_format({'bold': True, 'text_wrap': True})
-    w1.write(1, 0, 'Subject', bold)
-    w1.write(1, 1, 'Slice #', bold)
-    w1.write(1, 2, 'Slice level', bold)
-    w2.write(1, 0, 'Subject', bold)
-    w2.write(1, 1, 'Slice #', bold)
-    w2.write(1, 2, 'Slice level', bold)
-
-    first = True
-    col1 = 3
-    col2 = 3
-
-    for modality in os.listdir('.'):
-        if os.path.isdir(modality) and 'dictionary' not in modality and 'dic' not in modality:
-            os.chdir(modality)
-            w1.write(0, col1, modality, bold)
-            w2.merge_range(0, col2, 0, col2+1, modality, bold)
-
-            row = 2
-            for subject_dir in os.listdir('.'):
-                if os.path.isdir(subject_dir) and 'dictionary' not in subject_dir and 'dic' not in subject_dir:
-                    os.chdir(subject_dir)
-
-                    subject = '_'.join(subject_dir.split('_')[1:3])
-                    if 'pilot' in subject:
-                        subject = subject.split('_')[0]
-
-                    # ref_gm_seg = ''
-                    # ref_sc_seg = ''
-                    sq_mask = ''
-                    level = ''
-                    res_gm_seg = ''
-                    res_dir = None
-                    for fname in os.listdir('.'):
-                        if 'tmp_' + subject in fname and os.path.isdir(fname):
-                            res_dir = fname
-
-                    os.chdir(res_dir)
-                    for fname in os.listdir('.'):
-
-                        if 'level' in fname and 't2star' not in fname and 'IRP' in fname:
-                           level = fname
-
-                        elif 'square_mask' in fname and 'IRP' in fname:
-                            sq_mask = fname
-                        elif 'res_gmseg' in fname and 'original_dimension' not in fname and 'thinned' not in fname:
-                            res_gm_seg = fname
-                    if res_gm_seg != '' and sq_mask != '' and level != '':
-                        ref_gm_seg = 'ref_gm_seg.nii.gz'
-                        status, ref_ori = sct.run('sct_image -i ' + ref_gm_seg+' -getorient')
-                        # ref_ori = ref_ori[4:7]
-                        if ref_ori != 'IRP':
-                            sct.run('sct_image -i ' + ref_gm_seg + ' -setorient IRP')
-                            ref_gm_seg = sct.extract_fname(ref_gm_seg)[0] + sct.extract_fname(ref_gm_seg)[1] + '_IRP' + sct.extract_fname(ref_gm_seg)[2]
-
-                        level_im = Image(level)
-
-                        ref_gm_seg_im = Image(ref_gm_seg)
-                        mask_im = Image(sq_mask)
-                        ref_gm_seg_im.crop_and_stack(mask_im, suffix='_croped', save=True)
-                        ref_gm_seg = ref_gm_seg_im.absolutepath
-
-                        # sct.run('fslmaths ' + res_gm_seg + ' -thr 0.5 ' + res_gm_seg)
-                        sct.run('sct_maths -i ' + res_gm_seg + ' -thr 0.5 -o ' + res_gm_seg)
-
-                        resample_to = 0.1
-                        ref_gm_seg_im = Image(resample_image(ref_gm_seg, binary=True, thr=0.5, npx=resample_to, npy=resample_to))
-                        res_gm_seg_im = Image(resample_image(res_gm_seg, binary=True, thr=0.5, npx=resample_to, npy=resample_to))
-
-                        compute_param = hd.Param
-                        compute_param.thinning = True
-                        compute_param.verbose = 2
-                        comp = hd.ComputeDistances(res_gm_seg_im, im2=ref_gm_seg_im, param=compute_param)
-                        res_fic = open('../hausdorff_dist.txt', 'w')
-                        res_fic.write(comp.res)
-                        res_fic.write('\n\nInput 1: ' + res_gm_seg_im.file_name)
-                        res_fic.write('\nInput 2: ' + ref_gm_seg_im.file_name)
-                        res_fic.close()
-
-
-                        label_by_slice = {}
-                        level_label = {0: '', 1: 'C1', 2: 'C2', 3: 'C3', 4: 'C4', 5: 'C5', 6: 'C6', 7: 'C7', 8: 'T1', 9: 'T2',
-                                       10: 'T3', 11: 'T4', 12: 'T5', 13: 'T6'}
-                        nz_coord = level_im.getNonZeroCoordinates()
-                        for i_level_slice, level_slice in enumerate(level_im.data):
-                            nz_val = []
-                            for coord in nz_coord:
-                                if coord.x == i_level_slice:
-                                    nz_val.append(level_slice[coord.y, coord.z])
-                            try:
-                                label_by_slice[i_level_slice] = int(round(sum(nz_val)/len(nz_val)))
-                            except ZeroDivisionError:
-                                sct.printv('No level label for slice ' + str(i_level_slice) + ' of subject ' + subject_dir)
-                                label_by_slice[i_level_slice] = 0
-
-                        for i_slice in range(len(ref_gm_seg_im.data)):
-                            slice_level = level_label[label_by_slice[i_slice]]
-                            if first:
-
-                                w1.write(row, 0, subject)
-                                w1.write(row, 1, i_slice)
-                                w1.write(row, 2, slice_level)
-
-                                w2.write(row, 0, subject)
-                                w2.write(row, 1, i_slice)
-                                w2.write(row, 2, slice_level)
-                            w1.write(row, col1, comp.distances[i_slice].H*comp.dim_pix)
-
-                            med1 = np.median(comp.dist1_distribution[i_slice])
-                            med2 = np.median(comp.dist2_distribution[i_slice])
-                            w2.write(row, col2, med1*comp.dim_pix)
-                            w2.write(row, col2+1, med2*comp.dim_pix)
-
-                            row += 1
-                    os.chdir('../..')
-            os.chdir('..')
-            col1 += 1
-            col2 += 2
-            first =False
-    workbook.close()
-
-    os.chdir('../..')
-    os.chdir(original_path)
-
-
-# ------------------------------------------------------------------------------------------------------------------
-def compute_level_similarities(data_path):
-    similarity_sum = 0
-    n_slices = 0
-    os.chdir(data_path)
-    level_file = open('levels_similarity.txt', 'w')
-    for file_name in os.listdir('.'):
-        if os.path.isdir(file_name) and file_name != 'dictionary':
-            os.chdir(file_name)
-
-            for im_file in os.listdir('.'):
-                if 'seg.nii.gz' in im_file:
-                    ref_seg = im_file
-            subject = ref_seg[:8]
-            n_slice = ref_seg[14:16]
-            slice_level = ref_seg[-13:-11]
-
-            selected_slices_levels = open('selected_slices.txt', 'r')
-            line_list = selected_slices_levels.read().split("'")
-            selected_slices_levels.close()
-            levels = []
-            similar_levels = 0
-            for s in line_list:
-                if s in ['C1', 'C2', 'C3', 'C4', 'C5', 'C6', 'C7', 'T1', 'T2', 'T3', 'T4', 'T5', 'T6']:
-                    levels.append(s)
-            for l in levels:
-                if l == slice_level:
-                    similar_levels += 1
-            slice_similarity = float(similar_levels)/len(levels)
-            similarity_sum += slice_similarity
-            level_file.write(subject + ' slice ' + n_slice + ': ' + str(slice_similarity*100) + '% (' + str(slice_level) + ')\n')
-            os.chdir('..')
-    level_file.write('\nmean similarity: ' + str(similarity_sum/n_slices) + '% ')
-    level_file.close()
-    os.chdir('..')
-
-def main(args=None):
-
-    if args is None:
-        args = sys.argv[1:]
-
-    parser = get_parser()
-    arguments = parser.parse(args)
-
-    if "-crop" in arguments:
-        crop_t2_star_pipeline(arguments['-crop'])
-    if "-loocv" in arguments:
-        dic_path, dic_3d, denoising, reg, metric, use_levels, weight, eq, mode_weighted_sim, weighted_label_fusion = arguments['-loocv']
-        leave_one_out_by_subject(dic_path, dic_3d, denoising=bool(int(denoising)), reg=reg, metric=metric, weight=float(weight), eq=int(eq), mode_weighted_sim=bool(int(mode_weighted_sim)), weighted_label_fusion=bool(int(weighted_label_fusion)))
-    if "-error-map" in arguments:
-        compute_error_map_by_level(arguments['-error-map'])
-    if "-hausdorff" in arguments:
-        compute_hausdorff_dist_on_loocv_results(arguments['-hausdorff'])
-    if "-save-dic-by-slice" in arguments:
-        save_by_slice(arguments['-save-dic-by-slice'])
-    if "-preprocess" in arguments:
-        dataset_preprocessing(arguments['-preprocess'])
-    if "-gmseg-to-wmseg" in arguments:
-        gmseg = arguments['-gmseg-to-wmseg'][0]
-        gmseg_im = Image(gmseg)
-        scseg = arguments['-gmseg-to-wmseg'][1]
-        scseg_im = Image(scseg)
-        inverse_gmseg_to_wmseg(gmseg_im, scseg_im, sct.extract_fname(gmseg)[1])
-
-if __name__ == "__main__":
-    main()
-=======
 def binarize(im, thr_min=None, thr_max=None):
     if thr_min is None and thr_max is not None:
         thr_min = thr_max
@@ -1859,5 +587,4 @@
     im_bin.data[im.data>=thr_max] = 1
     im_bin.data[im.data < thr_min] = 0
 
-    return im_bin
->>>>>>> bf806924
+    return im_bin
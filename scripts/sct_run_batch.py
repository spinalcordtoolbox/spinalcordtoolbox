--- conflicted
+++ resolved
@@ -150,12 +150,8 @@
         'PATH_RESULTS': path_results,
         'PATH_LOG': path_log,
         'PATH_QC': path_qc,
-<<<<<<< HEAD
-        'ITK_GLOBAL_DEFAULT_NUMBER_OF_THREADS': str(itk_threads)
-=======
         'ITK_GLOBAL_DEFAULT_NUMBER_OF_THREADS': str(args.itk_threads),
         'SCT_PROGRESS_BAR': 'off'
->>>>>>> c470421e
     })
 
     # Ship the job out, merging stdout/stderr and piping to log file

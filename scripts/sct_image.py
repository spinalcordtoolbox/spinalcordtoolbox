#!/usr/bin/env python
#########################################################################################
#
# Perform operations on images
#
# ---------------------------------------------------------------------------------------
# Copyright (c) 2015 Polytechnique Montreal <www.neuro.polymtl.ca>
# Authors: Julien Cohen-Adad, Sara Dupont
#
# About the license: see the file LICENSE.TXT
#########################################################################################

<<<<<<< HEAD
import re
import sys

=======
import sys, os
>>>>>>> bf806924
from numpy import concatenate, shape, newaxis

from msct_parser import Parser
from msct_image import Image, get_dimension
from sct_utils import printv, add_suffix, extract_fname, run, tmp_create


class Param:
    def __init__(self):
        self.verbose = '1'
# # initialize parameters
param = Param()


# PARSER
# ==========================================================================================
def get_parser():

    # Initialize the parser
    parser = Parser(__file__)
    parser.usage.set_description('Perform manipulations on images (e.g., pad, change space, split along dimension). Inputs can be a number, a 4d image, or several 3d images separated with ","')
    parser.add_option(name="-i",
                      type_value=[[','], 'file'],
                      description="Input file(s). If several inputs: separate them by a coma without white space.\n",
                      mandatory=True,
                      example="data.nii.gz")
    parser.add_option(name="-o",
                      type_value='file_output',
                      description='Output file.',
                      mandatory=False,
                      example='data_pad.nii.gz')

    parser.usage.addSection('\nBasic image operations:')
    parser.add_option(name="-pad",
                      type_value="str",
                      description='Pad 3d image. Specify padding as: "x,y,z" (in voxel)',
                      mandatory=False,
                      example='0,0,1')
    parser.add_option(name="-pad-asym",
                      type_value="str",
                      description='Pad 3d image with asymmetric padding. Specify padding as: "x_i,x_f,y_i,y_f,z_i,z_f" (in voxel)',
                      mandatory=False,
                      example='0,0,5,10,1,1')
    parser.add_option(name="-copy-header",
                      type_value="file",
                      description='Copy the header of the input image (specified in -i) to the destination image (specified here)',
                      mandatory=False,
                      example='data_dest.nii.gz')
    parser.add_option(name="-split",
                      type_value="multiple_choice",
                      description='Split data along the specified dimension. The suffix _DIM+NUMBER will be added to the intput file name.',
                      mandatory=False,
                      example=['x', 'y', 'z', 't'])
    parser.add_option(name="-concat",
                      type_value="multiple_choice",
                      description='Concatenate data along the specified dimension',
                      mandatory=False,
                      example=['x', 'y', 'z', 't'])
    parser.add_option(name='-type',
                      type_value='multiple_choice',
                      description='Change file type',
                      mandatory=False,
                      example=['uint8', 'int16', 'int32', 'float32', 'complex64', 'float64', 'int8', 'uint16', 'uint32', 'int64', 'uint64'])

    parser.usage.addSection("\nOrientation operations: ")
    parser.add_option(name="-getorient",
                      description='Get orientation of the input image',
                      mandatory=False)
    parser.add_option(name="-setorient",
                      type_value="multiple_choice",
                      description='Set orientation of the input image',
                      mandatory=False,
                      example='RIP LIP RSP LSP RIA LIA RSA LSA IRP ILP SRP SLP IRA ILA SRA SLA RPI LPI RAI LAI RPS LPS RAS LAS PRI PLI ARI ALI PRS PLS ARS ALS IPR SPR IAR SAR IPL SPL IAL SAL PIR PSR AIR ASR PIL PSL AIL ASL'.split())
    parser.add_option(name="-setorient-data",
                      type_value="multiple_choice",
                      description='Set orientation of the input image\'s data. Use with care !ro',
                      mandatory=False,
                      example='RIP LIP RSP LSP RIA LIA RSA LSA IRP ILP SRP SLP IRA ILA SRA SLA RPI LPI RAI LAI RPS LPS RAS LAS PRI PLI ARI ALI PRS PLS ARS ALS IPR SPR IAR SAR IPL SPL IAL SAL PIR PSR AIR ASR PIL PSL AIL ASL'.split())

    parser.usage.addSection("\nMulti-component operations on ITK composite warping fields:")
    parser.add_option(name='-mcs',
                      description='Multi-component split: Split ITK warping field into three separate displacement fields. The suffix _X, _Y and _Z will be added to the input file name.',
                      mandatory=False)
    parser.add_option(name='-omc',
                      description='Multi-component merge: Merge inputted images into one multi-component image. Requires several inputs.',
                      mandatory=False)

    parser.usage.addSection("\nWarping field operations:")
    parser.add_option(name='-display-warp',
                      description='Create a grid and deform it using provided warping field.',
                      mandatory=False)

    parser.usage.addSection("\nMisc")
    parser.add_option(name="-v",
                      type_value="multiple_choice",
                      description="""Verbose. 0: nothing. 1: basic. 2: extended.""",
                      mandatory=False,
                      default_value=param.verbose,
                      example=['0', '1', '2'])
    return parser


# MAIN
# ==========================================================================================
def main(args=None):
    dim_list = ['x', 'y', 'z', 't']

    if not args:
        args = sys.argv[1:]

    # initialization
    output_type = ''

    # Get parser info
    parser = get_parser()
    arguments = parser.parse(args)
    fname_in = arguments["-i"]
    n_in = len(fname_in)
    verbose = int(arguments['-v'])

    if "-o" in arguments:
        fname_out = arguments["-o"]
    else:
        fname_out = None

    # Open file(s)
    # im_in_list = [Image(fn) for fn in fname_in]

    # run command
    if "-pad" in arguments:
        # TODO: check input is 3d
        im_in = Image(fname_in[0])
        padx, pady, padz = arguments["-pad"].split(',')
        padx, pady, padz = int(padx), int(pady), int(padz)
        im_out = [pad_image(im_in, pad_x_i=padx, pad_x_f=padx, pad_y_i=pady, pad_y_f=pady, pad_z_i=padz, pad_z_f=padz)]

    elif "-pad-asym" in arguments:
        # TODO: check input is 3d
        im_in = Image(fname_in[0])
        padxi, padxf, padyi, padyf, padzi, padzf = arguments["-pad-asym"].split(',')
        padxi, padxf, padyi, padyf, padzi, padzf = int(padxi), int(padxf), int(padyi), int(padyf), int(padzi), int(padzf)
        im_out = [pad_image(im_in, pad_x_i=padxi, pad_x_f=padxf, pad_y_i=padyi, pad_y_f=padyf, pad_z_i=padzi, pad_z_f=padzf)]
        
    elif "-copy-header" in arguments:
        im_in = Image(fname_in[0])
        im_dest = Image(arguments["-copy-header"])
        im_out = [copy_header(im_in, im_dest)]

    elif "-split" in arguments:
        dim = arguments["-split"]
        assert dim in dim_list
        im_in = Image(fname_in[0])
        dim = dim_list.index(dim)
        im_out = split_data(im_in, dim)

    elif "-concat" in arguments:
        dim = arguments["-concat"]
        assert dim in dim_list
        dim = dim_list.index(dim)
        im_out = [concat_data(fname_in, dim)] #TODO: adapt to fname_in

    elif '-type' in arguments:
        output_type = arguments['-type']
        im_in = Image(fname_in[0])
        im_out = [im_in]  #TODO: adapt to fname_in

    elif "-getorient" in arguments:
        im_in = Image(fname_in[0])
        orient = orientation(im_in, get=True, verbose=verbose)
        im_out = None

    elif "-setorient" in arguments:
        print fname_in[0]
        im_in = Image(fname_in[0])
        im_out = [orientation(im_in, ori=arguments["-setorient"], set=True, verbose=verbose, fname_out=fname_out)]

    elif "-setorient-data" in arguments:
        im_in = Image(fname_in[0])
        im_out = [orientation(im_in, ori=arguments["-setorient-data"], set_data=True, verbose=verbose)]

    elif '-mcs' in arguments:
        im_in = Image(fname_in[0])
        if n_in != 1:
            printv(parser.usage.generate(error='ERROR: -mcs need only one input'))
        if len(im_in.data.shape) != 5:
            printv(parser.usage.generate(error='ERROR: -mcs input need to be a multi-component image'))
        im_out = multicomponent_split(im_in)

    elif '-omc' in arguments:
        im_ref = Image(fname_in[0])
        for fname in fname_in:
            im = Image(fname)
            if im.data.shape != im_ref.data.shape:
                printv(parser.usage.generate(error='ERROR: -omc inputs need to have all the same shapes'))
            del im
        im_out = [multicomponent_merge(fname_in)] #TODO: adapt to fname_in

    elif '-display-warp' in arguments:
        im_in = fname_in[0]
        visualize_warp(im_in, fname_grid=None, step=3, rm_tmp=True)
        im_out = None

    else:
        im_out = None
        printv(parser.usage.generate(error='ERROR: you need to specify an operation to do on the input image'))

    # Write output
    if im_out is not None:
        printv('\nGenerate output files...', verbose)
        # if only one output
        if len(im_out) == 1:
            im_out[0].setFileName(fname_out) if fname_out is not None else None
            im_out[0].save(squeeze_data=False, type=output_type)
        if '-mcs' in arguments:
            # use input file name and add _X, _Y _Z. Keep the same extension
            fname_out = []
            for i_dim in xrange(3):
                fname_out.append(add_suffix(fname_in[0], '_'+dim_list[i_dim].upper()))
                im_out[i_dim].setFileName(fname_out[i_dim])
                im_out[i_dim].save()
        if '-split' in arguments:
            # use input file name and add _"DIM+NUMBER". Keep the same extension
            fname_out = []
            for i, im in enumerate(im_out):
                fname_out.append(add_suffix(fname_in[0], '_'+dim_list[dim].upper()+str(i).zfill(4)))
                im.setFileName(fname_out[i])
                im.save()

        printv('Created file(s):\n--> '+str(fname_out)+'\n', verbose, 'info')
        # printv('Created file(s):\n--> '+str([im.file_name+im.ext for im in im_out])+'\n', verbose, 'info')
    elif "-getorient" in arguments:
        print(orient)
        return orient
    elif '-display-warp' in arguments:
        printv('Warping grid generated.\n', verbose, 'info')
    else:
        printv('An error occurred in sct_image...', verbose, "error")



def pad_image(im, pad_x_i=0, pad_x_f=0, pad_y_i=0, pad_y_f=0, pad_z_i=0, pad_z_f=0):
    from numpy import zeros, dot
    nx, ny, nz, nt, px, py, pz, pt = im.dim
    pad_x_i, pad_x_f, pad_y_i, pad_y_f, pad_z_i, pad_z_f = int(pad_x_i), int(pad_x_f), int(pad_y_i), int(pad_y_f), int(pad_z_i), int(pad_z_f)

    if len(im.data.shape) == 2:
        new_shape = list(im.data.shape)
        new_shape.append(1)
        im.data = im.data.reshape(new_shape)
    padded_data = zeros((nx+pad_x_i+pad_x_f, ny+pad_y_i+pad_y_f, nz+pad_z_i+pad_z_f))

    if pad_x_f == 0:
        pad_x_f = None
    elif pad_x_f > 0:
        pad_x_f *= -1
    if pad_y_f == 0:
        pad_y_f = None
    elif pad_y_f > 0:
        pad_y_f *= -1
    if pad_z_f == 0:
        pad_z_f = None
    elif pad_z_f > 0:
        pad_z_f *= -1

    padded_data[pad_x_i:pad_x_f, pad_y_i:pad_y_f, pad_z_i:pad_z_f] = im.data
    im_out = im.copy()
    im_out.data = padded_data  # done after the call of the function
    im_out.setFileName(im_out.file_name+'_pad'+im_out.ext)

    # adapt the origin in the sform and qform matrix
    new_origin = dot(im_out.hdr.get_qform(), [-pad_x_i, -pad_y_i, -pad_z_i, 1])

    im_out.hdr.structarr['qoffset_x'] = new_origin[0]
    im_out.hdr.structarr['qoffset_y'] = new_origin[1]
    im_out.hdr.structarr['qoffset_z'] = new_origin[2]
    im_out.hdr.structarr['srow_x'][-1] = new_origin[0]
    im_out.hdr.structarr['srow_y'][-1] = new_origin[1]
    im_out.hdr.structarr['srow_z'][-1] = new_origin[2]

    return im_out


def copy_header(im_src, im_dest):
    """
    Copy header from the source image to the destination image
    :param im_src: source image
    :param im_dest: destination image
    :return im_src: destination data with the source header
    """
    im_out = im_src.copy()
    im_out.data = im_dest.data
    im_out.setFileName(im_dest.absolutepath)
    return im_out


def split_data(im_in, dim):
    """
    Split data
    :param im_in: input image.
    :param dim: dimension: 0, 1, 2, 3.
    :return: list of split images
    """
    from numpy import array_split
    dim_list = ['x', 'y', 'z', 't']
    # Parse file name
    # Open first file.
    data = im_in.data
    if dim+1 > len(shape(data)):  # in case input volume is 3d and dim=t
        data = data[..., newaxis]
    # Split data into list
    data_split = array_split(data, data.shape[dim], dim)
    # Write each file
    im_out_list = []
    for i, dat in enumerate(data_split):
        im_out = im_in.copy()
        im_out.data = dat
        im_out.setFileName(im_out.file_name+'_'+dim_list[dim].upper()+str(i).zfill(4)+im_out.ext)
        im_out_list.append(im_out)

    return im_out_list


def concat_data(fname_in_list, dim):
    """
    Concatenate data
    :param im_in_list: list of images.
    :param dim: dimension: 0, 1, 2, 3.
    :return im_out: concatenated image
    """
    # WARNING: calling concat_data in python instead of in command line causes a non understood issue (results are different with both options)
    from numpy import concatenate, expand_dims, squeeze

    dat_list = []
    data_concat_list = []

    # check if shape of first image is smaller than asked dim to concatenate along
    data0 = Image(fname_in_list[0]).data
    if len(data0.shape) <= dim:
        expand_dim = True
    else:
        expand_dim = False

    for i, fname in enumerate(fname_in_list):
        # if there is more than 100 images to concatenate, then it does it iteratively to avoid memory issue.
        if i != 0 and i % 100 == 0:
            data_concat_list.append(concatenate(dat_list, axis=dim))
            im = Image(fname)
            dat = im.data
            if expand_dim:
                dat = expand_dims(dat, dim)
            dat_list = [dat]
            del im
            del dat
        else:
            im = Image(fname)
            dat = im.data
            if expand_dim:
                dat = expand_dims(dat, dim)
            dat_list.append(dat)
            del im
            del dat
    if data_concat_list:
        data_concat_list.append(concatenate(dat_list, axis=dim))
        data_concat = concatenate(data_concat_list, axis=dim)
    else:
        data_concat = concatenate(dat_list, axis=dim)
    # write file
    im_out = Image(fname_in_list[0]).copy()
    im_out.data = data_concat
    im_out.setFileName(im_out.file_name+'_concat'+im_out.ext)

    return im_out


def concat_warp2d(fname_list, fname_warp3d, fname_dest):
    """
    Concatenate 2d warping fields into a 3d warping field along z dimension. The 3rd dimension of the resulting warping
    field will be zeroed.
    :param
    fname_list: list of 2d warping fields (along X and Y).
    fname_warp3d: output name of 3d warping field
    fname_dest: 3d destination file (used to copy header information)
    :return: none
    """
    from numpy import zeros, reshape
    from msct_image import get_dimension
    import nibabel as nib

    # get dimensions
    # nib.load(fname_list[0])
    # im_0 = Image(fname_list[0])
    nx, ny = nib.load(fname_list[0]).shape[0:2]
    nz = len(fname_list)
    # warp3d = tuple([nx, ny, nz, 1, 3])
    warp3d = zeros([nx, ny, nz, 1, 3])
    for iz, fname in enumerate(fname_list):
        warp2d = nib.load(fname).get_data()
        warp3d[:, :, iz, 0, 0] = warp2d[:, :, 0, 0, 0]
        warp3d[:, :, iz, 0, 1] = warp2d[:, :, 0, 0, 1]
        del warp2d
    # save new image
    im_dest = nib.load(fname_dest)
    affine_dest = im_dest.get_affine()
    im_warp3d = nib.Nifti1Image(warp3d, affine_dest)
    # set "intent" code to vector, to be interpreted as warping field
    im_warp3d.header.set_intent('vector', (), '')
    nib.save(im_warp3d, fname_warp3d)
    # copy header from 2d warping field
    #
    # im_dest = Image(fname_dest)
    # im_warp3d = im_dest.copy()
    # im_warp3d.data = warp3d.astype('float32')
    # # add dimension between 3rd and 5th
    # im_warp3d.hdr.set_data_shape([nx, ny, nz, 1, 3])
    #
    # im_warp3d.hdr.set_intent('vector', (), '')
    # im_warp3d.setFileName(fname_warp3d)
    # # save 3d warping field
    # im_warp3d.save()
    # return im_out



def multicomponent_split(im):
    """
    Convert composite image (e.g., ITK warping field, 5dim) into several 3d volumes.
    Replaces "c3d -mcs warp_comp.nii -oo warp_vecx.nii warp_vecy.nii warp_vecz.nii"
    :param im:
    :return:
    """
    from numpy import reshape
    data = im.data
    assert len(data.shape) == 5
    data_out = []
    for i in range(data.shape[-1]):
        dat_out = data[:, :, :, :, i]
        '''
        while dat_out.shape[-1] == 1:
            dat_out = reshape(dat_out, dat_out.shape[:-1])
        '''
        data_out.append(dat_out)  # .astype('float32'))
    im_out = [im.copy() for j in range(len(data_out))]
    for i, im in enumerate(im_out):
        im.data = data_out[i]
        im.hdr.set_intent('vector', (), '')
        im.setFileName(im.file_name+'_'+str(i)+im.ext)
    return im_out


def multicomponent_merge(fname_list):
    from numpy import zeros, reshape
    # WARNING: output multicomponent is not optimal yet, some issues may be related to the use of this function

    im_0 = Image(fname_list[0])
    new_shape = list(im_0.data.shape)
    if len(new_shape) == 3:
        new_shape.append(1)
    new_shape.append(len(fname_list))
    new_shape = tuple(new_shape)

    data_out = zeros(new_shape)
    for i, fname in enumerate(fname_list):
        im = Image(fname)
        dat = im.data
        if len(dat.shape) == 2:
            data_out[:, :, 0, 0, i] = dat.astype('float32')
        elif len(dat.shape) == 3:
            data_out[:, :, :, 0, i] = dat.astype('float32')
        elif len(dat.shape) == 4:
            data_out[:, :, :, :, i] = dat.astype('float32')
        del im
        del dat
    im_out = im_0.copy()
    im_out.data = data_out.astype('float32')
    im_out.hdr.set_intent('vector', (), '')
    im_out.setFileName(im_out.file_name+'_multicomponent'+im_out.ext)
    return im_out


def orientation(im, ori=None, set=False, get=False, set_data=False, verbose=1, fname_out=''):
    verbose = 0 if get else verbose
    printv('\nGet dimensions of data...', verbose)
    nx, ny, nz, nt, px, py, pz, pt = get_dimension(im)

    printv(str(nx) + ' x ' + str(ny) + ' x ' + str(nz)+ ' x ' + str(nt), verbose)

    # if data are 2d or 3d, get orientation from header using fslhd

    if (nz == 1 or nt==1) and len(im.data.shape)<5:
        if get:
            try:
                printv('\nGet orientation...', verbose)
                im_out = None
                ori = get_orientation(im)
            except Exception, e:
                printv('ERROR: an error occurred: \n'+str(e), verbose,'error')
            return ori
        elif set:
            # set orientation
            printv('\nChange orientation...', verbose)
            im_out = set_orientation(im, ori)
        elif set_data:
            im_out = set_orientation(im, ori, True)
        else:
            im_out = None

    else:
        from os import chdir
        # 4D data: split along T dimension
        # or 5D data: split along 5th dimension
        # Create a temporary directory and go in it
        tmp_folder = tmp_create(verbose)
        chdir(tmp_folder)
        if len(im.data.shape) == 5 and im.data.shape[-1] not in [0, 1]:
            # 5D data
            printv('\nSplit along 5th dimension...', verbose)
            im_split_list = multicomponent_split(im)
            dim = 5
        else:
            # 4D data
            printv('\nSplit along T dimension...', verbose)
            im_split_list = split_data(im, 3)
            dim = 4
        for im_s in im_split_list:
            im_s.save(verbose=verbose)

        if get:
            # get orientation
            printv('\nGet orientation...', verbose)
            im_out=None
            ori = get_orientation(im_split_list[0])
            chdir('..')
            run('rm -rf '+tmp_folder, error_exit='warning')
            return ori
        elif set:
            # set orientation
            printv('\nChange orientation...', verbose)
            im_changed_ori_list = []
            for im_s in im_split_list:
                im_set = set_orientation(im_s, ori)
                im_changed_ori_list.append(im_set)
            printv('\nMerge file back...', verbose)
            if dim == 4:
                im_out = concat_data(im_changed_ori_list, 3)
            elif dim == 5:
                fname_changed_ori_list = [im_ch_ori.absolutepath for im_ch_ori in im_changed_ori_list]
                im_out = multicomponent_merge(fname_changed_ori_list)
        elif set_data:
            printv('\nSet orientation of the data only is not compatible with 4D data...', verbose, 'error')
        else:
            im_out = None

        # Go back to previous directory:
        chdir('..')
        run('rm -rf '+tmp_folder, error_exit='warning')

    if fname_out:
        im_out.setFileName(fname_out)
        if fname_out != im.file_name+'_'+ori+im.ext:
            run('rm -f ' + im.file_name + '_' + ori + im.ext)
    else:
        im_out.setFileName(im.file_name + '_' + ori + im.ext)
    return im_out


def get_orientation(im):
    from nibabel import orientations
    orientation_dic = {
        (0, 1): 'L',
        (0, -1): 'R',
        (1, 1): 'P',
        (1, -1): 'A',
        (2, 1): 'I',
        (2, -1): 'S',
    }

    orientation_matrix = orientations.io_orientation(im.hdr.get_best_affine())
    ori = orientation_dic[tuple(orientation_matrix[0])] + orientation_dic[tuple(orientation_matrix[1])] + orientation_dic[tuple(orientation_matrix[2])]

    return ori


# get_orientation
# ==========================================================================================
def get_orientation_3d(im, filename=False):
    """
    Get orientation from 3D data
    :param im:
    :return:
    """
    from sct_utils import run
    regex_str = 'Input image orientation : ([A-Z]{3})\n?'
    # get orientation
    if filename:
        status, output = run('isct_orientation3d -i '+im+' -get ', 0)
    else:
        status, output = run('isct_orientation3d -i '+im.absolutepath+' -get ', 0)
    # check status
    if status != 0:
        printv('ERROR in get_orientation.', 1, 'error')
    orientation = re.search(regex_str,output).groups()[0]
    # orientation = output[26:]
    return orientation


# set_orientation
# ==========================================================================================
def set_orientation(im, orientation, data_inversion=False, filename=False, fname_out=''):
    """
    Set orientation on image
    :param im: either Image object or file name. Carefully set param filename.
    :param orientation:
    :param data_inversion:
    :param filename:
    :return:
    """

    if fname_out:
        pass
    elif filename:
        path, fname, ext = extract_fname(im)
        fname_out = fname+'_'+orientation+ext
    else:
        fname_out = im.file_name+'_'+orientation+im.ext

    if not data_inversion:
        from sct_utils import run
        if filename:
            run('isct_orientation3d -i '+im+' -orientation '+orientation+' -o '+fname_out, 0)
            im_out = fname_out
        else:
            fname_in = im.absolutepath
            if fname_in not in os.listdir('.'):
                im.save()
            run('isct_orientation3d -i '+im.absolutepath+' -orientation '+orientation+' -o '+fname_out, 0)
            im_out = Image(fname_out)
    else:
        im_out = im.copy()
        im_out.change_orientation(orientation, True)
        im_out.setFileName(fname_out)
    return im_out


def visualize_warp(fname_warp, fname_grid=None, step=3, rm_tmp=True):
    if fname_grid is None:
        from numpy import zeros
        tmp_dir = tmp_create()
        im_warp = Image(fname_warp)
        status, out = run('fslhd '+fname_warp)
        from os import chdir
        chdir(tmp_dir)
        dim1 = 'dim1           '
        dim2 = 'dim2           '
        dim3 = 'dim3           '
        nx = int(out[out.find(dim1):][len(dim1):out[out.find(dim1):].find('\n')])
        ny = int(out[out.find(dim2):][len(dim2):out[out.find(dim2):].find('\n')])
        nz = int(out[out.find(dim3):][len(dim3):out[out.find(dim3):].find('\n')])
        sq = zeros((step, step))
        sq[step-1] = 1
        sq[:, step-1] = 1
        dat = zeros((nx, ny, nz))
        for i in range(0, dat.shape[0], step):
            for j in range(0, dat.shape[1], step):
                for k in range(dat.shape[2]):
                    if dat[i:i+step, j:j+step, k].shape == (step, step):
                        dat[i:i+step, j:j+step, k] = sq
        fname_grid = 'grid_'+str(step)+'.nii.gz'
        im_grid = Image(param=dat)
        grid_hdr = im_warp.hdr
        im_grid.hdr = grid_hdr
        im_grid.setFileName(fname_grid)
        im_grid.save()
        fname_grid_resample = add_suffix(fname_grid, '_resample')
        run('sct_resample -i '+fname_grid+' -f 3x3x1 -x nn -o '+fname_grid_resample)
        fname_grid = tmp_dir+fname_grid_resample
        chdir('..')
    path_warp, file_warp, ext_warp = extract_fname(fname_warp)
    grid_warped = path_warp+extract_fname(fname_grid)[1]+'_'+file_warp+ext_warp
    run('sct_apply_transfo -i '+fname_grid+' -d '+fname_grid+' -w '+fname_warp+' -o '+grid_warped)
    if rm_tmp:
        run('rm -rf '+tmp_dir, error_exit='warning')


# START PROGRAM
# ==========================================================================================
if __name__ == "__main__":
    # call main function
    main()<|MERGE_RESOLUTION|>--- conflicted
+++ resolved
@@ -10,13 +10,10 @@
 # About the license: see the file LICENSE.TXT
 #########################################################################################
 
-<<<<<<< HEAD
+import os
 import re
 import sys
 
-=======
-import sys, os
->>>>>>> bf806924
 from numpy import concatenate, shape, newaxis
 
 from msct_parser import Parser

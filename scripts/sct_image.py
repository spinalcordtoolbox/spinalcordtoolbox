#!/usr/bin/env python
#########################################################################################
#
# Perform operations on images
#
# ---------------------------------------------------------------------------------------
# Copyright (c) 2015 Polytechnique Montreal <www.neuro.polymtl.ca>
# Authors: Julien Cohen-Adad, Sara Dupont
#
# About the license: see the file LICENSE.TXT
#########################################################################################

import sys
from numpy import concatenate, shape, newaxis
from msct_parser import Parser
from msct_image import Image, get_dimension
from sct_utils import printv, add_suffix, extract_fname, run, tmp_create


class Param:
    def __init__(self):
        self.verbose = '1'
# # initialize parameters
param = Param()


# PARSER
# ==========================================================================================
def get_parser():

    # Initialize the parser
    parser = Parser(__file__)
    parser.usage.set_description('Perform manipulations on images (e.g., pad, change space, split along dimension). Inputs can be a number, a 4d image, or several 3d images separated with ","')
    parser.add_option(name="-i",
                      type_value=[[','], 'file'],
                      description="Input file(s). If several inputs: separate them by a coma without white space.\n",
                      mandatory=True,
                      example="data.nii.gz")
    parser.add_option(name="-o",
                      type_value='file_output',
                      description='Output file.',
                      mandatory=False,
                      example='data_pad.nii.gz')

    parser.usage.addSection('\nBasic image operations:')
    parser.add_option(name="-pad",
                      type_value="str",
                      description='Pad 3d image. Specify padding as: "x,y,z" (in voxel)',
                      mandatory=False,
                      example='0,0,1')
    parser.add_option(name="-pad-asym",
                      type_value="str",
                      description='Pad 3d image with asymmetric padding. Specify padding as: "x_i,x_f,y_i,y_f,z_i,z_f" (in voxel)',
                      mandatory=False,
                      example='0,0,5,10,1,1')
    parser.add_option(name="-copy-header",
                      type_value="file",
                      description='Copy the header of the input image (specified in -i) to the destination image (specified here)',
                      mandatory=False,
                      example='data_dest.nii.gz')
    parser.add_option(name="-split",
                      type_value="multiple_choice",
                      description='Split data along the specified dimension. The suffix _DIM+NUMBER will be added to the intput file name.',
                      mandatory=False,
                      example=['x', 'y', 'z', 't'])
    parser.add_option(name="-concat",
                      type_value="multiple_choice",
                      description='Concatenate data along the specified dimension',
                      mandatory=False,
                      example=['x', 'y', 'z', 't'])
    parser.add_option(name='-type',
                      type_value='multiple_choice',
                      description='Change file type',
                      mandatory=False,
                      example=['uint8', 'int16', 'int32', 'float32', 'complex64', 'float64', 'int8', 'uint16', 'uint32', 'int64', 'uint64'])

    parser.usage.addSection("\nOrientation operations: ")
    parser.add_option(name="-getorient",
                      description='Get orientation of the input image',
                      mandatory=False)
    parser.add_option(name="-setorient",
                      type_value="multiple_choice",
                      description='Set orientation of the input image',
                      mandatory=False,
                      example='RIP LIP RSP LSP RIA LIA RSA LSA IRP ILP SRP SLP IRA ILA SRA SLA RPI LPI RAI LAI RPS LPS RAS LAS PRI PLI ARI ALI PRS PLS ARS ALS IPR SPR IAR SAR IPL SPL IAL SAL PIR PSR AIR ASR PIL PSL AIL ASL'.split())
    parser.add_option(name="-setorient-data",
                      type_value="multiple_choice",
                      description='Set orientation of the input image\'s data. Use with care !ro',
                      mandatory=False,
                      example='RIP LIP RSP LSP RIA LIA RSA LSA IRP ILP SRP SLP IRA ILA SRA SLA RPI LPI RAI LAI RPS LPS RAS LAS PRI PLI ARI ALI PRS PLS ARS ALS IPR SPR IAR SAR IPL SPL IAL SAL PIR PSR AIR ASR PIL PSL AIL ASL'.split())

    parser.usage.addSection("\nMulti-component operations on ITK composite warping fields:")
    parser.add_option(name='-mcs',
                      description='Multi-component split: Split ITK warping field into three separate displacement fields. The suffix _X, _Y and _Z will be added to the input file name.',
                      mandatory=False)
    parser.add_option(name='-omc',
                      description='Multi-component merge: Merge inputted images into one multi-component image. Requires several inputs.',
                      mandatory=False)

    parser.usage.addSection("\nWarping field operations:")
    parser.add_option(name='-display-warp',
                      description='Create a grid and deform it using provided warping field.',
                      mandatory=False)

    parser.usage.addSection("\nMisc")
    parser.add_option(name="-v",
                      type_value="multiple_choice",
                      description="""Verbose. 0: nothing. 1: basic. 2: extended.""",
                      mandatory=False,
                      default_value=param.verbose,
                      example=['0', '1', '2'])
    return parser


# MAIN
# ==========================================================================================
def main(args=None):
    dim_list = ['x', 'y', 'z', 't']

    if not args:
        args = sys.argv[1:]

    # initialization
    output_type = ''

    # Get parser info
    parser = get_parser()
    arguments = parser.parse(args)
    fname_in = arguments["-i"]
    n_in = len(fname_in)
    verbose = int(arguments['-v'])

    if "-o" in arguments:
        fname_out = arguments["-o"]
    else:
        fname_out = None

    # Open file(s)
    # im_in_list = [Image(fn) for fn in fname_in]

    # run command
    if "-pad" in arguments:
        # TODO: check input is 3d
        im_in = Image(fname_in[0])
        padx, pady, padz = arguments["-pad"].split(',')
        padx, pady, padz = int(padx), int(pady), int(padz)
        im_out = [pad_image(im_in, pad_x_i=padx, pad_x_f=padx, pad_y_i=pady, pad_y_f=pady, pad_z_i=padz, pad_z_f=padz)]

    elif "-pad-asym" in arguments:
        # TODO: check input is 3d
        im_in = Image(fname_in[0])
        padxi, padxf, padyi, padyf, padzi, padzf = arguments["-pad-asym"].split(',')
        padxi, padxf, padyi, padyf, padzi, padzf = int(padxi), int(padxf), int(padyi), int(padyf), int(padzi), int(padzf)
        im_out = [pad_image(im_in, pad_x_i=padxi, pad_x_f=padxf, pad_y_i=padyi, pad_y_f=padyf, pad_z_i=padzi, pad_z_f=padzf)]
        
    elif "-copy-header" in arguments:
        im_in = Image(fname_in[0])
        im_dest = Image(arguments["-copy-header"])
        im_out = [copy_header(im_in, im_dest)]

    elif "-split" in arguments:
        dim = arguments["-split"]
        assert dim in dim_list
        im_in = Image(fname_in[0])
        dim = dim_list.index(dim)
        im_out = split_data(im_in, dim)

    elif "-concat" in arguments:
        dim = arguments["-concat"]
        assert dim in dim_list
        dim = dim_list.index(dim)
        im_out = [concat_data(fname_in, dim)] #TODO: adapt to fname_in

    elif '-type' in arguments:
        output_type = arguments['-type']
        im_in = Image(fname_in[0])
        im_out = [im_in]  #TODO: adapt to fname_in

    elif "-getorient" in arguments:
        im_in = Image(fname_in[0])
        orient = orientation(im_in, get=True, verbose=verbose)
        im_out = None

    elif "-setorient" in arguments:
        print fname_in[0]
        im_in = Image(fname_in[0])
        im_out = [orientation(im_in, ori=arguments["-setorient"], set=True, verbose=verbose, fname_out=fname_out)]

    elif "-setorient-data" in arguments:
        im_in = Image(fname_in[0])
        im_out = [orientation(im_in, ori=arguments["-setorient-data"], set_data=True, verbose=verbose)]

    elif '-mcs' in arguments:
        im_in = Image(fname_in[0])
        if n_in != 1:
            printv(parser.usage.generate(error='ERROR: -mcs need only one input'))
        if len(im_in.data.shape) != 5:
            printv(parser.usage.generate(error='ERROR: -mcs input need to be a multi-component image'))
        im_out = multicomponent_split(im_in)

    elif '-omc' in arguments:
        im_ref = Image(fname_in[0])
        for fname in fname_in:
            im = Image(fname)
            if im.data.shape != im_ref.data.shape:
                printv(parser.usage.generate(error='ERROR: -omc inputs need to have all the same shapes'))
            del im
        im_out = [multicomponent_merge(fname_in)] #TODO: adapt to fname_in

    elif '-display-warp' in arguments:
        im_in = fname_in[0]
        visualize_warp(im_in, fname_grid=None, step=3, rm_tmp=True)
        im_out = None

    else:
        im_out = None
        printv(parser.usage.generate(error='ERROR: you need to specify an operation to do on the input image'))

    # Write output
    if im_out is not None:
        printv('\nGenerate output files...', verbose)
        # if only one output
        if len(im_out) == 1:
            im_out[0].setFileName(fname_out) if fname_out is not None else None
            im_out[0].save(squeeze_data=False, type=output_type)
        if '-mcs' in arguments:
            # use input file name and add _X, _Y _Z. Keep the same extension
            fname_out = []
            for i_dim in xrange(3):
                fname_out.append(add_suffix(fname_in[0], '_'+dim_list[i_dim].upper()))
                im_out[i_dim].setFileName(fname_out[i_dim])
                im_out[i_dim].save()
        if '-split' in arguments:
            # use input file name and add _"DIM+NUMBER". Keep the same extension
            fname_out = []
            for i, im in enumerate(im_out):
                fname_out.append(add_suffix(fname_in[0], '_'+dim_list[dim].upper()+str(i).zfill(4)))
                im.setFileName(fname_out[i])
                im.save()

        printv('Created file(s):\n--> '+str(fname_out)+'\n', verbose, 'info')
        # printv('Created file(s):\n--> '+str([im.file_name+im.ext for im in im_out])+'\n', verbose, 'info')
    elif "-getorient" in arguments:
        print(orient)
<<<<<<< HEAD
        return orient
=======
    elif '-display-warp' in arguments:
        printv('Warping grid generated.\n', verbose, 'info')
>>>>>>> 1284a9b0
    else:
        printv('An error occurred in sct_image...', verbose, "error")


def pad_image(im, pad_x_i=0, pad_x_f=0, pad_y_i=0, pad_y_f=0, pad_z_i=0, pad_z_f=0):
    from numpy import zeros, dot
    nx, ny, nz, nt, px, py, pz, pt = im.dim
    pad_x_i, pad_x_f, pad_y_i, pad_y_f, pad_z_i, pad_z_f = int(pad_x_i), int(pad_x_f), int(pad_y_i), int(pad_y_f), int(pad_z_i), int(pad_z_f)

    padded_data = zeros((nx+pad_x_i+pad_x_f, ny+pad_y_i+pad_y_f, nz+pad_z_i+pad_z_f))

    if pad_x_f == 0:
        pad_x_f = None
    elif pad_x_f > 0:
        pad_x_f *= -1
    if pad_y_f == 0:
        pad_y_f = None
    elif pad_y_f > 0:
        pad_y_f *= -1
    if pad_z_f == 0:
        pad_z_f = None
    elif pad_z_f > 0:
        pad_z_f *= -1

    padded_data[pad_x_i:pad_x_f, pad_y_i:pad_y_f, pad_z_i:pad_z_f] = im.data
    im_out = im.copy()
    im_out.data = padded_data  # done after the call of the function
    im_out.setFileName(im_out.file_name+'_pad'+im_out.ext)

    # adapt the origin in the sform and qform matrix
    new_origin = dot(im_out.hdr.get_qform(), [-pad_x_i, -pad_y_i, -pad_z_i, 1])

    im_out.hdr.structarr['qoffset_x'] = new_origin[0]
    im_out.hdr.structarr['qoffset_y'] = new_origin[1]
    im_out.hdr.structarr['qoffset_z'] = new_origin[2]
    im_out.hdr.structarr['srow_x'][-1] = new_origin[0]
    im_out.hdr.structarr['srow_y'][-1] = new_origin[1]
    im_out.hdr.structarr['srow_z'][-1] = new_origin[2]

    return im_out


def copy_header(im_src, im_dest):
    """
    Copy header from the source image to the destination image
    :param im_src: source image
    :param im_dest: destination image
    :return im_src: destination data with the source header
    """
    im_out = im_src.copy()
    im_out.data = im_dest.data
    im_out.setFileName(im_dest.absolutepath)
    return im_out


def split_data(im_in, dim):
    """
    Split data
    :param im_in: input image.
    :param dim: dimension: 0, 1, 2, 3.
    :return: list of split images
    """
    from numpy import array_split
    dim_list = ['x', 'y', 'z', 't']
    # Parse file name
    # Open first file.
    data = im_in.data
    if dim+1 > len(shape(data)):  # in case input volume is 3d and dim=t
        data = data[..., newaxis]
    # Split data into list
    data_split = array_split(data, data.shape[dim], dim)
    # Write each file
    im_out_list = []
    for i, dat in enumerate(data_split):
        im_out = im_in.copy()
        im_out.data = dat
        im_out.setFileName(im_out.file_name+'_'+dim_list[dim].upper()+str(i).zfill(4)+im_out.ext)
        im_out_list.append(im_out)

    return im_out_list


def concat_data(fname_in_list, dim):
    """
    Concatenate data
    :param im_in_list: list of images.
    :param dim: dimension: 0, 1, 2, 3.
    :return im_out: concatenated image
    """
    # WARNING: calling concat_data in python instead of in command line causes a non understood issue (results are different with both options)
    from numpy import concatenate, expand_dims, squeeze

    dat_list = []
    data_concat_list = []

    # check if shape of first image is smaller than asked dim to concatenate along
    data0 = Image(fname_in_list[0]).data
    if len(data0.shape) <= dim:
        expand_dim = True
    else:
        expand_dim = False

    for i, fname in enumerate(fname_in_list):
        # if there is more than 100 images to concatenate, then it does it iteratively to avoid memory issue.
        if i != 0 and i % 100 == 0:
            data_concat_list.append(concatenate(dat_list, axis=dim))
            im = Image(fname)
            dat = im.data
            if expand_dim:
                dat = expand_dims(dat, dim)
            dat_list = [dat]
            del im
            del dat
        else:
            im = Image(fname)
            dat = im.data
            if expand_dim:
                dat = expand_dims(dat, dim)
            dat_list.append(dat)
            del im
            del dat
    if data_concat_list:
        data_concat_list.append(concatenate(dat_list, axis=dim))
        data_concat = concatenate(data_concat_list, axis=dim)
    else:
        data_concat = concatenate(dat_list, axis=dim)
    # write file
    im_out = Image(fname_in_list[0]).copy()
    im_out.data = data_concat
    im_out.setFileName(im_out.file_name+'_concat'+im_out.ext)

    return im_out


def concat_warp2d(fname_list, fname_warp3d, fname_dest):
    """
    Concatenate 2d warping fields into a 3d warping field along z dimension. The 3rd dimension of the resulting warping
    field will be zeroed.
    :param
    fname_list: list of 2d warping fields (along X and Y).
    fname_warp3d: output name of 3d warping field
    fname_dest: 3d destination file (used to copy header information)
    :return: none
    """
    from numpy import zeros, reshape
    from msct_image import get_dimension
    import nibabel as nib

    # get dimensions
    # nib.load(fname_list[0])
    # im_0 = Image(fname_list[0])
    nx, ny = nib.load(fname_list[0]).shape[0:2]
    nz = len(fname_list)
    # warp3d = tuple([nx, ny, nz, 1, 3])
    warp3d = zeros([nx, ny, nz, 1, 3])
    for iz, fname in enumerate(fname_list):
        warp2d = nib.load(fname).get_data()
        warp3d[:, :, iz, 0, 0] = warp2d[:, :, 0, 0, 0]
        warp3d[:, :, iz, 0, 1] = warp2d[:, :, 0, 0, 1]
        del warp2d
    # save new image
    im_dest = nib.load(fname_dest)
    affine_dest = im_dest.get_affine()
    im_warp3d = nib.Nifti1Image(warp3d, affine_dest)
    # set "intent" code to vector, to be interpreted as warping field
    im_warp3d.header.set_intent('vector', (), '')
    nib.save(im_warp3d, fname_warp3d)
    # copy header from 2d warping field
    #
    # im_dest = Image(fname_dest)
    # im_warp3d = im_dest.copy()
    # im_warp3d.data = warp3d.astype('float32')
    # # add dimension between 3rd and 5th
    # im_warp3d.hdr.set_data_shape([nx, ny, nz, 1, 3])
    #
    # im_warp3d.hdr.set_intent('vector', (), '')
    # im_warp3d.setFileName(fname_warp3d)
    # # save 3d warping field
    # im_warp3d.save()
    # return im_out



def multicomponent_split(im):
    """
    Convert composite image (e.g., ITK warping field, 5dim) into several 3d volumes.
    Replaces "c3d -mcs warp_comp.nii -oo warp_vecx.nii warp_vecy.nii warp_vecz.nii"
    :param im:
    :return:
    """
    from numpy import reshape
    data = im.data
    assert len(data.shape) == 5
    data_out = []
    for i in range(data.shape[-1]):
        dat_out = data[:, :, :, :, i]
        '''
        while dat_out.shape[-1] == 1:
            dat_out = reshape(dat_out, dat_out.shape[:-1])
        '''
        data_out.append(dat_out)  # .astype('float32'))
    im_out = [im.copy() for j in range(len(data_out))]
    for i, im in enumerate(im_out):
        im.data = data_out[i]
        im.hdr.set_intent('vector', (), '')
        im.setFileName(im.file_name+'_'+str(i)+im.ext)
    return im_out


def multicomponent_merge(fname_list):
    from numpy import zeros, reshape
    # WARNING: output multicomponent is not optimal yet, some issues may be related to the use of this function

    im_0 = Image(fname_list[0])
    new_shape = list(im_0.data.shape)
    if len(new_shape) == 3:
        new_shape.append(1)
    new_shape.append(len(fname_list))
    new_shape = tuple(new_shape)

    data_out = zeros(new_shape)
    for i, fname in enumerate(fname_list):
        im = Image(fname)
        dat = im.data
        if len(dat.shape) == 2:
            data_out[:, :, 0, 0, i] = dat.astype('float32')
        elif len(dat.shape) == 3:
            data_out[:, :, :, 0, i] = dat.astype('float32')
        elif len(dat.shape) == 4:
            data_out[:, :, :, :, i] = dat.astype('float32')
        del im
        del dat
    im_out = im_0.copy()
    im_out.data = data_out.astype('float32')
    im_out.hdr.set_intent('vector', (), '')
    im_out.setFileName(im_out.file_name+'_multicomponent'+im_out.ext)
    return im_out


def orientation(im, ori=None, set=False, get=False, set_data=False, verbose=1, fname_out=''):
    verbose = 0 if get else verbose
    printv('\nGet dimensions of data...', verbose)
    nx, ny, nz, nt, px, py, pz, pt = get_dimension(im)

    printv(str(nx) + ' x ' + str(ny) + ' x ' + str(nz)+ ' x ' + str(nt), verbose)

    # if data are 2d or 3d, get orientation from header using fslhd

    if (nz == 1 or nt==1) and len(im.data.shape)<5:
        if get:
            try:
                printv('\nGet orientation...', verbose)
                im_out = None
                ori = get_orientation(im)
            except Exception, e:
                printv('ERROR: an error occurred: \n'+str(e), verbose,'error')
            return ori
        elif set:
            # set orientation
            printv('\nChange orientation...', verbose)
            im_out = set_orientation(im, ori)
        elif set_data:
            im_out = set_orientation(im, ori, True)
        else:
            im_out = None

    else:
        from os import chdir
        # 4D data: split along T dimension
        # or 5D data: split along 5th dimension
        # Create a temporary directory and go in it
        tmp_folder = tmp_create(verbose)
        chdir(tmp_folder)
        if len(im.data.shape) == 5 and im.data.shape[-1] not in [0, 1]:
            # 5D data
            printv('\nSplit along 5th dimension...', verbose)
            im_split_list = multicomponent_split(im)
            dim = 5
        else:
            # 4D data
            printv('\nSplit along T dimension...', verbose)
            im_split_list = split_data(im, 3)
            dim = 4
        for im_s in im_split_list:
            im_s.save(verbose=verbose)

        if get:
            # get orientation
            printv('\nGet orientation...', verbose)
            im_out=None
            ori = get_orientation(im_split_list[0])
            chdir('..')
            run('rm -rf '+tmp_folder, error_exit='warning')
            return ori
        elif set:
            # set orientation
            printv('\nChange orientation...', verbose)
            im_changed_ori_list = []
            for im_s in im_split_list:
                im_set = set_orientation(im_s, ori)
                im_changed_ori_list.append(im_set)
            printv('\nMerge file back...', verbose)
            if dim == 4:
                im_out = concat_data(im_changed_ori_list, 3)
            elif dim == 5:
                fname_changed_ori_list = [im_ch_ori.absolutepath for im_ch_ori in im_changed_ori_list]
                im_out = multicomponent_merge(fname_changed_ori_list)
        elif set_data:
            printv('\nSet orientation of the data only is not compatible with 4D data...', verbose, 'error')
        else:
            im_out = None

        # Go back to previous directory:
        chdir('..')
        run('rm -rf '+tmp_folder, error_exit='warning')

    if fname_out:
        im_out.setFileName(fname_out)
        if fname_out != im.file_name+'_'+ori+im.ext:
            run('rm -f ' + im.file_name + '_' + ori + im.ext)
    else:
        im_out.setFileName(im.file_name + '_' + ori + im.ext)
    return im_out


def get_orientation(im):
    from nibabel import orientations
    orientation_dic = {
        (0, 1): 'L',
        (0, -1): 'R',
        (1, 1): 'P',
        (1, -1): 'A',
        (2, 1): 'I',
        (2, -1): 'S',
    }

    orientation_matrix = orientations.io_orientation(im.hdr.get_best_affine())
    ori = orientation_dic[tuple(orientation_matrix[0])] + orientation_dic[tuple(orientation_matrix[1])] + orientation_dic[tuple(orientation_matrix[2])]

    return ori


# get_orientation
# ==========================================================================================
def get_orientation_3d(im, filename=False):
    """
    Get orientation from 3D data
    :param im:
    :return:
    """
    from sct_utils import run
    string_out = 'Input image orientation : '
    # get orientation
    if filename:
        status, output = run('isct_orientation3d -i '+im+' -get ', 0)
    else:
        status, output = run('isct_orientation3d -i '+im.absolutepath+' -get ', 0)
    # check status
    if status != 0:
        printv('ERROR in get_orientation.', 1, 'error')
    orientation = output[output.index(string_out)+len(string_out):]
    # orientation = output[26:]
    return orientation


# set_orientation
# ==========================================================================================
def set_orientation(im, orientation, data_inversion=False, filename=False, fname_out=''):
    """
    Set orientation on image
    :param im: either Image object or file name. Carefully set param filename.
    :param orientation:
    :param data_inversion:
    :param filename:
    :return:
    """

    if fname_out:
        pass
    elif filename:
        path, fname, ext = extract_fname(im)
        fname_out = fname+'_'+orientation+ext
    else:
        fname_out = im.file_name+'_'+orientation+im.ext

    if not data_inversion:
        from sct_utils import run
        if filename:
            run('isct_orientation3d -i '+im+' -orientation '+orientation+' -o '+fname_out, 0)
            im_out = fname_out
        else:
            run('isct_orientation3d -i '+im.absolutepath+' -orientation '+orientation+' -o '+fname_out, 0)
            im_out = Image(fname_out)
    else:
        im_out = im.copy()
        im_out.change_orientation(orientation, True)
        im_out.setFileName(fname_out)
    return im_out


def visualize_warp(fname_warp, fname_grid=None, step=3, rm_tmp=True):
    if fname_grid is None:
        from numpy import zeros
        tmp_dir = tmp_create()
        im_warp = Image(fname_warp)
        status, out = run('fslhd '+fname_warp)
        from os import chdir
        chdir(tmp_dir)
        dim1 = 'dim1           '
        dim2 = 'dim2           '
        dim3 = 'dim3           '
        nx = int(out[out.find(dim1):][len(dim1):out[out.find(dim1):].find('\n')])
        ny = int(out[out.find(dim2):][len(dim2):out[out.find(dim2):].find('\n')])
        nz = int(out[out.find(dim3):][len(dim3):out[out.find(dim3):].find('\n')])
        sq = zeros((step, step))
        sq[step-1] = 1
        sq[:, step-1] = 1
        dat = zeros((nx, ny, nz))
        for i in range(0, dat.shape[0], step):
            for j in range(0, dat.shape[1], step):
                for k in range(dat.shape[2]):
                    if dat[i:i+step, j:j+step, k].shape == (step, step):
                        dat[i:i+step, j:j+step, k] = sq
        fname_grid = 'grid_'+str(step)+'.nii.gz'
        im_grid = Image(param=dat)
        grid_hdr = im_warp.hdr
        im_grid.hdr = grid_hdr
        im_grid.setFileName(fname_grid)
        im_grid.save()
        fname_grid_resample = add_suffix(fname_grid, '_resample')
        run('sct_resample -i '+fname_grid+' -f 3x3x1 -x nn -o '+fname_grid_resample)
        fname_grid = tmp_dir+fname_grid_resample
        chdir('..')
    path_warp, file_warp, ext_warp = extract_fname(fname_warp)
    grid_warped = path_warp+extract_fname(fname_grid)[1]+'_'+file_warp+ext_warp
    run('sct_apply_transfo -i '+fname_grid+' -d '+fname_grid+' -w '+fname_warp+' -o '+grid_warped)
    if rm_tmp:
        run('rm -rf '+tmp_dir, error_exit='warning')


# START PROGRAM
# ==========================================================================================
if __name__ == "__main__":
    # call main function
    main()<|MERGE_RESOLUTION|>--- conflicted
+++ resolved
@@ -242,14 +242,12 @@
         # printv('Created file(s):\n--> '+str([im.file_name+im.ext for im in im_out])+'\n', verbose, 'info')
     elif "-getorient" in arguments:
         print(orient)
-<<<<<<< HEAD
-        return orient
-=======
     elif '-display-warp' in arguments:
         printv('Warping grid generated.\n', verbose, 'info')
->>>>>>> 1284a9b0
     else:
         printv('An error occurred in sct_image...', verbose, "error")
+
+    return orient
 
 
 def pad_image(im, pad_x_i=0, pad_x_f=0, pad_y_i=0, pad_y_f=0, pad_z_i=0, pad_z_f=0):

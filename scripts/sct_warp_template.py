#!/usr/bin/env python
#########################################################################################
#
# Warp template and atlas to a given volume (DTI, MT, etc.).
#
# ---------------------------------------------------------------------------------------
# Copyright (c) 2013 Polytechnique Montreal <www.neuro.polymtl.ca>
# Authors: Julien Cohen-Adad
# Modified: 2014-07-20
#
# About the license: see the file LICENSE.TXT
#########################################################################################


#import re
import sys
import commands
import getopt
import os
import time

from msct_parser import Parser
import sct_utils as sct
from sct_extract_metric import read_label_file


<<<<<<< HEAD
# get path of the toolbox
status, path_sct = commands.getstatusoutput('echo $SCT_DIR')
=======
# get path of the script and the toolbox
path_script = os.path.dirname(__file__)
path_sct = os.path.dirname(path_script)
>>>>>>> b4c82a14


# DEFAULT PARAMETERS
class Param:
    ## The constructor
    def __init__(self):
        self.debug = 0
        self.folder_out = 'label'  # name of output folder
        self.path_template = path_sct+'/data'
        self.folder_template = 'template'
        self.folder_atlas = 'atlas'
        self.folder_spinal_levels = 'spinal_levels'
        self.file_info_label = 'info_label.txt'
        # self.warp_template = 1
        self.warp_atlas = 1
        self.warp_spinal_levels = 0
        self.list_labels_nn = ['MNI-Poly-AMU_level.nii.gz', 'MNI-Poly-AMU_CSF.nii.gz', 'MNI-Poly-AMU_cord.nii.gz']  # list of files for which nn interpolation should be used. Default = linear.
        self.list_labels_spline = ['']  # list of files for which spline interpolation should be used. Default = linear.
        self.verbose = 1  # verbose
        self.qc = 1
param = Param()


# MAIN
# ==========================================================================================
class WarpTemplate:
    def __init__(self, fname_src, fname_transfo, warp_atlas, warp_spinal_levels, folder_out, path_template, verbose, qc):

        # Initialization
        self.fname_src = fname_src
        self.fname_transfo = fname_transfo
        self.warp_atlas = warp_atlas
        self.warp_spinal_levels = warp_spinal_levels
        self.folder_out = folder_out
        self.path_template = path_template
        self.folder_template = param.folder_template
        self.folder_atlas = param.folder_atlas
        self.folder_spinal_levels = param.folder_spinal_levels
        self.verbose = verbose
        self.qc = qc
        start_time = time.time()

        # Check file existence
        sct.printv('\nCheck file existence...', self.verbose)
        sct.check_file_exist(self.fname_src)
        sct.check_file_exist(self.fname_transfo)

        # add slash at the end of folder name (in case there is no slash)
        self.path_template = sct.slash_at_the_end(self.path_template, 1)
        self.folder_out = sct.slash_at_the_end(self.folder_out, 1)
        self.folder_template = sct.slash_at_the_end(self.folder_template, 1)
        self.folder_atlas = sct.slash_at_the_end(self.folder_atlas, 1)
        self.folder_spinal_levels = sct.slash_at_the_end(self.folder_spinal_levels, 1)

        # print arguments
        print '\nCheck parameters:'
        print '  Destination image ........ '+self.fname_src
        print '  Warping field ............ '+self.fname_transfo
        print '  Path template ............ '+self.path_template
        print '  Output folder ............ '+self.folder_out+'\n'

        # Extract path, file and extension
        path_src, file_src, ext_src = sct.extract_fname(self.fname_src)

        # create output folder
        if os.path.exists(self.folder_out):
            sct.printv('WARNING: Output folder already exists. Deleting it...', self.verbose, 'warning')
            sct.run('rm -rf '+self.folder_out)
        sct.run('mkdir '+self.folder_out)

        # Warp template objects
        sct.printv('\nWarp template objects...', self.verbose)
        warp_label(self.path_template, self.folder_template, param.file_info_label, self.fname_src, self.fname_transfo, self.folder_out)

        # Warp atlas
        if self.warp_atlas == 1:
            sct.printv('\nWarp atlas of white matter tracts...', self.verbose)
            warp_label(self.path_template, self.folder_atlas, param.file_info_label, self.fname_src, self.fname_transfo, self.folder_out)

        # Warp spinal levels
        if self.warp_spinal_levels == 1:
            sct.printv('\nWarp spinal levels...', self.verbose)
            warp_label(self.path_template, self.folder_spinal_levels, param.file_info_label, self.fname_src, self.fname_transfo, self.folder_out)

        # to view results
        sct.printv('\nDone! To view results, type:', self.verbose)
        sct.printv('fslview '+self.fname_src+' '+self.folder_out+self.folder_template+'MNI-Poly-AMU_T2.nii.gz -b 0,4000 '+self.folder_out+self.folder_template+'MNI-Poly-AMU_level.nii.gz -l MGH-Cortical -t 0.5 '+self.folder_out+self.folder_template+'MNI-Poly-AMU_GM.nii.gz -l Red-Yellow -b 0.5,1 '+self.folder_out+self.folder_template+'MNI-Poly-AMU_WM.nii.gz -l Blue-Lightblue -b 0.5,1 &\n', self.verbose, 'info')

        if self.qc:
            from msct_image import Image
            # output QC image
            im = Image(self.fname_src)
            im_wm = Image(self.folder_out+self.folder_template+'MNI-Poly-AMU_WM.nii.gz')
            im.save_quality_control(plane='axial', n_slices=4, seg=im_wm, thr=0.5, cmap_col='blue-cyan', path_output=self.folder_out)


# Warp labels
# ==========================================================================================
def warp_label(path_label, folder_label, file_label, fname_src, fname_transfo, path_out):
    # read label file and check if file exists
    sct.printv('\nRead label file...', param.verbose)
    template_label_ids, template_label_names, template_label_file, combined_labels_ids, combined_labels_names, combined_labels_id_groups = read_label_file(path_label+folder_label, file_label)
    # create output folder
    sct.run('mkdir '+path_out+folder_label, param.verbose)
    # Warp label
    for i in xrange(0, len(template_label_file)):
        fname_label = path_label+folder_label+template_label_file[i]
        # check if file exists
        # sct.check_file_exist(fname_label)
        # apply transfo
        sct.run('sct_apply_transfo -i '+fname_label+' -o '+path_out+folder_label+template_label_file[i] +' -d '+fname_src+' -w '+fname_transfo+' -x '+get_interp(template_label_file[i]), param.verbose)
    # Copy list.txt
    sct.run('cp '+path_label+folder_label+param.file_info_label+' '+path_out+folder_label, 0)



# Get interpolation method
# ==========================================================================================
def get_interp(file_label):
    # default interp
    interp = 'linear'
    # NN interp
    if file_label in param.list_labels_nn:
        interp = 'nn'
    # spline interp
    if file_label in param.list_labels_spline:
        interp = 'spline'
    # output
    return interp


# START PROGRAM
# ==========================================================================================
def main(args=None):

    if args is None:
        args = sys.argv[1:]
    # initialize parameters
    param_default = Param()

    # Initialize parser
    parser = Parser(__file__)

    # Mandatory arguments
    parser.usage.set_description('This function warps the template and all atlases to a given image (e.g. fMRI, DTI, MTR, etc.).')
    parser.add_option(name="-d",
                      type_value="file",
                      description="destination image the template will be warped into",
                      mandatory=True,
                      example="dwi_mean.nii.gz")
    parser.add_option(name="-w",
                      type_value="file",
                      description="warping field",
                      mandatory=True,
                      example="warp_template2dmri.nii.gz")
    parser.add_option(name="-a",
                      type_value="multiple_choice",
                      description="warp atlas of white matter",
                      mandatory=False,
                      default_value=str(param_default.warp_atlas),
                      example=['0', '1'])
    parser.add_option(name="-s",
                      type_value="multiple_choice",
                      description="warp spinal levels.",
                      mandatory=False,
                      default_value=str(param_default.warp_spinal_levels),
                      example=['0', '1'])
    parser.add_option(name="-ofolder",
                      type_value="folder_creation",
                      description="name of output folder.",
                      mandatory=False,
                      default_value=param_default.folder_out,
                      example="label")
    parser.add_option(name="-o",
                      type_value=None,
                      description="name of output folder.",
                      mandatory=False,
                      deprecated_by='-ofolder')
    parser.add_option(name="-t",
                      type_value="folder",
                      description="Specify path to template data.",
                      mandatory=False,
                      default_value=str(param_default.path_template))
    parser.add_option(name='-qc',
                      type_value='multiple_choice',
                      description='Output images for quality control.',
                      mandatory=False,
                      example=['0', '1'],
                      default_value='1')
    parser.add_option(name="-v",
                      type_value="multiple_choice",
                      description="""Verbose.""",
                      mandatory=False,
                      default_value='1',
                      example=['0', '1'])

    arguments = parser.parse(args)

    fname_src = arguments["-d"]
    fname_transfo = arguments["-w"]
    warp_atlas = int(arguments["-a"])
    warp_spinal_levels = int(arguments["-s"])
    folder_out = arguments["-ofolder"]
    path_template = arguments["-t"]
    verbose = int(arguments["-v"])
    qc = int(arguments["-qc"])

    # call main function
    WarpTemplate(fname_src, fname_transfo, warp_atlas, warp_spinal_levels, folder_out, path_template, verbose, qc)


if __name__ == "__main__":
    main()<|MERGE_RESOLUTION|>--- conflicted
+++ resolved
@@ -24,14 +24,9 @@
 from sct_extract_metric import read_label_file
 
 
-<<<<<<< HEAD
-# get path of the toolbox
-status, path_sct = commands.getstatusoutput('echo $SCT_DIR')
-=======
 # get path of the script and the toolbox
 path_script = os.path.dirname(__file__)
 path_sct = os.path.dirname(path_script)
->>>>>>> b4c82a14
 
 
 # DEFAULT PARAMETERS

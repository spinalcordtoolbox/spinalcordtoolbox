--- conflicted
+++ resolved
@@ -47,7 +47,7 @@
         self.verbose = 1  # verbose
         self.qc = 1
 param = Param()
-
+param_default = Param()
 
 # MAIN
 # ==========================================================================================
@@ -216,16 +216,7 @@
 
 # PARSER
 # ==========================================================================================
-<<<<<<< HEAD
-def main(args=None):
-
-    if args is None:
-        args = sys.argv[1:]
-    # initialize parameters
-    param_default = Param()
-=======
 def get_parser():
->>>>>>> 1284a9b0
 
     # Initialize parser
     parser = Parser(__file__)
@@ -289,8 +280,11 @@
 # ==========================================================================================
 def main(args=None):
 
+    if args is None:
+        args = sys.argv[1:]
+    # initialize parameters
+
     parser = get_parser()
-    param = Param()
 
     arguments = parser.parse(args)
 
@@ -307,18 +301,5 @@
     WarpTemplate(fname_src, fname_transfo, warp_atlas, warp_spinal_levels, folder_out, path_template, verbose, qc)
 
 
-# START PROGRAM
-# ==========================================================================================
 if __name__ == "__main__":
-    # initialize parameters
-    param = Param()
-    param_default = Param()
-    # call main function
-<<<<<<< HEAD
-    WarpTemplate(fname_src, fname_transfo, warp_atlas, warp_spinal_levels, folder_out, path_template, verbose, qc)
-
-
-if __name__ == "__main__":
-=======
->>>>>>> 1284a9b0
     main()
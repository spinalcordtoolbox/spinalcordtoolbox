#!/usr/bin/env python
#########################################################################################
# Register a volume (e.g., EPI from fMRI or DTI scan) to an anatomical image.
#
# See Usage() below for more information.
#
# ---------------------------------------------------------------------------------------
# Copyright (c) 2013 Polytechnique Montreal <www.neuro.polymtl.ca>
# Author: Julien Cohen-Adad
# Modified: 2014-06-03
#
# About the license: see the file LICENSE.TXT
#########################################################################################

# TODO: add flag -owarpinv
# TODO: if user specified -param, then ignore the default paramreg
# TODO: check syn with shrink=4
# TODO: output name file for warp using "src" and "dest" file name, i.e. warp_filesrc2filedest.nii.gz
# TODO: testing script for all cases
# TODO: add following feature:
#-r of isct_antsRegistration at the initial step (step 0).
#-r [' dest ',' src ',0] --> align the geometric center of the two images
#-r [' dest ',' src ',1] --> align the maximum intensities of the two images I use that quite often...
# TODO: output reg for ants2d and centermass (2016-02-25)

# Note for the developer: DO NOT use --collapse-output-transforms 1, otherwise inverse warping field is not output

# TODO: make three possibilities:
# - one-step registration, using only image registration (by sliceReg or antsRegistration)
# - two-step registration, using first segmentation-based registration (based on sliceReg or antsRegistration) and second the image registration (and allow the choice of algo, metric, etc.)
# - two-step registration, using only segmentation-based registration

import os
import sys
import time

import msct_image
import msct_parser
import msct_register
import msct_register_landmarks
import sct_apply_transfo
import sct_concat_transfo
import sct_convert
import sct_crop_image
import sct_image
import sct_utils as sct


def get_parser(paramreg=None):
    if paramreg is None:
        step0 = Paramreg(
            step='0',
            type='im',
            algo='syn',
            metric='MI',
            iter='0',
            shrink='1',
            smooth='0',
            gradStep='0.5',
            slicewise='0',
            dof='Tx_Ty_Tz_Rx_Ry_Rz')  # only used to put src into dest space
        step1 = Paramreg(step='1', type='im')
        paramreg = ParamregMultiStep([step0, step1])

    parser = msct_parser.Parser(__file__)
    parser.usage.set_description(
        'This program co-registers two 3D volumes. The deformation is non-rigid and is '
        'constrained along Z direction (i.e., axial plane). Hence, this function assumes '
        'that orientation of the destination image is axial (RPI). If you need to register '
        'two volumes with large deformations and/or different contrasts, it is recommended to '
        'input spinal cord segmentations (binary mask) in order to achieve maximum robustness.'
        ' The program outputs a warping field that can be used to register other images to the'
        ' destination image. To apply the warping field to another image, use '
        'sct_apply_transfo')
    parser.add_option(
        name="-i",
        type_value="file",
        description="Image source.",
        mandatory=True,
        example="src.nii.gz")
    parser.add_option(
        name="-d",
        type_value="file",
        description="Image destination.",
        mandatory=True,
        example="dest.nii.gz")
    parser.add_option(
        name="-iseg",
        type_value="file",
        description="Segmentation source.",
        mandatory=False,
        example="src_seg.nii.gz")
    parser.add_option(
        name="-dseg",
        type_value="file",
        description="Segmentation destination.",
        mandatory=False,
        example="dest_seg.nii.gz")
    parser.add_option(
        name="-ilabel",
        type_value="file",
        description="Labels source.",
        mandatory=False)
    parser.add_option(
        name="-dlabel",
        type_value="file",
        description="Labels destination.",
        mandatory=False)
    parser.add_option(
        name='-initwarp',
        type_value='file',
        description='Initial warping field to apply to the source image.',
        mandatory=False)
    parser.add_option(
        name='-initwarpinv',
        type_value='file',
        description='Initial inverse warping field to apply to the destination image (only use if you wish to generate the dest->src warping field).',
        mandatory=False)
    parser.add_option(
        name="-m",
        type_value="file",
        description="Mask that can be created with sct_create_mask to improve accuracy over region of interest. "
        "This mask will be used on the destination image.",
        mandatory=False,
        example="mask.nii.gz")
    parser.add_option(
        name="-o",
        type_value="file_output",
        description="Name of output file.",
        mandatory=False,
        example="src_reg.nii.gz")
    parser.add_option(
        name='-owarp',
        type_value="file_output",
        description="Name of output forward warping field.",
        mandatory=False)
    parser.add_option(
        name="-param",
        type_value=[[':'], 'str'],
        description="Parameters for registration. Separate arguments with \",\". Separate steps with \":\".\n"
        "step: <int> Step number (starts at 1, except for type=label).\n"
        "type: {im,seg,label} type of data used for registration. Use type=label only at step=0.\n"
        "algo: Default=" + paramreg.steps['1'].algo + "\n"
        "  translation: translation in X-Y plane (2dof)\n"
        "  rigid: translation + rotation in X-Y plane (4dof)\n"
        "  affine: translation + rotation + scaling in X-Y plane (6dof)\n"
        "  syn: non-linear symmetric normalization\n"
        "  bsplinesyn: syn regularized with b-splines\n"
        "  slicereg: regularized translations (see: goo.gl/Sj3ZeU)\n"
        "  centermass: slicewise center of mass alignment (seg only).\n"
        "  centermassrot: slicewise center of mass and PCA-based rotation alignment (seg only)\n"
        "  columnwise: R-L scaling followed by A-P columnwise alignment (seg only).\n"
        "slicewise: <int> Slice-by-slice 2d transformation. Default=" +
        paramreg.steps['1'].slicewise + "\n"
        "metric: {CC,MI,MeanSquares}. Default=" + paramreg.steps['1'].metric +
        "\n"
        "iter: <int> Number of iterations. Default=" + paramreg.steps['1'].iter
        + "\n"
        "shrink: <int> Shrink factor (only for syn/bsplinesyn). Default=" +
        paramreg.steps['1'].shrink + "\n"
        "smooth: <int> Smooth factor (in mm). Note: if algo={centermassrot,columnwise} the smoothing kernel is: SxSx0. Otherwise it is SxSxS. Default="
        + paramreg.steps['1'].smooth + "\n"
        "laplacian: <int> Laplacian filter. Default=" +
        paramreg.steps['1'].laplacian + "\n"
        "gradStep: <float> Gradient step. Default=" +
        paramreg.steps['1'].gradStep + "\n"
        "init: <int> Initial translation alignment based on:\n"
        "  geometric: Geometric center of images\n"
        "  centermass: Center of mass of images\n"
        "  origin: Physical origin of images\n"
        "poly: <int> Polynomial degree of regularization (only for algo=slicereg,centermassrot). Default="
        + paramreg.steps['1'].poly + "\n"
        "smoothWarpXY: <int> Smooth XY warping field (only for algo=columnwize). Default="
        + paramreg.steps['1'].smoothWarpXY + "\n"
        "pca_eigenratio_th: <int> Min ratio between the two eigenvalues for PCA-based angular adjustment (only for algo=centermassrot). Default="
        + paramreg.steps['1'].pca_eigenratio_th + "\n"
        "dof: <str> Degree of freedom for type=label. Separate with '_'. Default="
        + paramreg.steps['0'].dof + "\n",
        mandatory=False,
        example="step=1,type=seg,algo=slicereg,metric=MeanSquares:step=2,type=im,algo=syn,metric=MI,iter=5,shrink=2"
    )
    parser.add_option(
        name="-identity",
        type_value="multiple_choice",
        description="just put source into destination (no optimization).",
        mandatory=False,
        default_value='0',
        example=['0', '1'])
    parser.add_option(
        name="-z",
        type_value="int",
        description="""size of z-padding to enable deformation at edges when using SyN.""",
        mandatory=False,
        default_value=Param().padding)
    parser.add_option(
        name="-x",
        type_value="multiple_choice",
        description="""Final interpolation.""",
        mandatory=False,
        default_value='linear',
        example=['nn', 'linear', 'spline'])
    parser.add_option(
        name="-ofolder",
        type_value="folder_creation",
        description="Output folder",
        mandatory=False,
        example='reg_results/')
    parser.add_option(
        name="-r",
        type_value="multiple_choice",
        description="""Remove temporary files.""",
        mandatory=False,
        default_value='1',
        example=['0', '1'])
    parser.add_option(
        name="-v",
        type_value="multiple_choice",
        description="""Verbose.""",
        mandatory=False,
        default_value='1',
        example=['0', '1', '2'])

    return parser


class Param(object):
    def __init__(self):
        self.debug = 0
        self.outSuffix = "_reg"
        self.padding = 5
        self.path_qc = os.path.abspath(os.curdir) + '/qc/'


class Paramreg(object):
    def __init__(self,
                 step=None,
                 type=None,
                 algo='syn',
                 metric='MeanSquares',
                 iter='10',
                 shrink='1',
                 smooth='0',
                 gradStep='0.5',
                 init='',
                 poly='5',
                 slicewise='0',
                 laplacian='0',
                 dof='Tx_Ty_Tz_Rx_Ry_Rz',
                 smoothWarpXY='2',
                 pca_eigenratio_th='1.6'):
        self.step = step
        self.type = type
        self.algo = algo
        self.metric = metric
        self.iter = iter
        self.shrink = shrink
        self.smooth = smooth
        self.laplacian = laplacian
        self.gradStep = gradStep
        self.slicewise = slicewise
        self.init = init
        self.poly = poly  # only for algo=slicereg
        self.dof = dof  # only for type=label
        self.smoothWarpXY = smoothWarpXY  # only for algo=columnwise
        self.pca_eigenratio_th = pca_eigenratio_th  # only for algo=centermassrot

        # list of possible values for self.type
        self.type_list = ['im', 'seg', 'label']

    # update constructor with user's parameters
    def update(self, paramreg_user):
        list_objects = paramreg_user.split(',')
        for object in list_objects:
            if len(object) < 2:
                sct.printv(
                    'Please check parameter -param (usage changed from previous version)',
                    1,
                    type='error')
            obj = object.split('=')
            setattr(self, obj[0], obj[1])


class ParamregMultiStep(object):
    '''This class contains a dictionary with the params of multiple steps
    '''

    def __init__(self, listParam=[]):
        self.steps = dict()
        for stepParam in listParam:
            if isinstance(stepParam, Paramreg):
                self.steps[stepParam.step] = stepParam
            else:
                self.addStep(stepParam)

    def addStep(self, stepParam):
        # this function checks if the step is already present. If it is present, it must update it. If it is not, it must add it.
        param_reg = Paramreg()
        param_reg.update(stepParam)
        # parameters must contain 'step'
        if param_reg.step is None:
            sct.printv("ERROR: parameters must contain 'step'", 1, 'error')
        else:
            if param_reg.step in self.steps:
                self.steps[param_reg.step].update(stepParam)
            else:
                self.steps[param_reg.step] = param_reg
        # parameters must contain 'type'
        if int(param_reg.
               step) != 0 and param_reg.type not in param_reg.type_list:
            sct.printv(
                "ERROR: parameters must contain a type, either 'im' or 'seg'",
                1, 'error')


def main(args=None):
    if args is None:
        args = sys.argv[1:]
    else:
        script_name =os.path.splitext(os.path.basename(__file__))[0]
        sct.printv('{0} {1}'.format(script_name, " ".join(args)))

    # initialize parameters
    param = Param()

    # Initialization
    fname_output = ''
    path_out = ''
    fname_src_seg = ''
    fname_dest_seg = ''
    fname_src_label = ''
    fname_dest_label = ''
    generate_warpinv = 1

    start_time = time.time()
    # get path of the toolbox
    path_sct = os.environ.get('SCT_DIR')

    # get default registration parameters
    step0 = Paramreg(
        step='0',
        type='im',
        algo='syn',
        metric='MI',
        iter='0',
        shrink='1',
        smooth='0',
        gradStep='0.5',
        slicewise='0',
        dof='Tx_Ty_Tz_Rx_Ry_Rz')  # only used to put src into dest space
    step1 = Paramreg(step='1', type='im')
    paramreg = ParamregMultiStep([step0, step1])

    parser = get_parser(paramreg=paramreg)

    arguments = parser.parse(args)

    # get arguments
    fname_src = arguments['-i']
    fname_dest = arguments['-d']
    if '-iseg' in arguments:
        fname_src_seg = arguments['-iseg']
    if '-dseg' in arguments:
        fname_dest_seg = arguments['-dseg']
    if '-ilabel' in arguments:
        fname_src_label = arguments['-ilabel']
    if '-dlabel' in arguments:
        fname_dest_label = arguments['-dlabel']
    if '-o' in arguments:
        fname_output = arguments['-o']
    if '-ofolder' in arguments:
        path_out = arguments['-ofolder']
    if '-owarp' in arguments:
        fname_output_warp = arguments['-owarp']
    else:
        fname_output_warp = ''
    if '-initwarp' in arguments:
        fname_initwarp = os.path.abspath(arguments['-initwarp'])
    else:
        fname_initwarp = ''
    if '-initwarpinv' in arguments:
        fname_initwarpinv = os.path.abspath(arguments['-initwarpinv'])
    else:
        fname_initwarpinv = ''
    if '-m' in arguments:
        fname_mask = arguments['-m']
    else:
        fname_mask = ''
    padding = arguments['-z']
    if "-param" in arguments:
        paramreg_user = arguments['-param']
        # update registration parameters
        for paramStep in paramreg_user:
            paramreg.addStep(paramStep)

    identity = int(arguments['-identity'])
    interp = arguments['-x']
    remove_temp_files = int(arguments['-r'])
    verbose = int(arguments['-v'])

    # print arguments
    print '\nInput parameters:'
    print '  Source .............. ' + fname_src
    print '  Destination ......... ' + fname_dest
    print '  Init transfo ........ ' + fname_initwarp
    print '  Mask ................ ' + fname_mask
    print '  Output name ......... ' + fname_output
    print '  Remove temp files ... ' + str(remove_temp_files)
    print '  Verbose ............. ' + str(verbose)

    param.verbose = verbose
    param.padding = padding
    param.fname_mask = fname_mask
    param.remove_temp_files = remove_temp_files

    # Get if input is 3D
    sct.printv('\nCheck if input data are 3D...', verbose)
    sct.check_if_3d(fname_src)
    sct.check_if_3d(fname_dest)

    # Check if user selected type=seg, but did not input segmentation data
    if 'paramreg_user' in locals():
        if True in [
                'type=seg' in paramreg_user[i]
                for i in range(len(paramreg_user))
        ]:
            if fname_src_seg == '' or fname_dest_seg == '':
                sct.printv(
                    '\nERROR: if you select type=seg you must specify -iseg and -dseg flags.\n',
                    1, 'error')

    # Extract path, file and extension
    path_src, file_src, ext_src = sct.extract_fname(fname_src)
    path_dest, file_dest, ext_dest = sct.extract_fname(fname_dest)

    # check if source and destination images have the same name (related to issue #373)
    # If so, change names to avoid conflict of result files and warns the user
    suffix_src, suffix_dest = '_reg', '_reg'
    if file_src == file_dest:
        suffix_src, suffix_dest = '_src_reg', '_dest_reg'

    # define output folder and file name
    if fname_output == '':
        path_out = '' if not path_out else path_out  # output in user's current directory
        file_out = file_src + suffix_src
        file_out_inv = file_dest + suffix_dest
        ext_out = ext_src
    else:
        path, file_out, ext_out = sct.extract_fname(fname_output)
        path_out = path if not path_out else path_out
        file_out_inv = file_out + '_inv'

    # create QC folder
    sct.create_folder(param.path_qc)

    # create temporary folder
    path_tmp = sct.tmp_create()

    # copy files to temporary folder
    sct.printv('\nCopying input data to tmp folder and convert to nii...',
               verbose)
    sct_convert.convert(fname_src, path_tmp + 'src.nii')
    sct_convert.convert(fname_dest, path_tmp + 'dest.nii')

    if fname_src_seg:
        sct_convert.convert(fname_src_seg, path_tmp + 'src_seg.nii')
        sct_convert.convert(fname_dest_seg, path_tmp + 'dest_seg.nii')

    if fname_src_label:
        sct_convert.convert(fname_src_label, path_tmp + 'src_label.nii')
        sct_convert.convert(fname_dest_label, path_tmp + 'dest_label.nii')

    if fname_mask != '':
        sct_convert.convert(fname_mask, path_tmp + 'mask.nii.gz')

    # go to tmp folder
    os.chdir(path_tmp)

    # reorient destination to RPI
    sct_image.main('-i dest.nii -setorient RPI -o dest_RPI.nii'.split())
    if fname_dest_seg:
        sct_image.main(
            '-i dest_seg.nii -setorient RPI -o dest_seg_RPI.nii'.split())
    if fname_dest_label:
        sct_image.main(
            '-i dest_label.nii -setorient RPI -o dest_label_RPI.nii'.split())

    if identity:
        # overwrite paramreg and only do one identity transformation
        step0 = Paramreg(
            step='0',
            type='im',
            algo='syn',
            metric='MI',
            iter='0',
            shrink='1',
            smooth='0',
            gradStep='0.5')
        paramreg = ParamregMultiStep([step0])

    # initialize list of warping fields
    warp_forward = []
    warp_inverse = []

    # initial warping is specified, update list of warping fields and skip step=0
    if fname_initwarp:
        sct.printv('\nSkip step=0 and replace with initial transformations: ',
                   param.verbose)
        sct.printv('  ' + fname_initwarp, param.verbose)
        warp_forward = [fname_initwarp]
        start_step = 1
        if fname_initwarpinv:
            warp_inverse = [fname_initwarpinv]
        else:
            sct.printv(
                '\nWARNING: No initial inverse warping field was specified, therefore the inverse warping field will NOT be generated.',
                param.verbose, 'warning')
            generate_warpinv = 0
    else:
        start_step = 0

    # loop across registration steps
    for i_step in range(start_step, len(paramreg.steps)):
        sct.printv('\n--\nESTIMATE TRANSFORMATION FOR STEP #' + str(i_step),
                   param.verbose)
        # identify which is the src and dest
        if paramreg.steps[str(i_step)].type == 'im':
            src = 'src.nii'
            dest = 'dest_RPI.nii'
            interp_step = 'spline'
        elif paramreg.steps[str(i_step)].type == 'seg':
            src = 'src_seg.nii'
            dest = 'dest_seg_RPI.nii'
            interp_step = 'nn'
        elif paramreg.steps[str(i_step)].type == 'label':
            src = 'src_label.nii'
            dest = 'dest_label_RPI.nii'
            interp_step = 'nn'
        else:
            # src = dest = interp_step = None
            sct.printv('ERROR: Wrong image type.', 1, 'error')
        # if step>0, apply warp_forward_concat to the src image to be used
        if i_step > 0:
            sct.printv('\nApply transformation from previous step',
                       param.verbose)
            cmd = (
                '-i ' + src + ' -d ' + dest + ' -w ' + ','.join(warp_forward) +
                ' -o ' + sct.add_suffix(src, '_reg') + ' -x ' + interp_step)
            sct_apply_transfo.main(cmd.split())
            src = sct.add_suffix(src, '_reg')
        # register src --> dest
        warp_forward_out, warp_inverse_out = register(src, dest, paramreg,
                                                      param, str(i_step))
        warp_forward.append(warp_forward_out)
        warp_inverse.insert(0, warp_inverse_out)

    # Concatenate transformations
    sct.printv('\nConcatenate transformations...', verbose)
    cmd = '-w ' + ','.join(
        warp_forward) + ' -d dest.nii -o warp_src2dest.nii.gz'
    sct_concat_transfo.main(cmd.split())
    cmd = '-w ' + ','.join(
        warp_inverse) + ' -d dest.nii -o warp_dest2src.nii.gz'
    sct_concat_transfo.main(cmd.split())

    # Apply warping field to src data
    sct.printv('\nApply transfo source --> dest...', verbose)
    cmd = '-i src.nii -o src_reg.nii -d dest.nii -w warp_src2dest.nii.gz -x ' + interp
    sct_apply_transfo.main(cmd.split())
    sct.printv('\nApply transfo dest --> source...', verbose)
    cmd = '-i dest.nii -o dest_reg.nii -d src.nii -w warp_dest2src.nii.gz -x ' + interp
    sct_apply_transfo.main(cmd.split())

    # come back to parent folder
    os.chdir(os.pardir)

    # Generate output files
    sct.printv('\nGenerate output files...', verbose)
    # generate: src_reg
    fname_src2dest = sct.generate_output_file(
        path_tmp + 'src_reg.nii', path_out + file_out + ext_out, verbose)
    # generate: forward warping field
    if fname_output_warp == '':
        fname_output_warp = path_out + 'warp_' + file_src + '2' + file_dest + '.nii.gz'
    sct.generate_output_file(path_tmp + 'warp_src2dest.nii.gz',
                             fname_output_warp, verbose)
    if generate_warpinv:
        # generate: dest_reg
        fname_dest2src = sct.generate_output_file(
            path_tmp + 'dest_reg.nii', path_out + file_out_inv + ext_dest,
            verbose)
        # generate: inverse warping field
        sct.generate_output_file(
            path_tmp + 'warp_dest2src.nii.gz',
            path_out + 'warp_' + file_dest + '2' + file_src + '.nii.gz',
            verbose)

    # Delete temporary files
    if remove_temp_files:
        sct.printv('\nRemove temporary files...', verbose)
        import shutil
        shutil.rmtree(path_tmp, ignore_errors=True)

    # display elapsed time
    elapsed_time = time.time() - start_time
    sct.printv(
        '\nFinished! Elapsed time: ' + str(int(round(elapsed_time))) + 's',
        verbose)
    sct.printv('\nTo view results, type:', verbose)
    sct.printv('fslview ' + fname_dest + ' ' + fname_src2dest + ' &', verbose,
               'info')
    if generate_warpinv:
        sct.printv('fslview ' + fname_src + ' ' + fname_dest2src + ' &\n',
                   verbose, 'info')


def register(src, dest, paramreg, param, i_step_str):

    # initiate default parameters of antsRegistration transformation
    ants_registration_params = {
        'rigid': '',
        'affine': '',
        'compositeaffine': '',
        'similarity': '',
        'translation': '',
        'bspline': ',10',
        'gaussiandisplacementfield': ',3,0',
        'bsplinedisplacementfield': ',5,10',
        'syn': ',3,0',
        'bsplinesyn': ',1,3'
    }
    output = ''  # default output if problem

    # display arguments
    sct.printv('Registration parameters:', param.verbose)
    sct.printv('  type ........... ' + paramreg.steps[i_step_str].type,
               param.verbose)
    sct.printv('  algo ........... ' + paramreg.steps[i_step_str].algo,
               param.verbose)
    sct.printv('  slicewise ...... ' + paramreg.steps[i_step_str].slicewise,
               param.verbose)
    sct.printv('  metric ......... ' + paramreg.steps[i_step_str].metric,
               param.verbose)
    sct.printv('  iter ........... ' + paramreg.steps[i_step_str].iter,
               param.verbose)
    sct.printv('  smooth ......... ' + paramreg.steps[i_step_str].smooth,
               param.verbose)
    sct.printv('  laplacian ...... ' + paramreg.steps[i_step_str].laplacian,
               param.verbose)
    sct.printv('  shrink ......... ' + paramreg.steps[i_step_str].shrink,
               param.verbose)
    sct.printv('  gradStep ....... ' + paramreg.steps[i_step_str].gradStep,
               param.verbose)
    sct.printv('  init ........... ' + paramreg.steps[i_step_str].init,
               param.verbose)
    sct.printv('  poly ........... ' + paramreg.steps[i_step_str].poly,
               param.verbose)
    sct.printv('  dof ............ ' + paramreg.steps[i_step_str].dof,
               param.verbose)
    sct.printv('  smoothWarpXY ... ' + paramreg.steps[i_step_str].smoothWarpXY,
               param.verbose)

    # set metricSize
    if paramreg.steps[i_step_str].metric == 'MI':
        metricSize = '32'  # corresponds to number of bins
    else:
        metricSize = '4'  # corresponds to radius (for CC, MeanSquares...)

    # set masking
    if param.fname_mask:
        fname_mask = 'mask.nii.gz'
        masking = '-x mask.nii.gz'
    else:
        fname_mask = ''
        masking = ''

    if paramreg.steps[i_step_str].algo == 'slicereg':
        # check if user used type=label
        if paramreg.steps[i_step_str].type == 'label':
            sct.printv(
                '\nERROR: this algo is not compatible with type=label. Please use type=im or type=seg',
                1, 'error')
        else:
            # threshold images (otherwise, automatic crop does not work -- see issue #293)
            src_th = sct.add_suffix(src, '_th')
            nii = msct_image.Image(src)
            data = nii.data
            data[data < 0.1] = 0
            nii.data = data
            nii.setFileName(src_th)
            nii.save()
            dest_th = sct.add_suffix(dest, '_th')
            nii = msct_image.Image(dest)
            data = nii.data
            data[data < 0.1] = 0
            nii.data = data
            nii.setFileName(dest_th)
            nii.save()
            # find zmin and zmax
            src_threshold = sct_crop_image.main(['-i', str(src_th),
                                                 '-dim', '2',
                                                 '-bmax',
                                                 '-o', 'tmp.nii'], do_return=True)
            dest_threshold = sct_crop_image.main(['-i', str(dest_th),
                                                 '-dim', '2',
                                                 '-bmax',
                                                 '-o', 'tmp.nii'], do_return=True)

            zmin_total = max([src_threshold.zmin, dest_threshold.zmin])
            zmax_total = min([src_threshold.zmax, dest_threshold.zmax])
            # crop data
            src_crop = sct.add_suffix(src, '_crop')
            cmd = '-i ' + src + ' -o ' + src_crop + ' -dim 2 -start ' + str(
                zmin_total) + ' -end ' + str(zmax_total)
            sct_crop_image.main(cmd.split())
            dest_crop = sct.add_suffix(dest, '_crop')
            cmd = '-i ' + dest + ' -o ' + dest_crop + ' -dim 2 -start ' + str(
                zmin_total) + ' -end ' + str(zmax_total)
            sct_crop_image.main(cmd.split())
            # update variables
            src = src_crop
            dest = dest_crop
            scr_regStep = sct.add_suffix(src, '_regStep' + i_step_str)
            # estimate transfo
<<<<<<< HEAD
            cmd = (
                'isct_antsSliceRegularizedRegistration '
                '-t Translation[0.5] '
                '-m ' + paramreg.steps[i_step_str].metric + '[' + dest + ',' +
                src + ',1,' + metricSize + ',Regular,0.2] '
                '-p ' + paramreg.steps[i_step_str].poly + ' '
                '-i ' + paramreg.steps[i_step_str].iter + ' '
                '-f 1 '
                '-s ' + paramreg.steps[i_step_str].smooth + ' '
                '-v 1 '  # verbose (verbose=2 does not exist, so we force it to 1)
                '-o [step' + i_step_str + ',' + scr_regStep +
                '] '  # here the warp name is stage10 because antsSliceReg add "Warp"
                + masking)
            warp_forward_out = 'step' + i_step_str + 'Warp.nii.gz'
            warp_inverse_out = 'step' + i_step_str + 'InverseWarp.nii.gz'
=======
            cmd = ('isct_antsSliceRegularizedRegistration '
                   '-t Translation['+paramreg.steps[i_step_str].gradStep+'] '
                   '-m '+paramreg.steps[i_step_str].metric+'['+dest+','+src+',1,'+metricSize+',Regular,0.2] '
                   '-p '+paramreg.steps[i_step_str].poly+' '
                   '-i '+paramreg.steps[i_step_str].iter+' '
                   '-f '+paramreg.steps[i_step_str].shrink+' '
                   '-s '+paramreg.steps[i_step_str].smooth+' '
                   '-v 1 '  # verbose (verbose=2 does not exist, so we force it to 1)
                   '-o [step'+i_step_str+','+scr_regStep+'] '  # here the warp name is stage10 because antsSliceReg add "Warp"
                   +masking)
            warp_forward_out = 'step'+i_step_str+'Warp.nii.gz'
            warp_inverse_out = 'step'+i_step_str+'InverseWarp.nii.gz'
>>>>>>> 15c1765b
            # run command
            status, output = sct.run(cmd, param.verbose)

    # ANTS 3d
    elif (paramreg.steps[i_step_str].algo.lower() in ants_registration_params and
          paramreg.steps[i_step_str].slicewise == '0'):
        # make sure type!=label. If type==label, this will be addressed later in the code.
        if not paramreg.steps[i_step_str].type == 'label':
            # Pad the destination image (because ants doesn't deform the extremities)
            # N.B. no need to pad if iter = 0
            if not paramreg.steps[i_step_str].iter == '0':
                dest_pad = sct.add_suffix(dest, '_pad')
                cmd = '-i ' + dest + ' -o ' + dest_pad + ' -pad 0,0,' + str(
                    param.padding)
                sct_image.main(cmd.split())
                dest = dest_pad
            # apply Laplacian filter
            if not paramreg.steps[i_step_str].laplacian == '0':
                sct.printv('\nApply Laplacian filter', param.verbose)
                import sct_maths
                cmd = ('-i ' + src + ' -laplacian ' +
                       paramreg.steps[i_step_str].laplacian + ',' +
                       paramreg.steps[i_step_str].laplacian + ',0 -o ' +
                       sct.add_suffix(src, '_laplacian'))
                sct_maths.main(cmd.split())
                cmd = ('-i ' + dest + ' -laplacian ' +
                       paramreg.steps[i_step_str].laplacian + ',' +
                       paramreg.steps[i_step_str].laplacian + ',0 -o ' +
                       sct.add_suffix(dest, '_laplacian'))
                sct_maths.main(cmd.split())
                src = sct.add_suffix(src, '_laplacian')
                dest = sct.add_suffix(dest, '_laplacian')
            # Estimate transformation
            sct.printv('\nEstimate transformation', param.verbose)
            scr_regStep = sct.add_suffix(src, '_regStep' + i_step_str)
            cmd = (
                'isct_antsRegistration '
                '--dimensionality 3 '
                '--transform ' + paramreg.steps[i_step_str].algo + '[' +
                paramreg.steps[i_step_str].gradStep + ants_registration_params[
                    paramreg.steps[i_step_str].algo.lower()] + '] '
                '--metric ' + paramreg.steps[i_step_str].metric + '[' + dest +
                ',' + src + ',1,' + metricSize + '] '
                '--convergence ' + paramreg.steps[i_step_str].iter + ' '
                '--shrink-factors ' + paramreg.steps[i_step_str].shrink + ' '
                '--smoothing-sigmas ' + paramreg.steps[i_step_str].smooth +
                'mm '
                '--restrict-deformation 1x1x0 '
                '--output [step' + i_step_str + ',' + scr_regStep + '] '
                '--interpolation BSpline[3] ' + masking)
            # add verbose
            if param.verbose >= 1:
                cmd += ' --verbose 1'
            # add init translation
            if not paramreg.steps[i_step_str].init == '':
                init_dict = {
                    'geometric': '0',
                    'centermass': '1',
                    'origin': '2'
                }
                cmd += ' -r [' + dest + ',' + src + ',' + init_dict[
                    paramreg.steps[i_step_str].init] + ']'
            status, output = sct.run(cmd, param.verbose)
            # get appropriate file name for transformation
            if paramreg.steps[i_step_str].algo in ['rigid', 'affine', 'translation']:
                warp_forward_out = 'step' + i_step_str + '0GenericAffine.mat'
                warp_inverse_out = '-step' + i_step_str + '0GenericAffine.mat'
            else:
                warp_forward_out = 'step' + i_step_str + '0Warp.nii.gz'
                warp_inverse_out = 'step' + i_step_str + '0InverseWarp.nii.gz'

    # ANTS 2d
    elif (paramreg.steps[i_step_str].algo.lower() in ants_registration_params and
          paramreg.steps[i_step_str].slicewise == '1'):
        # make sure type!=label. If type==label, this will be addressed later in the code.
        if not paramreg.steps[i_step_str].type == 'label':
            # if shrink!=1, force it to be 1 (otherwise, it generates a wrong 3d warping field). TODO: fix that!
            if not paramreg.steps[i_step_str].shrink == '1':
                sct.printv(
                    '\nWARNING: when using slicewise with SyN or BSplineSyN, shrink factor needs to be one. Forcing shrink=1.',
                    1, 'warning')
                paramreg.steps[i_step_str].shrink = '1'
            warp_forward_out = 'step' + i_step_str + 'Warp.nii.gz'
            warp_inverse_out = 'step' + i_step_str + 'InverseWarp.nii.gz'
            msct_register.register_slicewise(
                src,
                dest,
                paramreg=paramreg.steps[i_step_str],
                fname_mask=fname_mask,
                warp_forward_out=warp_forward_out,
                warp_inverse_out=warp_inverse_out,
                ants_registration_params=ants_registration_params,
                path_qc=param.path_qc,
                verbose=param.verbose)

    # slice-wise transfo
    elif paramreg.steps[i_step_str].algo in ['centermass', 'centermassrot', 'columnwise']:
        # if type=im, sends warning
        if paramreg.steps[i_step_str].type == 'im':
            sct.printv('\nWARNING: algo ' + paramreg.steps[i_step_str].algo +
                       ' should be used with type=seg.\n', 1, 'warning')
        # if type=label, exit with error
        elif paramreg.steps[i_step_str].type == 'label':
            sct.printv(
                '\nERROR: this algo is not compatible with type=label. Please use type=im or type=seg',
                1, 'error')
        # check if user provided a mask-- if so, inform it will be ignored
        if not fname_mask == '':
            sct.printv('\nWARNING: algo ' + paramreg.steps[i_step_str].algo +
                       ' will ignore the provided mask.\n', 1, 'warning')
        # smooth data
        if not paramreg.steps[i_step_str].smooth == '0':
            sct.printv('\nSmooth data', param.verbose)
            import sct_maths
            cmd = ('-i ' + src + ' -smooth ' + paramreg.steps[i_step_str].smooth +
                   ',' + paramreg.steps[i_step_str].smooth + ',0 -o ' + sct.add_suffix(src, '_smooth'))
            sct_maths.main(cmd.split())
            cmd = ('-i ' + dest + ' -smooth ' + paramreg.steps[i_step_str].smooth +
                   ',' + paramreg.steps[i_step_str].smooth + ',0 -o ' + sct.add_suffix(dest, '_smooth'))
            sct_maths.main(cmd.split())
            src = sct.add_suffix(src, '_smooth')
            dest = sct.add_suffix(dest, '_smooth')
        warp_forward_out = 'step' + i_step_str + 'Warp.nii.gz'
        warp_inverse_out = 'step' + i_step_str + 'InverseWarp.nii.gz'
        msct_register.register_slicewise(
            src,
            dest,
            paramreg=paramreg.steps[i_step_str],
            fname_mask=fname_mask,
            warp_forward_out=warp_forward_out,
            warp_inverse_out=warp_inverse_out,
            ants_registration_params=ants_registration_params,
            path_qc=param.path_qc,
            verbose=param.verbose)

    else:
        sct.printv('\nERROR: algo ' + paramreg.steps[i_step_str].algo +
                   ' does not exist. Exit program\n', 1, 'error')

    # landmark-based registration
    if paramreg.steps[i_step_str].type in ['label']:
        # check if user specified ilabel and dlabel
        warp_forward_out = 'step' + i_step_str + '0GenericAffine.txt'
        warp_inverse_out = '-step' + i_step_str + '0GenericAffine.txt'
        msct_register_landmarks.register_landmarks(
            src,
            dest,
            paramreg.steps[i_step_str].dof,
            fname_affine=warp_forward_out,
            verbose=param.verbose,
            path_qc=param.path_qc)

    if not os.path.isfile(warp_forward_out):
        # no forward warping field for rigid and affine
        sct.printv('\nERROR: file ' + warp_forward_out +
                   ' doesn\'t exist (or is not a file).\n' + output +
                   '\nERROR: ANTs failed. Exit program.\n', 1, 'error')
    elif (not os.path.isfile(warp_inverse_out) and
          paramreg.steps[i_step_str].algo not in ['rigid', 'affine', 'translation'] and
          paramreg.steps[i_step_str].type not in ['label']):
        # no inverse warping field for rigid and affine
        sct.printv('\nERROR: file ' + warp_inverse_out +
                   ' doesn\'t exist (or is not a file).\n' + output +
                   '\nERROR: ANTs failed. Exit program.\n', 1, 'error')
    else:
        # rename warping fields
        if (paramreg.steps[i_step_str].algo.lower() in
            ['rigid', 'affine', 'translation'] and
                paramreg.steps[i_step_str].slicewise == '0'):
            # if ANTs is used with affine/rigid --> outputs .mat file
            warp_forward = 'warp_forward_' + i_step_str + '.mat'
            os.rename(warp_forward_out, warp_forward)
            warp_inverse = '-warp_forward_' + i_step_str + '.mat'
        elif paramreg.steps[i_step_str].type in ['label']:
            # if label-based registration is used --> outputs .txt file
            warp_forward = 'warp_forward_' + i_step_str + '.txt'
            os.rename(warp_forward_out, warp_forward)
            warp_inverse = '-warp_forward_' + i_step_str + '.txt'
        else:
            warp_forward = 'warp_forward_' + i_step_str + '.nii.gz'
            warp_inverse = 'warp_inverse_' + i_step_str + '.nii.gz'
            os.rename(warp_forward_out, warp_forward)
            os.rename(warp_inverse_out, warp_inverse)

    return warp_forward, warp_inverse


if __name__ == "__main__":
    main()<|MERGE_RESOLUTION|>--- conflicted
+++ resolved
@@ -721,23 +721,6 @@
             dest = dest_crop
             scr_regStep = sct.add_suffix(src, '_regStep' + i_step_str)
             # estimate transfo
-<<<<<<< HEAD
-            cmd = (
-                'isct_antsSliceRegularizedRegistration '
-                '-t Translation[0.5] '
-                '-m ' + paramreg.steps[i_step_str].metric + '[' + dest + ',' +
-                src + ',1,' + metricSize + ',Regular,0.2] '
-                '-p ' + paramreg.steps[i_step_str].poly + ' '
-                '-i ' + paramreg.steps[i_step_str].iter + ' '
-                '-f 1 '
-                '-s ' + paramreg.steps[i_step_str].smooth + ' '
-                '-v 1 '  # verbose (verbose=2 does not exist, so we force it to 1)
-                '-o [step' + i_step_str + ',' + scr_regStep +
-                '] '  # here the warp name is stage10 because antsSliceReg add "Warp"
-                + masking)
-            warp_forward_out = 'step' + i_step_str + 'Warp.nii.gz'
-            warp_inverse_out = 'step' + i_step_str + 'InverseWarp.nii.gz'
-=======
             cmd = ('isct_antsSliceRegularizedRegistration '
                    '-t Translation['+paramreg.steps[i_step_str].gradStep+'] '
                    '-m '+paramreg.steps[i_step_str].metric+'['+dest+','+src+',1,'+metricSize+',Regular,0.2] '
@@ -750,7 +733,6 @@
                    +masking)
             warp_forward_out = 'step'+i_step_str+'Warp.nii.gz'
             warp_inverse_out = 'step'+i_step_str+'InverseWarp.nii.gz'
->>>>>>> 15c1765b
             # run command
             status, output = sct.run(cmd, param.verbose)
 

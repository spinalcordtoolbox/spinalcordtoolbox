#!/usr/bin/env python
# -*- coding: utf-8
#########################################################################################
#
# Function to segment the spinal cord using convolutional neural networks
#
# ---------------------------------------------------------------------------------------
# Copyright (c) 2017 Polytechnique Montreal <www.neuro.polymtl.ca>
# Authors: Benjamin De Leener & Charley Gros
#
# About the license: see the file LICENSE.TXT
#########################################################################################

from __future__ import division, absolute_import

import os
import sys

import sct_utils as sct
from spinalcordtoolbox.image import Image
from spinalcordtoolbox.deepseg_sc.core import deep_segmentation_spinalcord
from msct_parser import Parser


def get_parser():
    """Initialize the parser."""
    parser = Parser(__file__)
    parser.usage.set_description("""Spinal Cord Segmentation using convolutional networks. \n\nReference: C Gros, B De Leener, et al. Automatic segmentation of the spinal cord and intramedullary multiple sclerosis lesions with convolutional neural networks (2018). arxiv.org/abs/1805.06349""")

    parser.add_option(name="-i",
                      type_value="image_nifti",
                      description="input image.",
                      mandatory=True,
                      example="t1.nii.gz")
    parser.add_option(name="-c",
                      type_value="multiple_choice",
                      description="type of image contrast.",
                      mandatory=True,
                      example=['t1', 't2', 't2s', 'dwi'])
    parser.add_option(name="-centerline",
                      type_value="multiple_choice",
                      description="Method used for extracting the centerline.\nsvm: automatic centerline detection, based on Support Vector Machine algorithm.\ncnn: automatic centerline detection, based on Convolutional Neural Network.\nviewer: semi-automatic centerline generation, based on manual selection of a few points using an interactive viewer, then approximation with NURBS.\nfile: use an existing centerline by specifying its filename with flag -file_centerline (e.g. -file_centerline t2_centerline_manual.nii.gz).\n",
                      mandatory=False,
                      example=['svm', 'cnn', 'viewer', 'file'],
                      default_value="svm")
    parser.add_option(name="-file_centerline",
                      type_value="image_nifti",
                      description="Input centerline file (to use with flag -centerline file).",
                      mandatory=False,
                      example="t2_centerline_manual.nii.gz")
    parser.add_option(name="-brain",
                      type_value="multiple_choice",
                      description="indicate if the input image is expected to contain brain sections:\n1: contains brain section\n0: no brain section.\nTo indicate this parameter could speed the segmentation process. Note that this flag is only effective with -centerline cnn.",
                      mandatory=False,
                      example=["0", "1"])
    parser.add_option(name="-kernel",
                      type_value="multiple_choice",
                      description="choice of 2D or 3D kernels for the segmentation. Note that segmentation with 3D kernels is significantely longer than with 2D kernels.",
                      mandatory=False,
                      example=['2d', '3d'],
                      default_value="2d")
    parser.add_option(name="-ofolder",
                      type_value="folder_creation",
                      description="output folder.",
                      mandatory=False,
                      example="My_Output_Folder/",
                      default_value="")
    parser.add_option(name="-r",
                      type_value="multiple_choice",
                      description="remove temporary files.",
                      mandatory=False,
                      example=['0', '1'],
                      default_value='1')
    parser.add_option(name="-v",
                      type_value="multiple_choice",
                      description="1: display on (default), 0: display off, 2: extended",
                      mandatory=False,
                      example=["0", "1", "2"],
                      default_value="1")
    parser.add_option(name='-qc',
                      type_value='folder_creation',
                      description='The path where the quality control generated content will be saved',
                      default_value=None)
    parser.add_option(name='-qc-dataset',
                      type_value='str',
                      description='If provided, this string will be mentioned in the QC report as the dataset the process was run on',
                      )
    parser.add_option(name='-qc-subject',
                      type_value='str',
                      description='If provided, this string will be mentioned in the QC report as the subject the process was run on',
                      )
    parser.add_option(name='-igt',
                      type_value='image_nifti',
                      description='File name of ground-truth segmentation.',
                      mandatory=False)
    return parser


def generate_qc(im_image, im_seg, args, path_qc):
    """Generate a QC entry allowing to quickly review the segmentation process."""
    import spinalcordtoolbox.reports.qc as qc
    import spinalcordtoolbox.reports.slice as qcslice
    from spinalcordtoolbox.resample.nipy_resample import resample_file
    # Resample to fixed resolution (see #2063)
    tmp_folder = sct.TempFolder()
    fname_image = im_image.absolutepath
    # Orient to RPI:
    # Image
    fn_image_rpi = os.path.join(tmp_folder.path_tmp, 'img_rpi.nii')
    im_image.change_orientation('RPI').save(fn_image_rpi)
    fn_image_rpi_r = os.path.join(tmp_folder.path_tmp, 'img_rpi_r.nii.gz')
    resample_file(fn_image_rpi, fn_image_rpi_r, '0.5x0.5x'+str(im_image.dim[6]), 'mm', 'nn', 0)
    # Seg
    fn_seg_rpi = os.path.join(tmp_folder.path_tmp, 'seg_rpi.nii')
    im_seg.change_orientation('RPI').save(fn_seg_rpi)
    fn_seg_rpi_r = os.path.join(tmp_folder.path_tmp, 'seg_rpi_r.nii.gz')
    resample_file(fn_seg_rpi, fn_seg_rpi_r, '0.5x0.5x'+str(im_image.dim[6]), 'mm', 'nn', 0)

    # TODO: investigate the following issue further (Julien 2018-12-01):
    # fn_image_rpi_r and fn_seg_rpi_r should be in nii.gz format, otherwise qcslice.Axial outputs an memmap instead of
    # an array.
    qc.add_entry(
     src=fname_image,
     process="sct_deepseg_sc",
     args=args,
     path_qc=path_qc,
     plane='Axial',
     qcslice=qcslice.Axial([Image(fn_image_rpi_r), Image(fn_seg_rpi_r)]),
     qcslice_operations=[qc.QcImage.listed_seg],
     qcslice_layout=lambda x: x.mosaic(),
    )


def main():
    """Main function."""
    sct.init_sct()
    parser = get_parser()
    args = sys.argv[1:]
    arguments = parser.parse(args)

    fname_image = os.path.abspath(arguments['-i'])
    contrast_type = arguments['-c']

    ctr_algo = arguments["-centerline"]

    if "-brain" not in args:
        if contrast_type in ['t2s', 'dwi']:
            brain_bool = False
        if contrast_type in ['t1', 't2']:
            brain_bool = True
    else:
        brain_bool = bool(int(arguments["-brain"]))

    kernel_size = arguments["-kernel"]
    if kernel_size == '3d' and contrast_type == 'dwi':
        kernel_size = '2d'
        sct.printv('3D kernel model for dwi contrast is not available. 2D kernel model is used instead.', type="warning")

    if '-ofolder' not in args:
        output_folder = os.getcwd()
    else:
        output_folder = arguments["-ofolder"]

    if ctr_algo == 'file' and "-file_centerline" not in args:
        sct.log.warning('Please use the flag -file_centerline to indicate the centerline filename.')
        sys.exit(1)
    
    if "-file_centerline" in args:
        manual_centerline_fname = arguments["-file_centerline"]
        ctr_algo = 'file'
    else:
        manual_centerline_fname = None

    remove_temp_files = int(arguments['-r'])

    verbose = int(arguments['-v'])

    path_qc = arguments.get("-qc", None)
    qc_dataset = arguments.get("-qc-dataset", None)
    qc_subject = arguments.get("-qc-subject", None)

    algo_config_stg = '\nMethod:'
    algo_config_stg += '\n\tCenterline algorithm: ' + str(ctr_algo)
    algo_config_stg += '\n\tAssumes brain section included in the image: ' + str(brain_bool)
    algo_config_stg += '\n\tDimension of the segmentation kernel convolutions: ' + kernel_size + '\n'
    sct.printv(algo_config_stg)

    im_image = Image(fname_image)
    # note: below we pass im_image.copy() otherwise the field absolutepath becomes None after execution of this function
    im_seg, im_image_RPI_upsamp, im_seg_RPI_upsamp, im_labels_viewer, im_ctr = deep_segmentation_spinalcord(
        im_image.copy(), contrast_type, ctr_algo=ctr_algo, ctr_file=manual_centerline_fname,
        brain_bool=brain_bool, kernel_size=kernel_size, remove_temp_files=remove_temp_files, verbose=verbose)

    # Save segmentation
    fname_seg = os.path.abspath(os.path.join(output_folder, sct.extract_fname(fname_image)[1] + '_seg' +
                                             sct.extract_fname(fname_image)[2]))
    im_seg.save(fname_seg)

    if ctr_algo == 'viewer':
        # Save labels
        fname_labels = os.path.abspath(os.path.join(output_folder, sct.extract_fname(fname_image)[1] + '_labels-centerline' +
                                               sct.extract_fname(fname_image)[2]))
        im_labels_viewer.save(fname_labels)

    if verbose == 2:
        # Save ctr
        fname_ctr = os.path.abspath(os.path.join(output_folder, sct.extract_fname(fname_image)[1] + '_centerline' +
                                               sct.extract_fname(fname_image)[2]))
        im_ctr.save(fname_ctr)

    if path_qc is not None:
<<<<<<< HEAD
        generate_qc(im_image, im_seg, args, os.path.abspath(path_qc))

=======
        generate_qc(fname_image, fname_seg=fname_seg, args=args, path_qc=os.path.abspath(path_qc),
                    dataset=qc_dataset, subject=qc_subject, process='sct_deepseg_sc')
>>>>>>> d50102be
    sct.display_viewer_syntax([fname_image, fname_seg], colormaps=['gray', 'red'], opacities=['', '0.7'])


if __name__ == "__main__":
    main()<|MERGE_RESOLUTION|>--- conflicted
+++ resolved
@@ -19,6 +19,7 @@
 import sct_utils as sct
 from spinalcordtoolbox.image import Image
 from spinalcordtoolbox.deepseg_sc.core import deep_segmentation_spinalcord
+from spinalcordtoolbox.reports.qc import generate_qc
 from msct_parser import Parser
 
 
@@ -39,7 +40,7 @@
                       example=['t1', 't2', 't2s', 'dwi'])
     parser.add_option(name="-centerline",
                       type_value="multiple_choice",
-                      description="Method used for extracting the centerline.\nsvm: automatic centerline detection, based on Support Vector Machine algorithm.\ncnn: automatic centerline detection, based on Convolutional Neural Network.\nviewer: semi-automatic centerline generation, based on manual selection of a few points using an interactive viewer, then approximation with NURBS.\nfile: use an existing centerline by specifying its filename with flag -file_centerline (e.g. -file_centerline t2_centerline_manual.nii.gz).\n",
+                      description="Method used for extracting the centerline.\nsvm: automatic centerline detection, based on Support Vector Machine algorithm.\ncnn: automatic centerline detection, based on Convolutional Neural Network.\nviewer: semi-automatic centerline generation, based on manual selection of a few points using an interactive viewer, then approximation with NURBS.\nmanual: use an existing centerline by specifying its filename with flag -file_centerline (e.g. -file_centerline t2_centerline_manual.nii.gz).\n",
                       mandatory=False,
                       example=['svm', 'cnn', 'viewer', 'file'],
                       default_value="svm")
@@ -73,62 +74,19 @@
                       default_value='1')
     parser.add_option(name="-v",
                       type_value="multiple_choice",
-                      description="1: display on (default), 0: display off, 2: extended",
+                      description="1: display on, 0: display off (default)",
                       mandatory=False,
-                      example=["0", "1", "2"],
+                      example=["0", "1"],
                       default_value="1")
     parser.add_option(name='-qc',
                       type_value='folder_creation',
                       description='The path where the quality control generated content will be saved',
                       default_value=None)
-    parser.add_option(name='-qc-dataset',
-                      type_value='str',
-                      description='If provided, this string will be mentioned in the QC report as the dataset the process was run on',
-                      )
-    parser.add_option(name='-qc-subject',
-                      type_value='str',
-                      description='If provided, this string will be mentioned in the QC report as the subject the process was run on',
-                      )
     parser.add_option(name='-igt',
                       type_value='image_nifti',
                       description='File name of ground-truth segmentation.',
                       mandatory=False)
     return parser
-
-
-def generate_qc(im_image, im_seg, args, path_qc):
-    """Generate a QC entry allowing to quickly review the segmentation process."""
-    import spinalcordtoolbox.reports.qc as qc
-    import spinalcordtoolbox.reports.slice as qcslice
-    from spinalcordtoolbox.resample.nipy_resample import resample_file
-    # Resample to fixed resolution (see #2063)
-    tmp_folder = sct.TempFolder()
-    fname_image = im_image.absolutepath
-    # Orient to RPI:
-    # Image
-    fn_image_rpi = os.path.join(tmp_folder.path_tmp, 'img_rpi.nii')
-    im_image.change_orientation('RPI').save(fn_image_rpi)
-    fn_image_rpi_r = os.path.join(tmp_folder.path_tmp, 'img_rpi_r.nii.gz')
-    resample_file(fn_image_rpi, fn_image_rpi_r, '0.5x0.5x'+str(im_image.dim[6]), 'mm', 'nn', 0)
-    # Seg
-    fn_seg_rpi = os.path.join(tmp_folder.path_tmp, 'seg_rpi.nii')
-    im_seg.change_orientation('RPI').save(fn_seg_rpi)
-    fn_seg_rpi_r = os.path.join(tmp_folder.path_tmp, 'seg_rpi_r.nii.gz')
-    resample_file(fn_seg_rpi, fn_seg_rpi_r, '0.5x0.5x'+str(im_image.dim[6]), 'mm', 'nn', 0)
-
-    # TODO: investigate the following issue further (Julien 2018-12-01):
-    # fn_image_rpi_r and fn_seg_rpi_r should be in nii.gz format, otherwise qcslice.Axial outputs an memmap instead of
-    # an array.
-    qc.add_entry(
-     src=fname_image,
-     process="sct_deepseg_sc",
-     args=args,
-     path_qc=path_qc,
-     plane='Axial',
-     qcslice=qcslice.Axial([Image(fn_image_rpi_r), Image(fn_seg_rpi_r)]),
-     qcslice_operations=[qc.QcImage.listed_seg],
-     qcslice_layout=lambda x: x.mosaic(),
-    )
 
 
 def main():
@@ -173,11 +131,9 @@
 
     remove_temp_files = int(arguments['-r'])
 
-    verbose = int(arguments['-v'])
+    verbose = arguments['-v']
 
     path_qc = arguments.get("-qc", None)
-    qc_dataset = arguments.get("-qc-dataset", None)
-    qc_subject = arguments.get("-qc-subject", None)
 
     algo_config_stg = '\nMethod:'
     algo_config_stg += '\n\tCenterline algorithm: ' + str(ctr_algo)
@@ -187,7 +143,7 @@
 
     im_image = Image(fname_image)
     # note: below we pass im_image.copy() otherwise the field absolutepath becomes None after execution of this function
-    im_seg, im_image_RPI_upsamp, im_seg_RPI_upsamp, im_labels_viewer, im_ctr = deep_segmentation_spinalcord(
+    im_seg, im_image_RPI_upsamp, im_seg_RPI_upsamp = deep_segmentation_spinalcord(
         im_image.copy(), contrast_type, ctr_algo=ctr_algo, ctr_file=manual_centerline_fname,
         brain_bool=brain_bool, kernel_size=kernel_size, remove_temp_files=remove_temp_files, verbose=verbose)
 
@@ -196,26 +152,9 @@
                                              sct.extract_fname(fname_image)[2]))
     im_seg.save(fname_seg)
 
-    if ctr_algo == 'viewer':
-        # Save labels
-        fname_labels = os.path.abspath(os.path.join(output_folder, sct.extract_fname(fname_image)[1] + '_labels-centerline' +
-                                               sct.extract_fname(fname_image)[2]))
-        im_labels_viewer.save(fname_labels)
-
-    if verbose == 2:
-        # Save ctr
-        fname_ctr = os.path.abspath(os.path.join(output_folder, sct.extract_fname(fname_image)[1] + '_centerline' +
-                                               sct.extract_fname(fname_image)[2]))
-        im_ctr.save(fname_ctr)
-
     if path_qc is not None:
-<<<<<<< HEAD
-        generate_qc(im_image, im_seg, args, os.path.abspath(path_qc))
-
-=======
         generate_qc(fname_image, fname_seg=fname_seg, args=args, path_qc=os.path.abspath(path_qc),
-                    dataset=qc_dataset, subject=qc_subject, process='sct_deepseg_sc')
->>>>>>> d50102be
+                    process='sct_deepseg_sc')
     sct.display_viewer_syntax([fname_image, fname_seg], colormaps=['gray', 'red'], opacities=['', '0.7'])
 
 

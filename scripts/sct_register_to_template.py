--- conflicted
+++ resolved
@@ -39,17 +39,11 @@
 import sct_maths
 import sct_label_utils
 from sct_utils import add_suffix
-<<<<<<< HEAD
-from msct_register import Paramreg, ParamregMultiStep, register_wrapper
+from sct_convert import convert
+from sct_image import split_data, concat_warp2d
+
 # TODO: Properly test when first PR (that includes list_type) gets merged
 from spinalcordtoolbox.utils import Metavar, SmartFormatter, ActionCreateFolder, list_type
-from msct_register_landmarks import register_landmarks
-=======
-from sct_convert import convert
-from sct_image import split_data, concat_warp2d
-
-from msct_parser import Parser
->>>>>>> b6a3fd5c
 import sct_apply_transfo
 import sct_concat_transfo
 
@@ -81,7 +75,6 @@
 # ==========================================================================================
 def get_parser():
     param = Param()
-<<<<<<< HEAD
     parser = argparse.ArgumentParser(
         description=(
             "Register an anatomical image to the spinal cord MRI template (default: PAM50).\n"
@@ -286,135 +279,6 @@
         help="Verbose. 0: nothing. 1: basic. 2: extended."
     )
 
-=======
-    parser = Parser(__file__)
-    parser.usage.set_description('Register an anatomical image to the spinal cord MRI template (default: PAM50).\n\n'
-                                 'The registration process includes three main registration steps:\n'
-                                   '1. straightening of the image using the spinal cord segmentation (see sct_straighten_spinalcord for details);\n'
-                                   '2. vertebral alignment between the image and the template, using labels along the spine;\n'
-                                   '3. iterative slice-wise non-linear registration (see sct_register_multimodal for details)\n\n'
-                                 'To register a subject to the template, try the default command:\n'
-                                   'sct_register_to_template -i data.nii.gz -s data_seg.nii.gz -l data_labels.nii.gz\n\n'
-                                 'If this default command does not produce satisfactory results, please refer to:\n'
-                                   'https://sourceforge.net/p/spinalcordtoolbox/wiki/registration_tricks/\n\n'
-                                 'The default registration method brings the subject image to the template, which can be problematic with highly non-isotropic images as it would induce large interpolation errors during the straightening procedure. Although the default method is recommended, you may want to register the template to the subject (instead of the subject to the template) by skipping the straightening procedure. To do so, use the parameter "-ref subject". Example below:\n'
-                                   'sct_register_to_template -i data.nii.gz -s data_seg.nii.gz -l data_labels.nii.gz -ref subject -param step=1,type=seg,algo=centermassrot,smooth=0:step=2,type=seg,algo=columnwise,smooth=0,smoothWarpXY=2\n\n'
-                                 'Vertebral alignment (step 2) consists in aligning the vertebrae between the subject and the template. Two types of labels are possible:\n'
-                                   '- Vertebrae mid-body labels, created at the center of the spinal cord using the parameter "-l";\n'
-                                   '- Posterior edge of the intervertebral discs, using the parameter "-ldisc".\n\n'
-                                 'If only one label is provided, a simple translation will be applied between the subject label and the template label. No scaling will be performed. \n\n'
-                                 'If two labels are provided, a linear transformation (translation + rotation + superior-inferior linear scaling) will be applied. The strategy here is to defined labels that cover the region of interest. For example, if you are interested in studying C2 to C6 levels, then provide one label at C2 and another at C6. However, note that if the two labels are very far apart (e.g. C2 and T12), there might be a mis-alignment of discs because a subject''s intervertebral discs distance might differ from that of the template.\n\n'
-                                 'If more than two labels (only with the parameter "-disc") are used, a non-linear registration will be applied to align the each intervertebral disc between the subject and the template, as described in sct_straighten_spinalcord. This the most accurate and preferred method. This feature does not work with the parameter "-ref subject".\n\n'
-                                 'More information about label creation can be found at https://www.slideshare.net/neuropoly/sct-course-20190121/42'
-      )
-    parser.add_option(name="-i",
-                      type_value="file",
-                      description="Anatomical image.",
-                      mandatory=True,
-                      example="anat.nii.gz")
-    parser.add_option(name="-s",
-                      type_value="file",
-                      description="Spinal cord segmentation.",
-                      mandatory=True,
-                      example="anat_seg.nii.gz")
-    parser.add_option(name="-l",
-                      type_value="file",
-                      description="One or two labels (preferred) located at the center of the spinal cord, on the "
-                                  "mid-vertebral slice. For more information about label creation, please see: "
-                                  "https://www.slideshare.net/neuropoly/sct-course-20190121/42",
-                      mandatory=False,
-                      default_value='',
-                      example="anat_labels.nii.gz")
-    parser.add_option(name="-ldisc",
-                      type_value="file",
-                      description="Labels located at the posterior edge of the intervertebral discs. If you are using "
-                                  "more than 2 labels, all disc covering the region of interest should be provided. "
-                                  "E.g., if you are interested in levels C2 to C7, then you should provide disc labels "
-                                  "2,3,4,5,6,7). For more information about label creation, please refer to "
-                                  "https://www.slideshare.net/neuropoly/sct-course-20190121/42",  # TODO: update URL
-                      mandatory=False,
-                      default_value='',
-                      example="anat_labels.nii.gz")
-    parser.add_option(name="-lspinal",
-                      type_value="file",
-                      description="Labels located in the center of the spinal cord, at the superior-inferior level "
-                                  "corresponding to the mid-point of the spinal level. Each label is a single voxel, "
-                                  "which value corresponds to the spinal level (e.g.: 2 for spinal level 2). If you "
-                                  "are using more than 2 labels, all spinal levels covering the region of interest "
-                                  "should be provided (e.g., if you are interested in levels C2 to C7, then you "
-                                  "should provide spinal level labels 2,3,4,5,6,7).",
-                      mandatory=False,
-                      default_value='',
-                      example="anat_labels.nii.gz")
-    parser.add_option(name="-ofolder",
-                      type_value="folder_creation",
-                      description="Output folder.",
-                      mandatory=False,
-                      default_value='')
-    parser.add_option(name="-t",
-                      type_value="folder",
-                      description="Path to template.",
-                      mandatory=False,
-                      default_value=param.path_template)
-    parser.add_option(name='-c',
-                      type_value='multiple_choice',
-                      description='Contrast to use for registration.',
-                      mandatory=False,
-                      default_value='t2',
-                      example=['t1', 't2', 't2s'])
-    parser.add_option(name='-ref',
-                      type_value='multiple_choice',
-                      description='Reference for registration: template: subject->template, subject: template->subject.',
-                      mandatory=False,
-                      default_value='template',
-                      example=['template', 'subject'])
-    parser.add_option(name="-param",
-                      type_value=[[':'], 'str'],
-                      description='Parameters for registration (see sct_register_multimodal). Default: \
-                      \n--\nstep=0\ntype=' + paramregmulti.steps['0'].type + '\ndof=' + paramregmulti.steps['0'].dof + '\
-                      \n--\nstep=1\ntype=' + paramregmulti.steps['1'].type + '\nalgo=' + paramregmulti.steps['1'].algo + '\nmetric=' + paramregmulti.steps['1'].metric + '\niter=' + paramregmulti.steps['1'].iter + '\nsmooth=' + paramregmulti.steps['1'].smooth + '\ngradStep=' + paramregmulti.steps['1'].gradStep + '\nslicewise=' + paramregmulti.steps['1'].slicewise + '\nsmoothWarpXY=' + paramregmulti.steps['1'].smoothWarpXY + '\npca_eigenratio_th=' + paramregmulti.steps['1'].pca_eigenratio_th + '\
-                      \n--\nstep=2\ntype=' + paramregmulti.steps['2'].type + '\nalgo=' + paramregmulti.steps['2'].algo + '\nmetric=' + paramregmulti.steps['2'].metric + '\niter=' + paramregmulti.steps['2'].iter + '\nsmooth=' + paramregmulti.steps['2'].smooth + '\ngradStep=' + paramregmulti.steps['2'].gradStep + '\nslicewise=' + paramregmulti.steps['2'].slicewise + '\nsmoothWarpXY=' + paramregmulti.steps['2'].smoothWarpXY + '\npca_eigenratio_th=' + paramregmulti.steps['1'].pca_eigenratio_th,
-                      mandatory=False)
-    parser.add_option(name='-centerline-algo',
-                      type_value='multiple_choice',
-                      description='Algorithm for centerline fitting (when straightening the spinal cord).',
-                      mandatory=False,
-                      example=['polyfit', 'bspline', 'linear', 'nurbs'],
-                      default_value=ParamCenterline().algo_fitting)
-    parser.add_option(name='-centerline-smooth',
-                      type_value='int',
-                      description='Degree of smoothing for centerline fitting. Only use with -centerline-algo {bspline, linear}.',
-                      mandatory=False,
-                      default_value=ParamCenterline().smooth)
-    parser.add_option(name='-qc',
-                      type_value='folder_creation',
-                      description='The path where the quality control generated content will be saved',
-                      default_value=param.path_qc)
-    parser.add_option(name='-qc-dataset',
-                      type_value='str',
-                      description='If provided, this string will be mentioned in the QC report as the dataset the process was run on',
-                      )
-    parser.add_option(name='-qc-subject',
-                      type_value='str',
-                      description='If provided, this string will be mentioned in the QC report as the subject the process was run on',
-                      )
-    parser.add_option(name="-igt",
-                      type_value="image_nifti",
-                      description="File name of ground-truth template cord segmentation (binary nifti).",
-                      mandatory=False)
-    parser.add_option(name="-r",
-                      type_value="multiple_choice",
-                      description="""Remove temporary files.""",
-                      mandatory=False,
-                      default_value=param.remove_temp_files,
-                      example=['0', '1'])
-    parser.add_option(name="-v",
-                      type_value="multiple_choice",
-                      description="""Verbose. 0: nothing. 1: basic. 2: extended.""",
-                      mandatory=False,
-                      default_value=param.verbose,
-                      example=['0', '1', '2'])
->>>>>>> b6a3fd5c
     return parser
 
 

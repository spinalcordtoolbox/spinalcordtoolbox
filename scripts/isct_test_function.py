#!/usr/bin/env python
#########################################################################################
#
# This function allows to run a function on a large dataset with a set of parameters.
# Results are extracted and saved in a way that they can easily be compared with another set.
#
# Data should be organized as the following:
# (names of images can be changed but must be passed as parameters to this function)
#
# data/
# ......subject_name_01/
# ......subject_name_02/
# .................t1/
# .........................subject_02_anything_t1.nii.gz
# .........................some_landmarks_of_vertebral_levels.nii.gz
# .........................subject_02_manual_segmentation_t1.nii.gz
# .................t2/
# .........................subject_02_anything_t2.nii.gz
# .........................some_landmarks_of_vertebral_levels.nii.gz
# .........................subject_02_manual_segmentation_t2.nii.gz
# .................t2star/
# .........................subject_02_anything_t2star.nii.gz
# .........................subject_02_manual_segmentation_t2star.nii.gz
# ......subject_name_03/
#          .
#          .
#          .
#
# ---------------------------------------------------------------------------------------
# Copyright (c) 2015 Polytechnique Montreal <www.neuro.polymtl.ca>
# Author: Sara Dupont, Benjamin De Leener
# Modified: 2015-09-30
#
# About the license: see the file LICENSE.TXT
#########################################################################################
import sys
import commands
import platform
import signal
from time import time, strftime
from msct_parser import Parser
import sct_utils as sct
import os
import copy_reg
import types
import pandas as pd
import json


# get path of the toolbox
# TODO: put it back below when working again (julien 2016-04-04)
# <<<
# OLD
# status, path_sct = commands.getstatusoutput('echo $SCT_DIR')
# NEW
path_script = os.path.dirname(__file__)
path_sct = os.path.dirname(path_script)
# >>>
# append path that contains scripts, to be able to load modules
sys.path.append(path_sct + '/scripts')
sys.path.append(path_sct + '/testing')


def _pickle_method(method):
    """
    Author: Steven Bethard (author of argparse)
    http://bytes.com/topic/python/answers/552476-why-cant-you-pickle-instancemethods
    """
    func_name = method.im_func.__name__
    obj = method.im_self
    cls = method.im_class
    cls_name = ''
    if func_name.startswith('__') and not func_name.endswith('__'):
        cls_name = cls.__name__.lstrip('_')
    if cls_name:
        func_name = '_' + cls_name + func_name
    return _unpickle_method, (func_name, obj, cls)


def _unpickle_method(func_name, obj, cls):
    """
    Author: Steven Bethard
    http://bytes.com/topic/python/answers/552476-why-cant-you-pickle-instancemethods
    """
    for cls in cls.mro():
        try:
            func = cls.__dict__[func_name]
        except KeyError:
            pass
        else:
            break
    return func.__get__(obj, cls)

copy_reg.pickle(types.MethodType, _pickle_method, _unpickle_method)


def generate_data_list(folder_dataset, json_requirements=None, verbose=1):
    """
    Construction of the data list from the data set
    This function return a list of directory (in folder_dataset) in which the contrast is present.
    :return data:
    """
    data_subjects, subjects_dir = [], []

    # each directory in folder_dataset should be a directory of a subject
    for subject_dir in os.listdir(folder_dataset):
        if not subject_dir.startswith('.') and os.path.isdir(folder_dataset + subject_dir):
            if read_json(folder_dataset + subject_dir, json_requirements=json_requirements):
                data_subjects.append(folder_dataset + subject_dir + '/')
                subjects_dir.append(subject_dir)

    if not data_subjects:
        sct.printv('ERROR: No subject data were found in ' + folder_dataset + '. '
                   'Please organize your data correctly or provide a correct dataset.',
                   verbose=verbose, type='error')

    return data_subjects, subjects_dir

def read_json(path_dir, json_requirements=None, fname_json='dataset_description.json'):
    path_dir = sct.slash_at_the_end(path_dir, slash=1)
    if fname_json not in os.listdir(path_dir) and json_requirements is not None:
        accept_subject = False
    elif json_requirements is None:
        accept_subject = True
    else:
        json_file = open(path_dir+fname_json)
        dic_info = json.load(json_file)
        json_file.close()
        # pass keys and items to lower case
        dic_info = dict((k.lower(), v.lower()) for k, v in dic_info.iteritems())
        # if no condition is not verified, accept subject
        accept_subject = True
        # read requirements:
        list_conditions = json_requirements.split(',')
        for condition in list_conditions:
            key, val = condition.split('=')
            key, val = key.lower(), val.lower()
            # if key do not exist, do not accept subject
            if key not in dic_info.keys():
                accept_subject = False
            # if value for this key is not the one required, do not accept subject
            elif dic_info[key] != val:
                accept_subject = False

    return accept_subject


def process_results(results, subjects_name, function, folder_dataset, parameters):
    try:
        results_dataframe = pd.concat([result[2] for result in results])
        results_dataframe.loc[:, 'subject'] = pd.Series(subjects_name, index=results_dataframe.index)
        results_dataframe.loc[:, 'script'] = pd.Series([function]*len(subjects_name), index=results_dataframe.index)
        results_dataframe.loc[:, 'dataset'] = pd.Series([folder_dataset]*len(subjects_name), index=results_dataframe.index)
        results_dataframe.loc[:, 'parameters'] = pd.Series([parameters] * len(subjects_name), index=results_dataframe.index)
        return results_dataframe
    except KeyboardInterrupt:
        return 'KeyboardException'
    except Exception as e:
        sct.printv('Error on line {}'.format(sys.exc_info()[-1].tb_lineno), 1, 'warning')
        sct.printv(str(e), 1, 'warning')
        sys.exit(2)


def function_launcher(args):
    import importlib
    # append local script to PYTHONPATH for import
    sys.path.append(os.path.abspath(os.curdir))
    script_to_be_run = importlib.import_module('test_' + args[0])  # import function as a module
    try:
        output = script_to_be_run.test(*args[1:])
    except:
        import traceback
        print('%s: %s' % ('test_' + args[0], traceback.format_exc()))
        # output = (1, 'ERROR: Function crashed', 'No result')
        from pandas import DataFrame
        status_script = 1
        output_script = 'ERROR: Function crashed.'
        output = (status_script, output_script, DataFrame(data={'status': int(status_script), 'output': output_script}, index=['']))
    return output
    # return script_to_be_run.test(*args[1:])


def init_worker():
    signal.signal(signal.SIGINT, signal.SIG_IGN)


def test_function(function, folder_dataset, parameters='', nb_cpu=None, json_requirements=None, verbose=1):
    """
    Run a test function on the dataset using multiprocessing and save the results
    :return: results
    # results are organized as the following: tuple of (status, output, DataFrame with results)
    """

    # generate data list from folder containing
    data_subjects, subjects_name = generate_data_list(folder_dataset, json_requirements=json_requirements)

    # All scripts that are using multithreading with ITK must not use it when using multiprocessing on several subjects
    os.environ["ITK_GLOBAL_DEFAULT_NUMBER_OF_THREADS"] = "1"

    from multiprocessing import Pool

    # create datasets with parameters
    import itertools
    data_and_params = itertools.izip(itertools.repeat(function), data_subjects, itertools.repeat(parameters))

    pool = Pool(processes=nb_cpu, initializer=init_worker)

    try:
        async_results = pool.map_async(function_launcher, data_and_params).get(9999999)
        # results = process_results(async_results.get(9999999), subjects_name, function, folder_dataset, parameters)  # get the sorted results once all jobs are finished
        pool.close()
        pool.join()  # waiting for all the jobs to be done
        results = process_results(async_results, subjects_name, function, folder_dataset, parameters)  # get the sorted results once all jobs are finished
    except KeyboardInterrupt:
        print "\nWarning: Caught KeyboardInterrupt, terminating workers"
        pool.terminate()
        pool.join()
        # return
        # raise KeyboardInterrupt
        # sys.exit(2)
    except Exception as e:
        sct.printv('Error on line {}'.format(sys.exc_info()[-1].tb_lineno), 1, 'warning')
        sct.printv(str(e), 1, 'warning')
        pool.terminate()
        pool.join()
        # raise Exception
        # sys.exit(2)

    return results


def get_parser():
    # Initialize parser
    parser = Parser(__file__)

    # Mandatory arguments
    parser.usage.set_description("")
    parser.add_option(name="-f",
                      type_value="str",
                      description="Function to test.",
                      mandatory=True,
                      example="sct_propseg")

    parser.add_option(name="-d",
                      type_value="folder",
                      description="Dataset directory.",
                      mandatory=True,
                      example="dataset_full/")

    parser.add_option(name="-p",
                      type_value="str",
                      description="Arguments to pass to the function that is tested. Please put double-quotes if there are spaces in the list of parameters.\n"
                                  "Image paths must be contains in the arguments list.",
                      mandatory=False)

    parser.add_option(name="-json",
                      type_value="str",
                      description="Requirements on center, study, ... that must be satisfied by the json file of each tested subjects\n"
                                  "Syntax:  center=unf,study=errsm,gm_model=0",
                      mandatory=False)

    parser.add_option(name="-cpu-nb",
                      type_value="int",
                      description="Number of CPU used for testing. 0: no multiprocessing. If not provided, "
                                  "it uses all the available cores.",
                      mandatory=False,
                      default_value=0,
                      example='42')

    parser.add_option(name="-log",
                      type_value='multiple_choice',
                      description="Redirects Terminal verbose to log file.",
                      mandatory=False,
                      example=['0', '1'],
                      default_value='1')

    parser.add_option(name="-v",
                      type_value="multiple_choice",
                      description="Verbose. 0: nothing, 1: basic, 2: extended.",
                      mandatory=False,
                      example=['0', '1', '2'],
                      default_value='1')

    return parser


# ====================================================================================================
# Start program
# ====================================================================================================
def main(args=None):

    if args is None:
        args = sys.argv[1:]
    parser = get_parser()
    arguments = parser.parse(args)

    function_to_test = arguments["-f"]
    dataset = arguments["-d"]
    dataset = sct.slash_at_the_end(dataset, slash=1)
    parameters = ''
    if "-p" in arguments:
        parameters = arguments["-p"]
    json_requirements = None
    if "-json" in arguments:
        json_requirements = arguments["-json"]
    nb_cpu = None
    if "-cpu-nb" in arguments:
        nb_cpu = arguments["-cpu-nb"]
    create_log = int(arguments['-log'])
    verbose = arguments["-v"]

    # start timer
    start_time = time()
    # create single time variable for output names
    output_time = strftime("%y%m%d%H%M%S")
    print 'Testing started on: '+strftime("%Y-%m-%d %H:%M:%S")

    # build log file name
    if create_log:
        file_log = 'results_test_'+function_to_test+'_'+output_time
        orig_stdout = sys.stdout
        fname_log = file_log+'.log'
        handle_log = file(fname_log, 'w')
        # redirect to log file
        sys.stdout = handle_log
        print 'Testing started on: '+strftime("%Y-%m-%d %H:%M:%S")

    # get path of the toolbox
    path_script = os.path.dirname(__file__)
    path_sct = os.path.dirname(path_script)

    # fetch true commit number and branch (do not use commit.txt which is wrong)
    path_curr = os.path.abspath(os.curdir)
    os.chdir(path_sct)
    sct_commit = commands.getoutput('git rev-parse HEAD')
    if not sct_commit.isalnum():
        print 'WARNING: Cannot retrieve SCT commit'
        sct_commit = 'unknown'
        sct_branch = 'unknown'
    else:
        sct_branch = commands.getoutput('git branch --contains '+sct_commit).strip('* ')
    # with open (path_sct+"/version.txt", "r") as myfile:
    #     version_sct = myfile.read().replace('\n', '')
    # with open (path_sct+"/commit.txt", "r") as myfile:
    #     commit_sct = myfile.read().replace('\n', '')
    print 'SCT commit/branch: '+sct_commit+'/'+sct_branch
    os.chdir(path_curr)

    # check OS
    platform_running = sys.platform
    if (platform_running.find('darwin') != -1):
        os_running = 'osx'
    elif (platform_running.find('linux') != -1):
        os_running = 'linux'
    print 'OS: '+os_running+' ('+platform.platform()+')'

    # check hostname
    print 'Hostname:', platform.node()

    # Check number of CPU cores
    from multiprocessing import cpu_count
    # status, output = sct.run('echo $ITK_GLOBAL_DEFAULT_NUMBER_OF_THREADS', 0)
    print 'CPU cores: ' + str(cpu_count())  # + ', Used by SCT: '+output

    # check RAM
    sct.checkRAM(os_running, 0)

    # test function
    try:
        results = test_function(function_to_test, dataset, parameters, nb_cpu, json_requirements, verbose)
        pd.set_option('display.max_rows', 500)
        pd.set_option('display.max_columns', 500)
        pd.set_option('display.width', 1000)
        results_subset = results.drop('script', 1).drop('dataset', 1).drop('parameters', 1).drop('output', 1)
        results_display = results_subset

        # save panda structure
        if create_log:
            results_subset.to_pickle(file_log+'.pickle')

        # mean
        results_mean = results_subset[results_subset.status != 200].mean(numeric_only=True)
        results_mean['subject'] = 'Mean'
        results_mean.set_value('status', float('NaN'))  # set status to NaN
        # results_display = results_display.append(results_mean, ignore_index=True)

        # std
        results_std = results_subset[results_subset.status != 200].std(numeric_only=True)
        results_std['subject'] = 'STD'
        results_std.set_value('status', float('NaN'))  # set status to NaN
        # results_display = results_display.append(results_std, ignore_index=True)

        # count tests that passed
        count_passed = results_subset.status[results_subset.status == 0].count()
        count_crashed = results_subset.status[results_subset.status == 1].count()
        # count tests that ran
        count_ran = results_subset.status[results_subset.status != 200].count()

        # results_display = results_display.set_index('subject')
        # jcohenadad, 2015-10-27: added .reset_index() for better visual clarity
        results_display = results_display.set_index('subject').reset_index()

        print '\nCommand: "' + function_to_test + ' ' + parameters
        print 'Dataset: ' + dataset
        # display general results
        print '\nGLOBAL RESULTS:'
        elapsed_time = time() - start_time
        print 'Duration: ' + str(int(round(elapsed_time)))+'s'
        # display results
        print 'Passed: ' + str(count_passed) + '/' + str(count_ran)
        print 'Crashed: ' + str(count_crashed) + '/' + str(count_ran)
        # build mean/std entries
        dict_mean = results_mean.to_dict()
        dict_mean.pop('status')
        dict_mean.pop('subject')
        print 'Mean: ' + str(dict_mean)
        dict_std = results_std.to_dict()
        dict_std.pop('status')
        dict_std.pop('subject')
        print 'STD: ' + str(dict_std)

        # print detailed results
        print '\nDETAILED RESULTS:'
        print results_display.to_string()
        print 'Status: 0: Passed | 1: Crashed | 99: Failed | 200: Input file(s) missing | 201: Ground-truth file(s) missing'

    except Exception as err:
        print err

    # stop file redirection
<<<<<<< HEAD
    sys.stdout.close()
    sys.stdout = orig_stdout

    # display log file to Terminal
    handle_log = file(fname_log, 'r')
    print handle_log.read()


if __name__ == '__main__':
    main()
=======
    if create_log:
        sys.stdout.close()
        sys.stdout = orig_stdout
        # display log file to Terminal
        handle_log = file(fname_log, 'r')
        print handle_log.read()
>>>>>>> bf806924
<|MERGE_RESOLUTION|>--- conflicted
+++ resolved
@@ -428,22 +428,12 @@
         print err
 
     # stop file redirection
-<<<<<<< HEAD
-    sys.stdout.close()
-    sys.stdout = orig_stdout
-
-    # display log file to Terminal
-    handle_log = file(fname_log, 'r')
-    print handle_log.read()
-
-
-if __name__ == '__main__':
-    main()
-=======
     if create_log:
         sys.stdout.close()
         sys.stdout = orig_stdout
         # display log file to Terminal
         handle_log = file(fname_log, 'r')
         print handle_log.read()
->>>>>>> bf806924
+
+if __name__ == '__main__':
+    main()
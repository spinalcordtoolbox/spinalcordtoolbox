#!/usr/bin/env python
#########################################################################################
#
# This function allows to run a function on a large dataset with a set of parameters.
# Results are extracted and saved in a way that they can easily be compared with another set.
#
# Data should be organized as the following:
# (names of images can be changed but must be passed as parameters to this function)
#
# data/
# ......subject_name_01/
# ......subject_name_02/
# .................t1/
# .........................subject_02_anything_t1.nii.gz
# .........................some_landmarks_of_vertebral_levels.nii.gz
# .........................subject_02_manual_segmentation_t1.nii.gz
# .................t2/
# .........................subject_02_anything_t2.nii.gz
# .........................some_landmarks_of_vertebral_levels.nii.gz
# .........................subject_02_manual_segmentation_t2.nii.gz
# .................t2star/
# .........................subject_02_anything_t2star.nii.gz
# .........................subject_02_manual_segmentation_t2star.nii.gz
# ......subject_name_03/
#          .
#          .
#          .
#
# ---------------------------------------------------------------------------------------
# Copyright (c) 2015 Polytechnique Montreal <www.neuro.polymtl.ca>
# Author: Sara Dupont, Benjamin De Leener
# Modified: 2015-09-30
#
# About the license: see the file LICENSE.TXT
#########################################################################################
import commands
import copy_reg
import json
import os
import platform
import signal
import sys
import types
from time import time, strftime

import pandas as pd

import sct_utils as sct
import msct_parser

# get path of the toolbox
# TODO: put it back below when working again (julien 2016-04-04)
# <<<
# OLD
# status, path_sct = commands.getstatusoutput('echo $SCT_DIR')
# NEW
path_script = os.path.dirname(__file__)
path_sct = os.path.dirname(path_script)
# >>>
# append path that contains scripts, to be able to load modules
sys.path.append(path_sct + '/scripts')
sys.path.append(path_sct + '/testing')


def _pickle_method(method):
    """
    Author: Steven Bethard (author of argparse)
    http://bytes.com/topic/python/answers/552476-why-cant-you-pickle-instancemethods
    """
    func_name = method.im_func.__name__
    obj = method.im_self
    cls = method.im_class
    cls_name = ''
    if func_name.startswith('__') and not func_name.endswith('__'):
        cls_name = cls.__name__.lstrip('_')
    if cls_name:
        func_name = '_' + cls_name + func_name
    return _unpickle_method, (func_name, obj, cls)


def _unpickle_method(func_name, obj, cls):
    """
    Author: Steven Bethard
    http://bytes.com/topic/python/answers/552476-why-cant-you-pickle-instancemethods
    """
    for cls in cls.mro():
        try:
            func = cls.__dict__[func_name]
        except KeyError:
            pass
        else:
            break
    return func.__get__(obj, cls)

copy_reg.pickle(types.MethodType, _pickle_method, _unpickle_method)


def generate_data_list(folder_dataset, json_requirements=None, verbose=1):
    """
    Construction of the data list from the data set
    This function return a list of directory (in folder_dataset) in which the contrast is present.
    :return data:
    """
    data_subjects, subjects_dir = [], []

    # each directory in folder_dataset should be a directory of a subject
    for subject_dir in os.listdir(folder_dataset):
        if not subject_dir.startswith('.') and os.path.isdir(folder_dataset + subject_dir):
            if read_json(folder_dataset + subject_dir, json_requirements=json_requirements):
                data_subjects.append(folder_dataset + subject_dir + '/')
                subjects_dir.append(subject_dir)

    if not data_subjects:
        sct.printv('ERROR: No subject data were found in ' + folder_dataset + '. '
                   'Please organize your data correctly or provide a correct dataset.',
                   verbose=verbose, type='error')

    return data_subjects, subjects_dir

def read_json(path_dir, json_requirements=None, fname_json='dataset_description.json'):
    path_dir = sct.slash_at_the_end(path_dir, slash=1)
    if fname_json not in os.listdir(path_dir) and json_requirements is not None:
        accept_subject = False
    elif json_requirements is None:
        accept_subject = True
    else:
        json_file = open(path_dir+fname_json)
        dic_info = json.load(json_file)
        json_file.close()
        # pass keys and items to lower case
        dic_info = dict((k.lower(), v.lower()) for k, v in dic_info.iteritems())
        # if no condition is not verified, accept subject
        accept_subject = True
        # read requirements:
        list_conditions = json_requirements.split(',')
        for condition in list_conditions:
            key, val = condition.split('=')
            key, val = key.lower(), val.lower()
            # if key do not exist, do not accept subject
            if key not in dic_info.keys():
                accept_subject = False
            # if value for this key is not the one required, do not accept subject
            elif dic_info[key] != val:
                accept_subject = False

    return accept_subject


def process_results(results, subjects_name, function, folder_dataset, parameters):
    try:
        results_dataframe = pd.concat([result[2] for result in results])
        results_dataframe.loc[:, 'subject'] = pd.Series(subjects_name, index=results_dataframe.index)
        results_dataframe.loc[:, 'script'] = pd.Series([function]*len(subjects_name), index=results_dataframe.index)
        results_dataframe.loc[:, 'dataset'] = pd.Series([folder_dataset]*len(subjects_name), index=results_dataframe.index)
        results_dataframe.loc[:, 'parameters'] = pd.Series([parameters] * len(subjects_name), index=results_dataframe.index)
        return results_dataframe
    except KeyboardInterrupt:
        return 'KeyboardException'
    except Exception as e:
        sct.printv('Error on line {}'.format(sys.exc_info()[-1].tb_lineno), 1, 'warning')
        sct.printv(str(e), 1, 'warning')
        sys.exit(2)


def function_launcher(args):
    import importlib
    # append local script to PYTHONPATH for import
    sys.path.append(os.path.abspath(os.curdir))
    script_to_be_run = importlib.import_module('test_' + args[0])  # import function as a module
    try:
        output = script_to_be_run.test(*args[1:])
    except:
        import traceback
        print('%s: %s' % ('test_' + args[0], traceback.format_exc()))
        # output = (1, 'ERROR: Function crashed', 'No result')
        from pandas import DataFrame
        status_script = 1
        output_script = 'ERROR: Function crashed.'
        output = (status_script, output_script, DataFrame(data={'status': int(status_script), 'output': output_script}, index=['']))
    return output
    # return script_to_be_run.test(*args[1:])


def init_worker():
    signal.signal(signal.SIGINT, signal.SIG_IGN)


def test_function(function, folder_dataset, parameters='', nb_cpu=None, json_requirements=None, verbose=1):
    """
    Run a test function on the dataset using multiprocessing and save the results
    :return: results
    # results are organized as the following: tuple of (status, output, DataFrame with results)
    """

    # generate data list from folder containing
    data_subjects, subjects_name = generate_data_list(folder_dataset, json_requirements=json_requirements)

    # All scripts that are using multithreading with ITK must not use it when using multiprocessing on several subjects
    os.environ["ITK_GLOBAL_DEFAULT_NUMBER_OF_THREADS"] = "1"

    from multiprocessing import Pool

    # create datasets with parameters
    import itertools
    data_and_params = itertools.izip(itertools.repeat(function), data_subjects, itertools.repeat(parameters))

    pool = Pool(processes=nb_cpu, initializer=init_worker)

    try:
        async_results = pool.map_async(function_launcher, data_and_params).get(9999999)
        # results = process_results(async_results.get(9999999), subjects_name, function, folder_dataset, parameters)  # get the sorted results once all jobs are finished
        pool.close()
        pool.join()  # waiting for all the jobs to be done
        results = process_results(async_results, subjects_name, function, folder_dataset, parameters)  # get the sorted results once all jobs are finished
    except KeyboardInterrupt:
        print "\nWarning: Caught KeyboardInterrupt, terminating workers"
        pool.terminate()
        pool.join()
        # return
        # raise KeyboardInterrupt
        # sys.exit(2)
    except Exception as e:
        sct.printv('Error on line {}'.format(sys.exc_info()[-1].tb_lineno), 1, 'warning')
        sct.printv(str(e), 1, 'warning')
        pool.terminate()
        pool.join()
        # raise Exception
        # sys.exit(2)

    return results


def get_parser():
    # Initialize parser
    parser = msct_parser.Parser(__file__)

    # Mandatory arguments
    parser.usage.set_description("")
    parser.add_option(name="-f",
                      type_value="str",
                      description="Function to test.",
                      mandatory=True,
                      example="sct_propseg")

    parser.add_option(name="-d",
                      type_value="folder",
                      description="Dataset directory.",
                      mandatory=True,
                      example="dataset_full/")

    parser.add_option(name="-p",
                      type_value="str",
                      description="Arguments to pass to the function that is tested. Please put double-quotes if there are spaces in the list of parameters.\n"
                                  "Image paths must be contains in the arguments list.",
                      mandatory=False)

    parser.add_option(name="-json",
                      type_value="str",
                      description="Requirements on center, study, ... that must be satisfied by the json file of each tested subjects\n"
                                  "Syntax:  center=unf,study=errsm,gm_model=0",
                      mandatory=False)

    parser.add_option(name="-cpu-nb",
                      type_value="int",
                      description="Number of CPU used for testing. 0: no multiprocessing. If not provided, "
                                  "it uses all the available cores.",
                      mandatory=False,
                      default_value=0,
                      example='42')

    parser.add_option(name="-log",
                      type_value='multiple_choice',
                      description="Redirects Terminal verbose to log file.",
                      mandatory=False,
                      example=['0', '1'],
                      default_value='1')

    parser.add_option(name='-email',
                      type_value='str',
                      description='Email address to send results followed by SMTP passwd (separate with comma).',
                      mandatory=False,
                      default_value='')

    parser.add_option(name="-v",
                      type_value="multiple_choice",
                      description="Verbose. 0: nothing, 1: basic, 2: extended.",
                      mandatory=False,
                      example=['0', '1', '2'],
                      default_value='1')

    return parser


# ====================================================================================================
# Start program
# ====================================================================================================
def main(args=None):

<<<<<<< HEAD
    if args is None:
        args = sys.argv[1:]
    else:
        script_name =os.path.splitext(os.path.basename(__file__))[0]
        sct.printv('{0} {1}'.format(script_name, " ".join(args)))
=======
    # get parameters
    print_if_error = False  # print error message if function crashes (could be messy)
>>>>>>> 9db81bec
    parser = get_parser()
    arguments = parser.parse(args)

    function_to_test = arguments["-f"]
    dataset = arguments["-d"]
    dataset = sct.slash_at_the_end(dataset, slash=1)
    parameters = ''
    message = ''  # terminal printout and email message
    if "-p" in arguments:
        parameters = arguments["-p"]
    json_requirements = None
    if "-json" in arguments:
        json_requirements = arguments["-json"]
    nb_cpu = None
    if "-cpu-nb" in arguments:
        nb_cpu = arguments["-cpu-nb"]
    create_log = int(arguments['-log'])
    if '-email' in arguments:
        email, passwd = arguments['-email'].split(',')
    else:
        email = ''
    verbose = int(arguments["-v"])

    # start timer
    start_time = time()
    # create single time variable for output names
    output_time = strftime("%y%m%d%H%M%S")
    print 'Testing started on: '+strftime("%Y-%m-%d %H:%M:%S")

    # build log file name
    if create_log:
        file_log = 'results_test_'+function_to_test+'_'+output_time
        orig_stdout = sys.stdout
        fname_log = file_log+'.log'
        handle_log = file(fname_log, 'w')
        # redirect to log file
        sys.stdout = handle_log
        print 'Testing started on: '+strftime("%Y-%m-%d %H:%M:%S")

    # get path of the toolbox
    path_script = os.path.dirname(__file__)
    path_sct = os.path.dirname(path_script)

    # fetch true commit number and branch (do not use commit.txt which is wrong)
    path_curr = os.path.abspath(os.curdir)
    os.chdir(path_sct)
    sct_commit = commands.getoutput('git rev-parse HEAD')
    if not sct_commit.isalnum():
        print 'WARNING: Cannot retrieve SCT commit'
        sct_commit = 'unknown'
        sct_branch = 'unknown'
    else:
        sct_branch = commands.getoutput('git branch --contains '+sct_commit).strip('* ')
    # with open (path_sct+"/version.txt", "r") as myfile:
    #     version_sct = myfile.read().replace('\n', '')
    # with open (path_sct+"/commit.txt", "r") as myfile:
    #     commit_sct = myfile.read().replace('\n', '')
    print 'SCT commit/branch: '+sct_commit+'/'+sct_branch
    os.chdir(path_curr)

    # check OS
    platform_running = sys.platform
    if (platform_running.find('darwin') != -1):
        os_running = 'osx'
    elif (platform_running.find('linux') != -1):
        os_running = 'linux'
    print 'OS: '+os_running+' ('+platform.platform()+')'

    # check hostname
    print 'Hostname:', platform.node()

    # Check number of CPU cores
    from multiprocessing import cpu_count
    # status, output = sct.run('echo $ITK_GLOBAL_DEFAULT_NUMBER_OF_THREADS', 0)
    print 'CPU cores: ' + str(cpu_count())  # + ', Used by SCT: '+output

    # check RAM
    sct.checkRAM(os_running, 0)

    # test function
    try:
        # during testing, redirect to standard output to avoid stacking error messages in the general log
        if create_log:
            sys.stdout = orig_stdout

        results = test_function(function_to_test, dataset, parameters, nb_cpu, json_requirements, verbose)

        # after testing, redirect to log file
        if create_log:
            sys.stdout = handle_log

        # build results
        pd.set_option('display.max_rows', 500)
        pd.set_option('display.max_columns', 500)
        pd.set_option('display.width', 1000)
        results_subset = results.drop('script', 1).drop('dataset', 1).drop('parameters', 1).drop('output', 1)
        results_display = results_subset

        # save panda structure
        if create_log:
            results_subset.to_pickle(file_log+'.pickle')

        # mean
        results_mean = results_subset.query('status != 200 & status != 201').mean(numeric_only=True)
        results_mean['subject'] = 'Mean'
        results_mean.set_value('status', float('NaN'))  # set status to NaN
        # results_display = results_display.append(results_mean, ignore_index=True)

        # std
        results_std = results_subset.query('status != 200 & status != 201').mean(numeric_only=True)
        results_std['subject'] = 'STD'
        results_std.set_value('status', float('NaN'))  # set status to NaN
        # results_display = results_display.append(results_std, ignore_index=True)

        # count tests that passed
        count_passed = results_subset.status[results_subset.status == 0].count()
        count_crashed = results_subset.status[results_subset.status == 1].count()
        # count tests that ran
        count_ran = results_subset.query('status != 200 & status != 201').count()['status']

        # results_display = results_display.set_index('subject')
        # jcohenadad, 2015-10-27: added .reset_index() for better visual clarity
        results_display = results_display.set_index('subject').reset_index()

        print '\nCommand: "' + function_to_test + ' ' + parameters
        print 'Dataset: ' + dataset
        # display general results
        print '\nGLOBAL RESULTS:'
        elapsed_time = time() - start_time
        print 'Duration: ' + str(int(round(elapsed_time)))+'s'
        # display results
        print 'Passed: ' + str(count_passed) + '/' + str(count_ran)
        print 'Crashed: ' + str(count_crashed) + '/' + str(count_ran)
        # build mean/std entries
        dict_mean = results_mean.to_dict()
        dict_mean.pop('status')
        dict_mean.pop('subject')
        print 'Mean: ' + str(dict_mean)
        dict_std = results_std.to_dict()
        dict_std.pop('status')
        dict_std.pop('subject')
        print 'STD: ' + str(dict_std)

        # print detailed results
        print '\nDETAILED RESULTS:'
        print results_display.to_string()
        print 'Status: 0: Passed | 1: Crashed | 99: Failed | 200: Input file(s) missing | 201: Ground-truth file(s) missing'

        if verbose == 2:
            import seaborn as sns
            import matplotlib.pyplot as plt
            from numpy import asarray

            n_plots = len(results_display.keys()) - 2
            sns.set_style("whitegrid")
            fig, ax = plt.subplots(1, n_plots, gridspec_kw={'wspace': 1}, figsize=(n_plots*4, 15))
            i = 0
            ax_array = asarray(ax)

            for key in results_display.keys():
                if key not in ['status', 'subject']:
                    if ax_array.size == 1:
                        a = ax
                    else:
                        a = ax[i]
                    data_passed = results_display[results_display['status']==0]
                    sns.violinplot(x='status', y=key, data=data_passed, ax=a, inner="quartile", cut=0,
                                   scale="count", color='lightgray')
                    sns.swarmplot(x='status', y=key, data=data_passed, ax=a, color='0.3', size=4)
                    i += 1
            if ax_array.size == 1:
                ax.set_xlabel(ax.get_ylabel())
                ax.set_ylabel('')
            else:
                for a in ax:
                    a.set_xlabel(a.get_ylabel())
                    a.set_ylabel('')
            plt.savefig('fig_' + file_log + '.png', bbox_inches='tight', pad_inches=0.5)
            plt.close()


    except Exception as err:
        if print_if_error:
            print err

    # stop file redirection
    if create_log:
        sys.stdout.close()
        sys.stdout = orig_stdout
        # display log file to Terminal
        handle_log = file(fname_log, 'r')
        print handle_log.read()
    # send email
    if email:
        print 'Sending email...'
        sct.send_email(email, passwd_from=passwd, subject=file_log, message=message, filename=file_log+'.log')
        print 'done!'


if __name__ == '__main__':
    main()<|MERGE_RESOLUTION|>--- conflicted
+++ resolved
@@ -296,16 +296,13 @@
 # ====================================================================================================
 def main(args=None):
 
-<<<<<<< HEAD
     if args is None:
         args = sys.argv[1:]
     else:
         script_name =os.path.splitext(os.path.basename(__file__))[0]
         sct.printv('{0} {1}'.format(script_name, " ".join(args)))
-=======
     # get parameters
     print_if_error = False  # print error message if function crashes (could be messy)
->>>>>>> 9db81bec
     parser = get_parser()
     arguments = parser.parse(args)
 

--- conflicted
+++ resolved
@@ -502,14 +502,9 @@
     # send email
     if email:
         print 'Sending email...'
-<<<<<<< HEAD
         sct.send_email(email, passwd_from=passwd, subject=file_log, message=message, filename=file_log + '.log')
         print 'done!'
-=======
-        sct.send_email(email, passwd_from=passwd, subject=file_log, message=message, filename=file_log+'.log')
-        print 'done!'
 
 
 if __name__ == '__main__':
-    main()
->>>>>>> 3d90a9f3
+    main()

# Spinal Cord Toolbox [![Build Status](https://travis-ci.org/neuropoly/spinalcordtoolbox.svg?branch=master)](https://travis-ci.org/neuropoly/spinalcordtoolbox) [![Project Stats](https://www.openhub.net/p/spinalcordtoolbox/widgets/project_thin_badge.gif)](https://www.openhub.net/p/spinalcordtoolbox) [![User mailing list](http://img.shields.io/badge/mailing%20list-users-green.svg?style=flat)](https://groups.google.com/forum/#!forum/neuropoly) [![Developer mailing list](http://img.shields.io/badge/mailing%20list-development-green.svg?style=flat)](https://groups.google.com/forum/#!forum/sct_developers)


![Spinal Cord Toolbox overview](abstract.png "Spinal Cord Toolbox overview")

<<<<<<< HEAD
The Spinal Cord Toolbox (SCT) is a comprehensive and open-source library of analysis tools for MRI of the spinal cord. SCT features standard templates & atlases of the spinal cord, gray matter and white matter tracts as well as state-of-the-art segmentation, registration and atlas-based analysis methods. SCT is open-source, includes extensive testing framework, documentation and ongoing support via active forum. SCT allows robust and reproducible multi-center studies and analysis of large datasets.
=======
For the past 25 years, the field of neuroimaging has witnessed the
development of several software packages for processing multi-parametric
magnetic resonance imaging (mpMRI) to study the brain. These software packages
are now routinely used by researchers and clinicians, and have contributed to
important breakthroughs for the understanding of brain anatomy and function.
However, no software package exists to process mpMRI data of the spinal cord.
Despite the numerous clinical needs for such advanced mpMRI protocols (multiple
sclerosis, spinal cord injury, cervical spondylotic myelopathy, etc.),
researchers have been developing specific tools that, while necessary, do not
provide an integrative framework that is compatible with most usages and that is
capable of reaching the community at large. This hinders cross-validation and
the possibility to perform multi-center studies.

Spinal Cord Toolbox (SCT) is a comprehensive, free and open-source software dedicated to the
processing and analysis of spinal cord **MRI** data. **SCT** builds on
previously-validated methods and includes state-of-the-art **MRI** templates and
atlases of the spinal cord, algorithms to segment and register new data to the
templates, and motion correction methods for diffusion and functional time
series. **SCT** is tailored towards standardization and automation of the
processing pipeline, versatility, modularity, and it follows guidelines of
software development and distribution. Preliminary applications of **SCT** cover
a variety of studies, from cross-sectional area measures in large databases of
patients, to the precise quantification of mpMRI metrics in specific spinal
pathways. We anticipate that **SCT** will bring together the spinal cord
neuroimaging community by establishing standard templates and analysis
procedures.

>>>>>>> ef91599a

- [Installation](https://sourceforge.net/p/spinalcordtoolbox/wiki/installation/)
- [List of tools](http://sourceforge.net/p/spinalcordtoolbox/wiki/tools/)
- [Getting started with T1 as anatomical data](https://github.com/neuropoly/spinalcordtoolbox/blob/master/batch_processing_t1.sh)
- [Getting started with T2 as anatomical data](https://github.com/neuropoly/spinalcordtoolbox/blob/master/batch_processing_t2.sh)
- [List of changes](https://github.com/neuropoly/spinalcordtoolbox/blob/master/CHANGES.md)

## References

#### Spinal Cord Toolbox
- [De Leener B, Levy S, Dupont SM, Fonov VS, Stikov N, Louis Collins D, Callot V, Cohen-Adad J. SCT: Spinal Cord Toolbox, an open-source software for processing spinal cord MRI data. Neuroimage 2016.](https://www.dropbox.com/s/mrv4uid659vp1qn/DeLeener16_SCT.pdf?dl=0)

#### Template and Atlas
- [Fonov et al. Framework for integrated MRI average of the spinal cord white and gray matter: The MNI-Poly-AMU template. Neuroimage 2014;102P2:817-827.](https://dl.dropboxusercontent.com/u/20592661/publications/Fonov_NIMG14_MNI-Poly-AMU.pdf)
- [Taso et al. Construction of an in vivo human spinal cord atlas based on high-resolution MR images at cervical and thoracic levels: preliminary results. MAGMA, Magn Reson Mater Phy 2014;27(3):257-267](https://dl.dropboxusercontent.com/u/20592661/publications/taso_magma_2014.pdf)
- [Lévy et al. White matter atlas of the human spinal cord with estimation of partial volume effect. Neuroimage 2015 (in press); doi: 10.1016/j.neuroimage.2015.06.040](http://www.sciencedirect.com/science/article/pii/S1053811915005431)
- [Cadotte et al. Characterizing the Location of Spinal and Vertebral Levels in the Human Cervical Spinal Cord. AJNR Am J Neuroradiol 2014;36(5):1-8.](https://dl.dropboxusercontent.com/u/20592661/publications/Cadotte_AJNR14_SpinalLevel.pdf)

#### Segmentation
- [Dupont SM, De Leener B, Taso M, Le Troter A, Stikov N, Callot V, Cohen-Adad J. Fully-integrated framework for the segmentation and registration of the spinal cord white and gray matter. Neuroimage 2016. doi: 10.1016/j.neuroimage.2016.09.026](https://www.ncbi.nlm.nih.gov/pubmed/27663988)
- [De Leener et al. Robust, accurate and fast automatic segmentation of the spinal cord. Neuroimage 2014;98:528-536.](https://dl.dropboxusercontent.com/u/20592661/publications/DeLeener_NIMG14_PropSeg.pdf)
- [Ullmann et al. Automatic labeling of vertebral levels using a robust template-based approach. Int J Biomed Imaging 2014;Article ID 719520.](http://downloads.hindawi.com/journals/ijbi/2014/719520.pdf)
- [De Leener et al. Automatic segmentation of the spinal cord and spinal canal coupled with vertebral labeling. IEEE Transactions on Medical Imaging 2015;34(8):1705-1718](https://www.dropbox.com/s/2tsp1juxcvuq4bl/PID3727605.pdf)

#### Registration
- [De Leener B, Mangeat G, Dupont S, Martin AR, Callot V, Stikov N, Fehlings MG, Cohen-Adad J. Topologically-preserving straightening of spinal cord MRI. J Magn Reson Imaging 2016. doi: 10.1002/jmri.25622](https://www.dropbox.com/s/8bmnapj2bws7roc/De%20Leener%20et%20al.%202017%20-%20Topologically%20preserving%20straightening%20of%20spinal%20cord%20MRI.pdf?dl=0)
- [De Leener et al. Template-based analysis of multi-parametric MRI data with the Spinal Cord Toolbox. Proc. ISMRM, Toronto, Canada 2015](https://dl.dropboxusercontent.com/u/20592661/publications/deleener_ismrm15_sct.pdf) 
- [Cohen-Adad et al. Slice-by-slice regularized registration for spinal cord MRI: SliceReg. Proc. ISMRM, Toronto, Canada 2015](https://dl.dropboxusercontent.com/u/20592661/publications/cohenadad_ismrm15_slicereg.pdf)
- [Taso et al. A reliable spatially normalized template of the human spinal cord--Applications to automated white matter/gray matter segmentation and tensor-based morphometry (TBM) mapping of gray matter alterations occurring with age. Neuroimage 2015](https://www.ncbi.nlm.nih.gov/pubmed/26003856)

#### Applications
- [Kong et al. Intrinsically organized resting state networks in the human spinal cord. PNAS 2014](http://www.pnas.org/content/111/50/18067.abstract)
- [Eippert F. et al. Investigating resting-state functional connectivity in the cervical spinal cord at 3T. Neuroimage 2016](https://www.ncbi.nlm.nih.gov/pubmed/28027960)
- [Weber K.A. et al. Functional Magnetic Resonance Imaging of the Cervical Spinal Cord During Thermal Stimulation Across Consecutive Runs. Neuroimage 2016](http://www.ncbi.nlm.nih.gov/pubmed/27616641)
- [Weber et al. Lateralization of cervical spinal cord activity during an isometric upper extremity motor task with functional magnetic resonance imaging. Neuroimage 2016](https://www.ncbi.nlm.nih.gov/pubmed/26488256)
- [Eippert et al. Denoising spinal cord fMRI data: Approaches to acquisition and analysis. Neuroimage 2016](https://www.ncbi.nlm.nih.gov/pubmed/27693613)
- [Samson et al., ZOOM or non-ZOOM? Assessing Spinal Cord Diffusion Tensor Imaging protocols for multi-centre studies. PLOS One 2016](http://journals.plos.org/plosone/article?id=10.1371/journal.pone.0155557)
- [Taso et al. Tract-specific and age-related variations of the spinal cord microstructure: a multi-parametric MRI study using diffusion tensor imaging (DTI) and inhomogeneous magnetization transfer (ihMT). NMR Biomed 2016](https://www.ncbi.nlm.nih.gov/pubmed/27100385)
- [Duval et al. In vivo mapping of human spinal cord microstructure at 300mT/m. Neuroimage 2015](https://www.ncbi.nlm.nih.gov/pubmed/26095093)
- [Massire A. et al. High-resolution multi-parametric quantitative magnetic resonance imaging of the human cervical spinal cord at 7T. Neuroimage 2016](https://www.ncbi.nlm.nih.gov/pubmed/27574985)
- [Duval et al. g-Ratio weighted imaging of the human spinal cord in vivo. Neuroimage 2016](https://www.ncbi.nlm.nih.gov/pubmed/27664830)
- [Ljungberg et al. Rapid Myelin Water Imaging in Human Cervical Spinal Cord. Magnetic Resonance in Medicine 2016](http://onlinelibrary.wiley.com/doi/10.1002/mrm.26551/abstract)
- [Yiannakas et al. Fully automated segmentation of the cervical cord from T1-weighted MRI using PropSeg: Application to multiple sclerosis. NeuroImage: Clinical 2015](https://www.ncbi.nlm.nih.gov/pubmed/26793433)
- Martin et al. Next-Generation MRI of the Human Spinal Cord: Quantitative Imaging Biomarkers for Cervical Spondylotic Myelopathy (CSM). Proc. 31th Annual Meeting of The Congress of Neurological Surgeons 2015
- [Castellano et al., Quantitative MRI of the spinal cord and brain in adrenomyeloneuropathy: in vivo assessment of structural changes. Brain 2016](http://brain.oxfordjournals.org/content/139/6/1735)
- [Grabher et al., Voxel-based analysis of grey and white matter degeneration in cervical spondylotic myelopathy. Sci Rep 2016;6:24636.](https://www.ncbi.nlm.nih.gov/pubmed/27095134)
- [Talbott JF, Narvid J, Chazen JL, Chin CT, Shah V. An Imaging Based Approach to Spinal Cord Infection. Semin Ultrasound CT MR. 2016](http://www.journals.elsevier.com/seminars-in-ultrasound-ct-and-mri/recent-articles)
- [McCoy et al. MRI Atlas-Based Measurement of Spinal Cord Injury Predicts Outcome in Acute Flaccid Myelitis. AJNR 2016](http://www.ajnr.org/content/early/2016/12/15/ajnr.A5044.abstract)
- [Taso et al. Anteroposterior compression of the spinal cord leading to cervical myelopathy: a finite element analysis. Comput Methods Biomech Biomed Engin 2015](http://www.tandfonline.com/doi/full/10.1080/10255842.2015.1069625)
- [De Leener et al. Segmentation of the human spinal cord. MAGMA. 2016](https://www.ncbi.nlm.nih.gov/pubmed/26724926)
- [Cohen-Adad et al. Functional Magnetic Resonance Imaging of the Spinal Cord: Current Status and Future Developments. Semin Ultrasound CT MR. 2016](http://www.sciencedirect.com/science/article/pii/S088721711630049X)

## License

The MIT License (MIT)

Copyright (c) 2014 École Polytechnique, Université de Montréal

Permission is hereby granted, free of charge, to any person obtaining a copy
of this software and associated documentation files (the "Software"), to deal
in the Software without restriction, including without limitation the rights
to use, copy, modify, merge, publish, distribute, sublicense, and/or sell
copies of the Software, and to permit persons to whom the Software is
furnished to do so, subject to the following conditions:

The above copyright notice and this permission notice shall be included in all
copies or substantial portions of the Software.

THE SOFTWARE IS PROVIDED "AS IS", WITHOUT WARRANTY OF ANY KIND, EXPRESS OR
IMPLIED, INCLUDING BUT NOT LIMITED TO THE WARRANTIES OF MERCHANTABILITY,
FITNESS FOR A PARTICULAR PURPOSE AND NONINFRINGEMENT. IN NO EVENT SHALL THE
AUTHORS OR COPYRIGHT HOLDERS BE LIABLE FOR ANY CLAIM, DAMAGES OR OTHER
LIABILITY, WHETHER IN AN ACTION OF CONTRACT, TORT OR OTHERWISE, ARISING FROM,
OUT OF OR IN CONNECTION WITH THE SOFTWARE OR THE USE OR OTHER DEALINGS IN THE
SOFTWARE.

<|MERGE_RESOLUTION|>--- conflicted
+++ resolved
@@ -4,9 +4,6 @@
 
 ![Spinal Cord Toolbox overview](abstract.png "Spinal Cord Toolbox overview")
 
-<<<<<<< HEAD
-The Spinal Cord Toolbox (SCT) is a comprehensive and open-source library of analysis tools for MRI of the spinal cord. SCT features standard templates & atlases of the spinal cord, gray matter and white matter tracts as well as state-of-the-art segmentation, registration and atlas-based analysis methods. SCT is open-source, includes extensive testing framework, documentation and ongoing support via active forum. SCT allows robust and reproducible multi-center studies and analysis of large datasets.
-=======
 For the past 25 years, the field of neuroimaging has witnessed the
 development of several software packages for processing multi-parametric
 magnetic resonance imaging (mpMRI) to study the brain. These software packages
@@ -34,12 +31,10 @@
 neuroimaging community by establishing standard templates and analysis
 procedures.
 
->>>>>>> ef91599a
 
 - [Installation](https://sourceforge.net/p/spinalcordtoolbox/wiki/installation/)
 - [List of tools](http://sourceforge.net/p/spinalcordtoolbox/wiki/tools/)
-- [Getting started with T1 as anatomical data](https://github.com/neuropoly/spinalcordtoolbox/blob/master/batch_processing_t1.sh)
-- [Getting started with T2 as anatomical data](https://github.com/neuropoly/spinalcordtoolbox/blob/master/batch_processing_t2.sh)
+- [Getting started](https://github.com/neuropoly/spinalcordtoolbox/blob/master/batch_processing.sh)
 - [List of changes](https://github.com/neuropoly/spinalcordtoolbox/blob/master/CHANGES.md)
 
 ## References
@@ -87,6 +82,30 @@
 - [De Leener et al. Segmentation of the human spinal cord. MAGMA. 2016](https://www.ncbi.nlm.nih.gov/pubmed/26724926)
 - [Cohen-Adad et al. Functional Magnetic Resonance Imaging of the Spinal Cord: Current Status and Future Developments. Semin Ultrasound CT MR. 2016](http://www.sciencedirect.com/science/article/pii/S088721711630049X)
 
+## Citing spinalcordtoolbox
+
+When citing spinalcordtoolbox in academic papers and thesis, please use this BibTeX entry:
+
+    @article{DeLeener201724,
+    title = "SCT: Spinal Cord Toolbox, an open-source software for processing spinal cord \{MRI\} data ",
+    journal = "NeuroImage ",
+    volume = "145, Part A",
+    number = "",
+    pages = "24 - 43",
+    year = "2017",
+    note = "",
+    issn = "1053-8119",
+    doi = "https://doi.org/10.1016/j.neuroimage.2016.10.009",
+    url = "http://www.sciencedirect.com/science/article/pii/S1053811916305560",
+    author = "Benjamin De Leener and Simon Lévy and Sara M. Dupont and Vladimir S. Fonov and Nikola Stikov and D. Louis Collins and Virginie Callot and Julien Cohen-Adad",
+    keywords = "Spinal cord",
+    keywords = "MRI",
+    keywords = "Software",
+    keywords = "Template",
+    keywords = "Atlas",
+    keywords = "Open-source ",
+    }
+
 ## License
 
 The MIT License (MIT)

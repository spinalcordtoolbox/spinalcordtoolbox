<img src="https://github.com/neuropoly/spinalcordtoolbox/blob/master/documentation/imgs/logo_sct.png" width="300">

[![Build Status](https://travis-ci.org/neuropoly/spinalcordtoolbox.svg?branch=master)](https://travis-ci.org/neuropoly/spinalcordtoolbox)
[![GitHub Release](https://github-basic-badges.herokuapp.com/release/neuropoly/spinalcordtoolbox.svg)](https://github.com/neuropoly/spinalcordtoolbox/releases)
[![Github Download Count](https://img.shields.io/github/downloads/neuropoly/spinalcordtoolbox/total.svg)](https://github.com/neuropoly/spinalcordtoolbox/releases)
[![Project Stats](https://www.openhub.net/p/spinalcordtoolbox/widgets/project_thin_badge.gif)](https://www.openhub.net/p/spinalcordtoolbox)
[![User mailing list](http://img.shields.io/badge/mailing%20list-users-green.svg?style=flat)](https://sourceforge.net/p/spinalcordtoolbox/discussion/help/)
[![Developer mailing list](http://img.shields.io/badge/mailing%20list-development-green.svg?style=flat)](https://groups.google.com/forum/#!forum/sct_developers)
[![Coverage Status](https://coveralls.io/repos/github/neuropoly/spinalcordtoolbox/badge.svg?branch=master)](https://coveralls.io/github/neuropoly/spinalcordtoolbox?branch=master)

SCT is a comprehensive, free and open-source software dedicated to the processing and analysis of spinal cord MRI data.

- [Introduction](#introduction)
- [List of tools](http://sourceforge.net/p/spinalcordtoolbox/wiki/tools/)
- [Installation](#installation)
- [Getting started](#getting-started)
- [Courses](#courses)
- [Video tutorials](#video-tutorials)
- [References](#references)
- [How to cite SCT](#citing-spinalcordtoolbox)
- [Contributors](#contributors)
- [License](#license)


## Introduction
![SCT overview](abstract.png "Spinal Cord Toolbox overview")

For the past 25 years, the field of neuroimaging has witnessed the
development of several software packages for processing multi-parametric
magnetic resonance imaging (mpMRI) to study the brain. These software packages
are now routinely used by researchers and clinicians, and have contributed to
important breakthroughs for the understanding of brain anatomy and function.
However, no software package exists to process mpMRI data of the spinal cord.
Despite the numerous clinical needs for such advanced mpMRI protocols (multiple
sclerosis, spinal cord injury, cervical spondylotic myelopathy, etc.),
researchers have been developing specific tools that, while necessary, do not
provide an integrative framework that is compatible with most usages and that is
capable of reaching the community at large. This hinders cross-validation and
the possibility to perform multi-center studies.

**Spinal Cord Toolbox (SCT)** is a comprehensive, free and open-source software dedicated to the
processing and analysis of spinal cord MRI data. **SCT** builds on
previously-validated methods and includes state-of-the-art MRI templates and
atlases of the spinal cord, algorithms to segment and register new data to the
templates, and motion correction methods for diffusion and functional time
series. **SCT** is tailored towards standardization and automation of the
processing pipeline, versatility, modularity, and it follows guidelines of
software development and distribution. Preliminary applications of **SCT** cover
a variety of studies, from cross-sectional area measures in large databases of
patients, to the precise quantification of mpMRI metrics in specific spinal
pathways. We anticipate that **SCT** will bring together the spinal cord
neuroimaging community by establishing standard templates and analysis
procedures.

## Installation

### Install from package (release)

The simplest way to install SCT is to do it via a stable release. First, download the [latest release](https://github.com/neuropoly/spinalcordtoolbox/releases). Major changes to each release are listed [here](CHANGES.md).

N.B. We currently cover OS X (10.12 and above) and Debian/Ubuntu/Fedora/RedHat/CentOS platforms. If you have another OS, please see [Installation with Docker](#installation-with-docker).

If you have 10.7 or less, the only incompatibility is with ANTs, which you can compile on your station and then copy the binaries under SCT installation as explained [here](https://github.com/neuropoly/spinalcordtoolbox/wiki/binaries).

Once you have downloaded SCT, unpack it (note: Safari will automatically unzip it). Then, open a new Terminal, go into the created folder and launch the installer:

~~~
./install_sct
~~~

### Install from Github (development)

Download source code from Github (N.B. you need to have git installed):

~~~
git clone --branch=master https://github.com/neuropoly/spinalcordtoolbox.git sct
~~~

Then install SCT:

~~~
cd sct
./install_sct
~~~

At anytime, you can update your local SCT installation to the latest version on Github:

~~~
git pull
~~~

### Installation with Docker

In order to install the SCT in Windows or other unsupported OS, we provide a solution via Docker. This solution will allow you to use all the resources of SCT including the programs with graphical interface. In addition to the SCT, the Docker image contains the FSLeyes program for the visualization of the NIFTI volumes that you process.

[Tutorial how to install SCT via Docker](https://github.com/neuropoly/sct_docker#spinal-cord-toolbox-docker)

### Installation in Virtual Machine (VM)

If for some reasons installation with Docker does not work for you, you can always install and run SCT within a VM. We recommend you install the [neurodebian](http://neuro.debian.net/vm.html) VM, which contains useful neuroimaging software such as FSLeyes. 

<<<<<<< HEAD
Important: After importing the NeuroDebian ova file into VirtualBox, make sure to select the following options:
- System
  - Base Memory: 2GB or more
- Display
  - Video Memory: 128GB or more
  - Graphics Controller: VBoxVGA
  - No acceleration enabled

Then, you need to install driver updates for the video card. Start the VM, open a Terminal and run:
~~~
cd /home/brain
wget https://download.virtualbox.org/virtualbox/6.0.4/VBoxGuestAdditions_6.0.4.iso
mkdir disk_VM
sudo mount VBoxGuestAdditions_6.0.4.iso disk_VM/
sudo disk_VM/VBoxLinuxAdditions.run
sudo reboot
~~~

After the VM has restarted, you can install SCT!


=======
>>>>>>> 0636694a
## Getting started

The best way to learn about the main functionalities of SCT is to run a typical processing pipeline, in the form of a 
batch script. We provide an example dataset (includes T1w, T2w, T2\*w, DTI and fMRI) with a collection of commands to 
process those files and output quantitative parameters.

- Open a Terminal
- Run: `$SCT_DIR/batch_processing.sh`
- While the processing is being done, we encourage you to look at the [batch script](batch_processing.sh) and try to understand the mean of each command line. If you have any question, please do not hesitate to post on the [forum](https://sourceforge.net/p/spinalcordtoolbox/discussion/help/).

If you would like to get more examples about what SCT can do, please visit [this address](https://github.com/sct-pipeline/).
Each repository is a pipeline dedicated to a specific research project.

## Courses

We organize **free** SCT courses, each year after the ISMRM conference. If you'd like to be added to the mailing list, please send an email to `spinalcordtoolbox@gmail.com`. The past courses handouts are listed below:

* [SCT course (v4.0.0), Beijing, 2019-08-02](https://osf.io/arfv7/) | [Slides with Chinese translation](https://osf.io/hnmr2/)
* [SCT course (v4.0.0_beta.4), London, 2019-01-22](https://osf.io/gvs6f/)
* [SCT course (v3.2.2), Paris, 2018-06-12](https://osf.io/386h7/)
* [SCT course (v3.0.3), Honolulu, 2017-04-28](https://osf.io/fvnjq/)
* [SCT course (v3.0_beta14), Geneva, 2016-06-28](https://sourceforge.net/p/spinalcordtoolbox/wiki/Home/attachment/SCT_Course_20160628.pdf)
* [SCT course (v3.0_beta9), Singapore, 2016-05-13](https://drive.google.com/file/d/0Bx3A13n3Q_EAa3NQYjBOWjhjZm8/view?usp=sharing)
* [SCT course (v3.0_beta1), Montreal, 2016-04-19](https://drive.google.com/file/d/0Bx3A13n3Q_EAenltM2ZvZUNEdjQ/view?usp=sharing)
* [SCT Hands-on Workshop (v2.0.4), Toronto, 2015-06-15](https://www.dropbox.com/s/f9887yrbkcfujn9/sct_handsOn_20150605.pdf?dl=0)

## Video tutorials

Please visit our video tutorials [here](https://www.youtube.com/channel/UC3o_1ar-yenIlKfuNHitLqw).


## References

#### Spinal Cord Toolbox
- [De Leener B, Levy S, Dupont SM, Fonov VS, Stikov N, Louis Collins D, Callot V, Cohen-Adad J. SCT: Spinal Cord Toolbox, an open-source software for processing spinal cord MRI data. Neuroimage 2017.](https://www.ncbi.nlm.nih.gov/pubmed/27720818)

#### Template and Atlas
- [Taso et al. Construction of an in vivo human spinal cord atlas based on high-resolution MR images at cervical and thoracic levels: preliminary results. MAGMA, Magn Reson Mater Phy 2014](https://www.ncbi.nlm.nih.gov/pubmed/24052240)
- [Cadotte et al. Characterizing the Location of Spinal and Vertebral Levels in the Human Cervical Spinal Cord. AJNR Am J Neuroradiol 2014](https://www.ncbi.nlm.nih.gov/pubmed/25523587)
- [Fonov et al. Framework for integrated MRI average of the spinal cord white and gray matter: The MNI-Poly-AMU template. Neuroimage 2014.](https://www.ncbi.nlm.nih.gov/pubmed/25204864)
- [Lévy et al. White matter atlas of the human spinal cord with estimation of partial volume effect. Neuroimage 2015](https://www.ncbi.nlm.nih.gov/pubmed/26099457)
- [De Leener B, Fonov VS, Louis Collins D, Callot V, Stikov N, Cohen-Adad J. PAM50: Unbiased multimodal template of the brainstem and spinal cord aligned with the ICBM152 space. Neuroimage 2017.](http://www.sciencedirect.com/science/article/pii/S1053811917308686)

#### Segmentation
- [De Leener et al. Robust, accurate and fast automatic segmentation of the spinal cord. Neuroimage 2014](https://www.ncbi.nlm.nih.gov/pubmed/24780696)
- [Ullmann et al. Automatic labeling of vertebral levels using a robust template-based approach. Int J Biomed Imaging 2014](http://downloads.hindawi.com/journals/ijbi/2014/719520.pdf)
- [De Leener et al. Automatic segmentation of the spinal cord and spinal canal coupled with vertebral labeling. IEEE Transactions on Medical Imaging 2015](https://www.ncbi.nlm.nih.gov/pubmed/26011879)
- [Dupont SM, De Leener B, Taso M, Le Troter A, Stikov N, Callot V, Cohen-Adad J. Fully-integrated framework for the segmentation and registration of the spinal cord white and gray matter. Neuroimage 2017](https://www.ncbi.nlm.nih.gov/pubmed/27663988)
- [Perone et al. Spinal cord gray matter segmentation using deep dilated convolutions. Sci Rep 2018](https://www.nature.com/articles/s41598-018-24304-3)
- [Gros et al. Automatic spinal cord localization, robust to MRI contrasts using global curve optimization. Med Image Anal 2018](https://www.sciencedirect.com/science/article/pii/S136184151730186X)
- [Gros et al. Automatic segmentation of the spinal cord and intramedullary multiple sclerosis lesions with convolutional neural networks. Neuroimage 2019](https://www.sciencedirect.com/science/article/pii/S1053811918319578)

#### Registration
- [Cohen-Adad et al. Slice-by-slice regularized registration for spinal cord MRI: SliceReg. Proc ISMRM 2015](https://www.dropbox.com/s/v3bb3etbq4gb1l1/cohenadad_ismrm15_slicereg.pdf?dl=0)
- [Taso et al. A reliable spatially normalized template of the human spinal cord--Applications to automated white matter/gray matter segmentation and tensor-based morphometry (TBM) mapping of gray matter alterations occurring with age. Neuroimage 2015](https://www.ncbi.nlm.nih.gov/pubmed/26003856)
- [De Leener B et al. Topologically-preserving straightening of spinal cord MRI. J Magn Reson Imaging 2017](https://www.ncbi.nlm.nih.gov/pubmed/28130805)

#### Applications
- [Kong et al. Intrinsically organized resting state networks in the human spinal cord. PNAS 2014](http://www.pnas.org/content/111/50/18067.abstract)
- [Duval et al. In vivo mapping of human spinal cord microstructure at 300mT/m. Neuroimage 2015](https://www.ncbi.nlm.nih.gov/pubmed/26095093)
- [Yiannakas et al. Fully automated segmentation of the cervical cord from T1-weighted MRI using PropSeg: Application to multiple sclerosis. NeuroImage: Clinical 2015](https://www.ncbi.nlm.nih.gov/pubmed/26793433)
- [Taso et al. Anteroposterior compression of the spinal cord leading to cervical myelopathy: a finite element analysis. Comput Methods Biomech Biomed Engin 2015](http://www.tandfonline.com/doi/full/10.1080/10255842.2015.1069625)
- [Eippert F. et al. Investigating resting-state functional connectivity in the cervical spinal cord at 3T. Neuroimage 2016](https://www.ncbi.nlm.nih.gov/pubmed/28027960)
- [Weber K.A. et al. Functional Magnetic Resonance Imaging of the Cervical Spinal Cord During Thermal Stimulation Across Consecutive Runs. Neuroimage 2016](http://www.ncbi.nlm.nih.gov/pubmed/27616641)
- [Weber et al. Lateralization of cervical spinal cord activity during an isometric upper extremity motor task with functional magnetic resonance imaging. Neuroimage 2016](https://www.ncbi.nlm.nih.gov/pubmed/26488256)
- [Eippert et al. Denoising spinal cord fMRI data: Approaches to acquisition and analysis. Neuroimage 2016](https://www.ncbi.nlm.nih.gov/pubmed/27693613)
- [Samson et al., ZOOM or non-ZOOM? Assessing Spinal Cord Diffusion Tensor Imaging protocols for multi-centre studies. PLOS One 2016](http://journals.plos.org/plosone/article?id=10.1371/journal.pone.0155557)
- [Taso et al. Tract-specific and age-related variations of the spinal cord microstructure: a multi-parametric MRI study using diffusion tensor imaging (DTI) and inhomogeneous magnetization transfer (ihMT). NMR Biomed 2016](https://www.ncbi.nlm.nih.gov/pubmed/27100385)
- [Massire A. et al. High-resolution multi-parametric quantitative magnetic resonance imaging of the human cervical spinal cord at 7T. Neuroimage 2016](https://www.ncbi.nlm.nih.gov/pubmed/27574985)
- [Duval et al. g-Ratio weighted imaging of the human spinal cord in vivo. Neuroimage 2016](https://www.ncbi.nlm.nih.gov/pubmed/27664830)
- [Ljungberg et al. Rapid Myelin Water Imaging in Human Cervical Spinal Cord. Magn Reson Med 2016](https://www.ncbi.nlm.nih.gov/pubmed/28940333)
- [Castellano et al., Quantitative MRI of the spinal cord and brain in adrenomyeloneuropathy: in vivo assessment of structural changes. Brain 2016](http://brain.oxfordjournals.org/content/139/6/1735)
- [Grabher et al., Voxel-based analysis of grey and white matter degeneration in cervical spondylotic myelopathy. Sci Rep 2016](https://www.ncbi.nlm.nih.gov/pubmed/27095134)
- [Talbott JF, Narvid J, Chazen JL, Chin CT, Shah V. An Imaging Based Approach to Spinal Cord Infection. Semin Ultrasound CT MR 2016](http://www.journals.elsevier.com/seminars-in-ultrasound-ct-and-mri/recent-articles)
- [McCoy et al. MRI Atlas-Based Measurement of Spinal Cord Injury Predicts Outcome in Acute Flaccid Myelitis. AJNR 2016](http://www.ajnr.org/content/early/2016/12/15/ajnr.A5044.abstract)
- [De Leener et al. Segmentation of the human spinal cord. MAGMA. 2016](https://www.ncbi.nlm.nih.gov/pubmed/26724926)
- [Cohen-Adad et al. Functional Magnetic Resonance Imaging of the Spinal Cord: Current Status and Future Developments. Semin Ultrasound CT MR 2016](http://www.sciencedirect.com/science/article/pii/S088721711630049X)
- [Ventura et al. Cervical spinal cord atrophy in NMOSD without a history of myelitis or MRI-visible lesions. Neurol Neuroimmunol Neuroinflamm 2016](https://www.ncbi.nlm.nih.gov/pubmed/27144215)
- [Combes et al. Cervical cord myelin water imaging shows degenerative changes over one year in multiple sclerosis but not neuromyelitis optica spectrum disorder. Neuroimage: Clinical. 2016](http://www.sciencedirect.com/science/article/pii/S221315821730150X)
- [Battiston et al. Fast and reproducible in vivo T1 mapping of the human cervical spinal cord. Magn Reson Med 2017](http://onlinelibrary.wiley.com/doi/10.1002/mrm.26852/full)
- [Panara et al. Spinal cord microstructure integrating phase-sensitive inversion recovery and diffusional kurtosis imaging. Neuroradiology 2017](https://link.springer.com/article/10.1007%2Fs00234-017-1864-5)
- [Martin et al. Clinically Feasible Microstructural MRI to Quantify Cervical Spinal Cord Tissue Injury Using DTI, MT, and T2*-Weighted Imaging: Assessment of Normative Data and Reliability. AJNR 2017](https://www.ncbi.nlm.nih.gov/pubmed/28428213)
- [Martin et al. A Novel MRI Biomarker of Spinal Cord White Matter Injury: T2*-Weighted White Matter to Gray Matter Signal Intensity Ratio. AJNR 2017](https://www.ncbi.nlm.nih.gov/pubmed/28428212)
- [David et al. The efficiency of retrospective artifact correction methods in improving the statistical power of between-group differences in spinal cord DTI. Neuroimage 2017](http://www.sciencedirect.com/science/article/pii/S1053811917305220)
- [Battiston et al. An optimized framework for quantitative Magnetization Transfer imaging of the cervical spinal cord in vivo. Magnetic Resonance in Medicine 2017](http://onlinelibrary.wiley.com/doi/10.1002/mrm.26909/full)
- [Rasoanandrianina et al. Region-specific impairment of the cervical spinal cord (SC) in amyotrophic lateral sclerosis: A preliminary study using SC templates and quantitative MRI (diffusion tensor imaging/inhomogeneous magnetization transfer). NMR Biomed 2017](http://onlinelibrary.wiley.com/doi/10.1002/nbm.3801/full)
- [Weber et al. Thermal Stimulation Alters Cervical Spinal Cord Functional Connectivity in Humans. Neurocience 2017](http://www.sciencedirect.com/science/article/pii/S0306452217307637)
- [Grabher et al. Neurodegeneration in the Spinal Ventral Horn Prior to Motor Impairment in Cervical Spondylotic Myelopathy. Journal of Neurotrauma 2017](http://online.liebertpub.com/doi/abs/10.1089/neu.2017.4980)
- [Duval et al. Scan–rescan of axcaliber, macromolecular tissue volume, and g-ratio in the spinal cord. Magn Reson Med 2017](http://onlinelibrary.wiley.com/doi/10.1002/mrm.26945/full)
- [Smith et al. Lateral corticospinal tract damage correlates with motor output in incomplete spinal cord injury. Archives of Physical Medicine and Rehabilitation 2017](http://www.sciencedirect.com/science/article/pii/S0003999317312844)
- [Peterson et al. Test-Retest and Interreader Reproducibility of Semiautomated Atlas-Based Analysis of Diffusion Tensor Imaging Data in Acute Cervical Spine Trauma in Adult Patients. AJNR Am J Neuroradiol. 2017 Oct;38(10):2015-2020](https://www.ncbi.nlm.nih.gov/pubmed/28818826)
- [Kafali et al. Phase-correcting non-local means filtering for diffusion-weighted imaging of the spinal cord. Magn Reson Med 2018](http://onlinelibrary.wiley.com/doi/10.1002/mrm.27105/full)
- [Hori et al. Application of Quantitative Microstructural MR Imaging with Atlas-based Analysis for the Spinal Cord in Cervical Spondylotic Myelopathy. Sci Rep 2018](https://www.nature.com/articles/s41598-018-23527-8)
- [Huber et al. Dorsal and ventral horn atrophy is associated with clinical outcome after spinal cord injury. Neurology 2018](https://www.ncbi.nlm.nih.gov/pubmed/29592888)
- [Dostal et al. Analysis of diffusion tensor measurements of the human cervical spinal cord based on semiautomatic segmentation of the white and gray matter. J Magn Reson Imaging 2018](https://www.ncbi.nlm.nih.gov/pubmed/29707834)
- [Calabrese et al. Postmortem diffusion MRI of the entire human spinal cord at microscopic resolution. Neuroimage Clin. 2018](https://www.ncbi.nlm.nih.gov/pubmed/29876281)
- [Paquin et al. Spinal Cord Gray Matter Atrophy in Amyotrophic Lateral Sclerosis. AJNR 2018](http://www.ajnr.org/content/39/1/184)
- [Combès et al. Focal and diffuse cervical spinal cord damage in patients with early relapsing-remitting MS: A multicentre magnetisation transfer ratio study. Multiple Sclerosis Journal. 2018](https://www.ncbi.nlm.nih.gov/m/pubmed/29909771/)
- [Martin et al. Monitoring for myelopathic progression with multiparametric quantitative MRI. PLoS One. 2018 Apr 17;13(4):e0195733](https://www.ncbi.nlm.nih.gov/pubmed/29664964)
- [Martin et al. Can microstructural MRI detect subclinical tissue injury in subjects with asymptomatic cervical spinal cord compression? A prospective cohort study. BMJ Open. 2018 Apr 13;8(4):e019809](https://www.ncbi.nlm.nih.gov/pubmed/29654015)
- [Querin et al. The spinal and cerebral profile of adult spinal-muscular atrophy: A multimodal imaging study. NeuroImage Clinical. 2018](https://www.sciencedirect.com/science/article/pii/S2213158218303668)
- [Shokur et al. Training with brain-machine interfaces, visuo-tactile feedback and assisted locomotion improves sensorimotor, visceral, and psychological signs in chronic paraplegic patients. Plos One. 2018](https://journals.plos.org/plosone/article?id=10.1371/journal.pone.0206464)
- [Panara et al. Correlations between cervical spinal cord magnetic resonance diffusion tensor and diffusion kurtosis imaging metrics and motor performance in patients with chronic ischemic brain lesions of the corticospinal tract. Neuroradiology. 2018](https://link.springer.com/article/10.1007/s00234-018-2139-5)
- [Moccia et al. Advances in spinal cord imaging in multiple sclerosis. Ther Adv Neurol Disord.2019 Vol. 12: 1–19 DOI: 10.1177/1756285619840593](https://journals.sagepub.com/doi/pdf/10.1177/1756286419840593)
- [Kitany et al. Functional imaging of rostrocaudal spinal activity during upper limb motor tasks. Neuroimage. 2019 May 17. pii: S1053-8119(19)30428-8.](https://www.sciencedirect.com/science/article/pii/S1053811919304288)
- [Lorenzi et al. Cervical spinal cord atrophy and Alzheimer’s disease. bioRxiv. 2019](https://www.biorxiv.org/content/biorxiv/early/2019/06/18/673350.full.pdf)
- [Papinutto et al. Evaluation of Intra- and Interscanner Reliability of MRI Protocols for Spinal Cord Gray Matter and Total Cross-Sectional Area Measurements. J Magn Reson Imaging. 2019 Apr;49(4):1078-1090. doi: 10.1002/jmri.26269. Epub 2018 Sep 9.](https://onlinelibrary.wiley.com/doi/epdf/10.1002/jmri.26269)
- [Weeda et al. Validation of mean upper cervical cord area (MUCCA) measurement techniques in multiple sclerosis (MS): High reproducibility and robustness to lesions, but large software and scanner effects. NeuroImage: Clinical doi:10.1016/j.nicl.2019.101962. 2019](https://www.sciencedirect.com/science/article/pii/S2213158219303122)
- [Moccia et al. Longitudinal spinal cord atrophy in multiple sclerosis using the generalised boundary shift integral. Annals of Neurology doi:10.1002/ana.25571. 2019](https://onlinelibrary.wiley.com/doi/abs/10.1002/ana.25571)
- [Rasoanandrianina et al. Regional T1 mapping of the whole cervical spinal cord using an optimized MP2RAGE sequence. NMR in Biomedicine doi:10.1002/nbm.4142. 2019](https://onlinelibrary.wiley.com/doi/full/10.1002/nbm.4142)
- [Hopkins et al. Machine Learning for the Prediction of Cervical Spondylotic Myelopathy: A Post Hoc Pilot Study of 28 Participants. World Neurosurgery; Volume 127, July 2019, Pages e436-e442doi:10.1016/j.wneu.2019.03.165 ](https://www.sciencedirect.com/science/article/pii/S1878875019308459)
- [Karbasforoushan et al. Brainstem and spinal cord MRI identifies altered sensorimotor pathways post-stroke. Nat Commun. 2019 Aug 6;10(1):3524. doi: 10.1038/s41467-019-11244-3.](https://www.ncbi.nlm.nih.gov/pmc/articles/PMC6684621/)
- [Seif et al. Guidelines for the conduct of clinical trials in spinal cord injury: Neuroimaging biomarkers.Spinal Cord. 2019 Sep;57(9):717-728. doi: 10.1038/s41393-019-0309-x.](https://www.ncbi.nlm.nih.gov/pubmed/31267015)

## Citing spinalcordtoolbox

When citing SCT please use this BibTeX entry:

    @article{DeLeener201724,
    title = "SCT: Spinal Cord Toolbox, an open-source software for processing spinal cord \{MRI\} data ",
    journal = "NeuroImage ",
    volume = "145, Part A",
    number = "",
    pages = "24 - 43",
    year = "2017",
    note = "",
    issn = "1053-8119",
    doi = "https://doi.org/10.1016/j.neuroimage.2016.10.009",
    url = "http://www.sciencedirect.com/science/article/pii/S1053811916305560",
    author = "Benjamin De Leener and Simon Lévy and Sara M. Dupont and Vladimir S. Fonov and Nikola Stikov and D. Louis Collins and Virginie Callot and Julien Cohen-Adad",
    keywords = "Spinal cord",
    keywords = "MRI",
    keywords = "Software",
    keywords = "Template",
    keywords = "Atlas",
    keywords = "Open-source ",
    }

## Contributors

This project exists thanks to [all the people who contribute](https://github.com/neuropoly/spinalcordtoolbox/graphs/contributors).
If you would like to contribute as well, please follow the [contribution guidelines](CONTRIBUTING.rst).

## License

The MIT License (MIT)

Copyright (c) 2014 École Polytechnique, Université de Montréal

Permission is hereby granted, free of charge, to any person obtaining a copy
of this software and associated documentation files (the "Software"), to deal
in the Software without restriction, including without limitation the rights
to use, copy, modify, merge, publish, distribute, sublicense, and/or sell
copies of the Software, and to permit persons to whom the Software is
furnished to do so, subject to the following conditions:

The above copyright notice and this permission notice shall be included in all
copies or substantial portions of the Software.

THE SOFTWARE IS PROVIDED "AS IS", WITHOUT WARRANTY OF ANY KIND, EXPRESS OR
IMPLIED, INCLUDING BUT NOT LIMITED TO THE WARRANTIES OF MERCHANTABILITY,
FITNESS FOR A PARTICULAR PURPOSE AND NONINFRINGEMENT. IN NO EVENT SHALL THE
AUTHORS OR COPYRIGHT HOLDERS BE LIABLE FOR ANY CLAIM, DAMAGES OR OTHER
LIABILITY, WHETHER IN AN ACTION OF CONTRACT, TORT OR OTHERWISE, ARISING FROM,
OUT OF OR IN CONNECTION WITH THE SOFTWARE OR THE USE OR OTHER DEALINGS IN THE
SOFTWARE.<|MERGE_RESOLUTION|>--- conflicted
+++ resolved
@@ -52,6 +52,7 @@
 neuroimaging community by establishing standard templates and analysis
 procedures.
 
+
 ## Installation
 
 ### Install from package (release)
@@ -99,7 +100,6 @@
 
 If for some reasons installation with Docker does not work for you, you can always install and run SCT within a VM. We recommend you install the [neurodebian](http://neuro.debian.net/vm.html) VM, which contains useful neuroimaging software such as FSLeyes. 
 
-<<<<<<< HEAD
 Important: After importing the NeuroDebian ova file into VirtualBox, make sure to select the following options:
 - System
   - Base Memory: 2GB or more
@@ -121,8 +121,6 @@
 After the VM has restarted, you can install SCT!
 
 
-=======
->>>>>>> 0636694a
 ## Getting started
 
 The best way to learn about the main functionalities of SCT is to run a typical processing pipeline, in the form of a 
@@ -135,6 +133,7 @@
 
 If you would like to get more examples about what SCT can do, please visit [this address](https://github.com/sct-pipeline/).
 Each repository is a pipeline dedicated to a specific research project.
+
 
 ## Courses
 
@@ -148,6 +147,7 @@
 * [SCT course (v3.0_beta9), Singapore, 2016-05-13](https://drive.google.com/file/d/0Bx3A13n3Q_EAa3NQYjBOWjhjZm8/view?usp=sharing)
 * [SCT course (v3.0_beta1), Montreal, 2016-04-19](https://drive.google.com/file/d/0Bx3A13n3Q_EAenltM2ZvZUNEdjQ/view?usp=sharing)
 * [SCT Hands-on Workshop (v2.0.4), Toronto, 2015-06-15](https://www.dropbox.com/s/f9887yrbkcfujn9/sct_handsOn_20150605.pdf?dl=0)
+
 
 ## Video tutorials
 
@@ -237,6 +237,7 @@
 - [Karbasforoushan et al. Brainstem and spinal cord MRI identifies altered sensorimotor pathways post-stroke. Nat Commun. 2019 Aug 6;10(1):3524. doi: 10.1038/s41467-019-11244-3.](https://www.ncbi.nlm.nih.gov/pmc/articles/PMC6684621/)
 - [Seif et al. Guidelines for the conduct of clinical trials in spinal cord injury: Neuroimaging biomarkers.Spinal Cord. 2019 Sep;57(9):717-728. doi: 10.1038/s41393-019-0309-x.](https://www.ncbi.nlm.nih.gov/pubmed/31267015)
 
+
 ## Citing spinalcordtoolbox
 
 When citing SCT please use this BibTeX entry:
@@ -261,10 +262,12 @@
     keywords = "Open-source ",
     }
 
+
 ## Contributors
 
 This project exists thanks to [all the people who contribute](https://github.com/neuropoly/spinalcordtoolbox/graphs/contributors).
 If you would like to contribute as well, please follow the [contribution guidelines](CONTRIBUTING.rst).
+
 
 ## License
 

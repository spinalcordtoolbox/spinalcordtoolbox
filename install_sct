#!/usr/bin/env bash
# USAGE
# > ./install_sct
#
# This is the spinalcord toolbox (SCT) installer
# It downloads the Conda (http://conda.pydata.org/) version
# of python and install the SCT requirements over it
#
# The SCT can be install in place where you download it. But then do
# not delete the source code or you will delete the installation too!
#
# If you run the installer as super user, the default install is /opt,
# if you choose this option or any other directory other than the
# source location, you can get rid of the source code after the
# installation is successful.
#
#########################################################################################
# Copyright (c) 2016 Polytechnique Montreal <www.neuro.polymtl.ca>
# Author: PO Quirion
# License: see the file LICENSE.TXT
#########################################################################################

# N.B. to generate and compress binaries, go to binary folder and type: tar -czf sct_binaries.tar.gz isct_*

# TODO add some doc to the installer
# TODO: remove python folder if not empty

# functions
# ========================================================================
# Where tmp file are stored
TMP_DIR=`mktemp -d 2>/dev/null || mktemp -d -t 'TMP_DIR'`
# Start Directory So we go back there at the end of the Script
SCT_SOURCE=$PWD

SCRIPT_DIR="scripts"
DATA_DIR="data"
PYTHON_DIR="python"
BIN_DIR="bin"

# Force a clean exit
finish ()
{
    # Catch the last return code
    value=$?
    # Get back to starting point
    cd ${SCT_SOURCE}
    if [ ${value} -eq 0 ]; then
        echo "Installation finished successfully"
    else
        echo "Installation failed"
    fi
    exit ${value}
}
trap finish EXIT

# Force bashrc loading
force_bashrc_loading ()
{
  sourceblock="
if [ -n \"\$BASH_VERSION\" ]; then
    # include .bashrc if it exists
    if [ -f \"\$HOME/.bashrc\" ]; then
    . \"\$HOME/.bashrc\"
    fi
fi"
  for profiles in  ~/.bash_profile ~/.bash_login ~/.profile ; do
    if [[ -a $profiles ]] ; then
       if ! grep -E "(\.|source) .*bashrc" ${profiles} > /dev/null 2>&1 ; then
         echo "${sourceblock}" >> ${profiles}
       fi
       bidon=0
       break
    fi
  done

  if [ -z ${bidon} ] ; then
    echo "${sourceblock}" >> ~/.bash_profile
  fi
}

# Installation text to insert in .bashrc
install_refresh ()
{

  if [[ -z ${THE_CSHRC} ]]  ; then
    echo
    echo "" >> ${THE_BASHRC}
    echo "# SPINALCORDTOOLBOX (installed on $(date +%Y-%m-%d\ %H:%M:%S))" >> ${THE_BASHRC}
    echo "export PATH=${SCT_DIR}/${BIN_DIR}:\$PATH" >> ${THE_BASHRC}
    echo "source ${SCT_DIR}/${BIN_DIR}/sct_env" >> ${THE_BASHRC}
    echo "" >> ${THE_BASHRC}
  else
    # (t)csh for good measure
    echo "" >> ${THE_CSHRC}
    echo "# SPINALCORDTOOLBOX" >> ${THE_CSHRC}
    echo "setenv PATH \"\${PATH}:${SCT_DIR}/${BIN_DIR}\"" >> ${THE_CSHRC}
    echo "source ${SCT_DIR}/${BIN_DIR}/sct_env" >> ${THE_CSHRC}
    echo "" >> ${THE_CSHRC}
  fi
}


# Download from URL using curl/wget
download ()
{
  # Use curl or wget to download goodies
    e_status=0

    hash "wget" 2> /dev/null
    is_wget=$?
    hash "curl" 2> /dev/null
    is_curl=$?

    if [[ ${is_wget} -eq 0 ]] ; then
        wget -O $1 $2
        e_status=$?
        echo exit status is ${e_status}
    fi

    if [[ ${is_curl} -eq 0 && ! -e $1 ]] ; then
        curl -o $1 -L $2
        e_status=$?
        echo exit status is ${e_status}
    fi

    if [[ ${is_curl} -ne 0 && ${is_wget} -ne 0 ]] ; then
        echo You need to install "curl" OR "wget" before you can install the SPINALCORDTOOLBOX
        echo run
        echo "   > sudo apt-get install wget"
        echo and rerun the installer
        exit 1
    fi

    if [[ ${e_status} -ne 0  || ! -e $1 ]]; then
        echo "The download of $2 failed"
        echo "Please check your internet connection before relaunching the installer"
        exit 1
    fi
}


# Usage of this script
usage()
{
  echo -e "\nUsage: $0 [-d ] [-m ] [-b] [--mpi]" 1>&2;
  echo -e "\nOPTION"
  echo -e "\t-d \v Prevent the (re)-installation of the \"data/\" directory "
  echo -e "\n\t-m \v Prevent the (re)-installation of the \"python/\" directory "
  echo -e "\n\t-b \v Prevent the (re)-installation of the SCT binaries files "
  echo -e "\n\t--mpi,-p \v Will use the MPI interface to run pipelines (Linux support only)"
  echo -e "\n\t-z \v Will install spinalcordtoolbox in development mode"
}


# SCRIPT STARTS HERE
# ========================================================================
echo -e "\nWelcome to the SCT installer!"

# Transform  long option "--long" into short option  "-l"
for arg in "$@"; do
  shift
  case "$arg" in
    "--mpi") set -- "$@" "-p" ;;
    *)       set -- "$@" "$arg"
  esac
done



while getopts ":dmhbpz" opt; do
  case $opt in
    d)
      echo " data directory will not be (re)-installed"
      NO_DATA_INSTALL=yes
      ;;
    m)
      echo " miniconda python will not be (re)-installed "
      NO_CONDA_INSTALL=yes
      ;;
    b)
      echo " SCT binaries will not be (re)-installed "
      NO_SCT_BIN_INSTALL=yes
      ;;
    p)
      echo " Multiprocessing using MPI activated"
      export SCT_MPI_MODE=yes
      ;;
    z)
      echo " Development mode"
      export SCT_DEV_MODE=yes
      ;;
    h)
      usage
      exit 0
      ;;
    \?)
      usage
      exit 1
      ;;
  esac
done


if [ "x${SCT_VERBOSE_INSTALL}" == "x1" ]; then
  set -x
fi


# Catch SCT version
if [ -e "version.txt" ]; then
  SCT_VERSION=`cat version.txt`
  if [ ${SCT_MPI_MODE} ]; then
    SCT_VERSION=${SCT_VERSION}_mpi
  fi
else
  echo "ERROR: version.txt not found."
  echo "The install_sct script must be execute from the source directory"
  exit 1
fi

# Get installation type (from git or from package)
if [ "x${SCT_INSTALL_TYPE}" == "x" ]; then
  if [ -d ".git" ]; then
    # folder .git exist, therefore it is a git installation
    SCT_INSTALL_TYPE="in-place"
  else
    SCT_INSTALL_TYPE="package"
  fi
fi

if [ "x${SCT_MINICONDA}" == "x" ]; then
  SCT_MINICONDA=2
fi


# Fetch OS type
if uname -a | grep -i  darwin > /dev/null 2>&1; then
  # OSX
  OS=osx
  force_bashrc_loading
elif uname -a | grep -i  linux > /dev/null 2>&1; then
  if cat /etc/issue | grep -i centos | grep 6. 2>&1; then
    # CentOS 6.X
    OS=linux_centos6
  elif cat /etc/issue | grep -i Red | grep 6. 2>&1; then
    # RedHat 6.X
    OS=linux_centos6
  else
    # Other Linux
    OS=linux
  fi
else
  echo Sorry, the installer only supports Linux and OSX, quitting installer
  exit 1
fi

#echo -e "\nInstallation info:"
echo -e "\nSCT version ......... "$SCT_VERSION
echo -e "Installation type ... "$SCT_INSTALL_TYPE
echo -e "Operating system .... "$OS
# Check if sudo
if [[ $UID == 0 ]]; then
  echo -e "sudo mode ........... 1"
else
  echo -e "sudo mode ........... 0"
fi

# Define sh files
if echo $(ps -o comm= $PPID) | grep csh ;then
  THE_CSHRC=${HOME}/.cshrc
  THE_RC=${THE_CSHRC}
else
  THE_BASHRC=${HOME}/.bashrc
  THE_RC=${THE_BASHRC}
fi

# if installing from git folder, then becomes default installation folder
if [[ "${SCT_INSTALL_TYPE}" == "in-place" ]]; then
  INSTALL_DIR=$SCT_SOURCE
else
  INSTALL_DIR="${HOME}/sct_${SCT_VERSION}"
fi

# Set install dir
while true; do
  echo -e "\nSCT will be installed here: [${INSTALL_DIR}]"
  while  [[ ! ${change_default_path} =~ ^([Yy](es)?|[Nn]o?)$ ]] ; do
    echo -n "Do you agree? yes/no: "
    read change_default_path
  done
  if [[ ${change_default_path} =~ ^[Yy] ]]; then
    # user accepts default path --> exit loop
    break
  fi
  echo -n "Choose install directory. Warning! Give full path (e.g. /usr/django/sct_v3.0): "
  # user enters new path
  read new_install

  # Expand ~/
  new_install=${new_install/#\~\//$HOME\/}
  # Remove trailing /
  new_install=${new_install%/}

  # Avoid horrible bug, like removing /bin if SCT_DIR "/" or $HOME/bin
  if [ "${new_install}" == "/" ] || [ "${HOME}" == "${new_install%/}" ] ; then
    echo Cannot be installed directly in ${new_install}
    echo Please pick a full path
    continue
  elif [ -d "${new_install}" ]; then
    # directory exists --> update INSTALL_DIR and exit loop
    echo -e "WARNING: Directory already exists. Files will be overwritten."
    INSTALL_DIR=${new_install}
    break
  elif [ ! "${new_install}" ]; then
    # If no input, asking again, and again, and again
    continue
  else
    INSTALL_DIR=${new_install}
    break
  fi
done

# Create directory
mkdir -p ${INSTALL_DIR}
# check if directory was created
if [ -d "${INSTALL_DIR}" ]; then
  # check write permission
  if [ ! -w "${INSTALL_DIR}" ]; then
    echo "ERROR: ${INSTALL_DIR} exists but does not have write permission."
    exit 1
  fi
else
  echo "ERROR: ${INSTALL_DIR} cannot be created. Make sure you have write permission."
  exit 1
fi
SCT_DIR=${INSTALL_DIR}

# Clean old install setup in bin/ if existing
if [ -x ${SCT_DIR}/${BIN_DIR} ]; then
  echo -e "\nRemoving sct and isct softlink from ${SCT_DIR}/${BIN_DIR}"
  find ${SCT_DIR}/${BIN_DIR} -type l -name "sct_*" -exec rm {} \;
  find ${SCT_DIR}/${BIN_DIR} -type l -name "isct_*" -exec rm {} \;
fi

# Copy files to destination directory
if [ "${SCT_DIR}" != "${SCT_SOURCE}" ]; then
  echo -e "\nCopying source files from ${SCT_SOURCE} to ${SCT_DIR}"
  cp -vR ${SCT_SOURCE}/${SCRIPT_DIR}  ${SCT_DIR}/.
  cp ${SCT_SOURCE}/version.txt  ${SCT_DIR}/.
  cp ${SCT_SOURCE}/commit.txt  ${SCT_DIR}/.
  cp ${SCT_SOURCE}/README.md  ${SCT_DIR}/.
  cp ${SCT_SOURCE}/CHANGES.md  ${SCT_DIR}/.
  cp ${SCT_SOURCE}/batch_processing.sh  ${SCT_DIR}/.
  cp ${SCT_SOURCE}/batch_processing_PAM50.sh  ${SCT_DIR}/.
  mkdir -p ${SCT_DIR}/install
  cp -vRp ${SCT_SOURCE}/install ${SCT_DIR}
  cp -vRp ${SCT_SOURCE}/testing ${SCT_DIR}/.
else
  echo -e "\nSkipping copy of source files (source and destination folders are the same)"
fi

# Go to installation folder
cd ${SCT_DIR}

# Make sure we are in SCT folder (to avoid deleting folder from user)
if [ ! -f "version.txt" ]; then
  echo -e "\nERROR: Cannot cd into SCT folder. SCT_DIR="$SCT_DIR
  exit 1
fi

## Create launchers for Python scripts
echo -e "\nCreate launchers for Python scripts"
cmd="mkdir -p ${SCT_DIR}/${BIN_DIR}"; echo ">> "$cmd; $cmd
# update_bin has to be executed from the install directory
cmd="cd ${SCT_DIR}/install"; echo ">> "$cmd; $cmd
cmd="./update_bin.sh"; echo ">> "$cmd; $cmd  # N.B. This script needs to be run from /install folder (because uses relative path)
# Copy binaries

## INSTALL PYTHON
# We make sure that there is no conflict with local python install by unsetting PYTHONPATH
# and forcing PYTHONNOUSERSITE
unset PYTHONPATH
export PYTHONNOUSERSITE=1

if [ ${NO_CONDA_INSTALL} ]; then
  echo "python/ will not be (re)-install"
  # activate miniconda
  cmd=". ${SCT_DIR}/${PYTHON_DIR}/bin/activate ${SCT_DIR}/${PYTHON_DIR}"; echo ">> "$cmd; $cmd
else
  # Install Python conda
  echo -e "\nInstalling conda..."
  cmd="rm -rf ${SCT_DIR}/${PYTHON_DIR}"; echo ">> "$cmd; $cmd
  cmd="mkdir -p ${SCT_DIR}/${PYTHON_DIR}"; echo ">> "$cmd; $cmd
  # downloading

  if [ $SCT_MINICONDA == "2" ]; then
    case $OS in
      linux*)
      download ${TMP_DIR}/miniconda.sh https://repo.continuum.io/miniconda/Miniconda2-4.1.11-Linux-x86_64.sh
      ;;
      osx)
      download ${TMP_DIR}/miniconda.sh https://repo.continuum.io/miniconda/Miniconda2-4.1.11-MacOSX-x86_64.sh
      ;;
    esac
  elif [ $SCT_MINICONDA == "3" ]; then
    case $OS in
      linux*)
      download ${TMP_DIR}/miniconda.sh https://repo.continuum.io/miniconda/Miniconda3-latest-Linux-x86_64.sh
      ;;
      osx)
      download ${TMP_DIR}/miniconda.sh https://repo.continuum.io/miniconda/Miniconda3-latest-MacOSX-x86_64.sh
      ;;
    esac
  else
      download ${TMP_DIR}/miniconda.sh "$SCT_MINICONDA"
  fi

  # run conda installer
  cmd="bash ${TMP_DIR}/miniconda.sh -p ${SCT_DIR}/${PYTHON_DIR} -b -f"; echo ">> "$cmd; $cmd
  ret_code_conda=$?
  if [[ $ret_code_conda != 0 ]]; then
    echo -e Conda did not installed properly with return code $ret_code_conda
    exit $ret_code_conda
  else
    echo -e Conda installation successful
  fi

  # activate miniconda
  cmd=". ${SCT_DIR}/${PYTHON_DIR}/bin/activate ${SCT_DIR}/${PYTHON_DIR}"; echo ">> "$cmd; $cmd

  # Install Python dependencies
  echo -e "\nInstalling Python dependencies..."

  if [ "$SCT_MINICONDA" == "3" ]; then
    echo "Working around dipy setup.py issue on py3k by installing numpy"
    conda install -fy numpy
  fi

  if [ "$SCT_MINICONDA" == "3" ]; then
    specs=$(< ${SCT_SOURCE}/install/requirements/requirementsConda.txt)
    e_status=0
    for spec in $specs; do
      conda install -c defaults --yes "$spec" || e_status=1
    done
    e_status=0 # Temporary until everything in there has been fixed
  else
    conda install -c defaults --yes --file ${SCT_SOURCE}/install/requirements/requirementsConda.txt
    e_status=$?
  fi
  if [ ${e_status} != 0 ] ; then
    echo "conda install error with exit status $e_status. Check logs for more details
            and verify your internet connection before reinstalling"
    exit $e_status
  fi

  if [[ ${SCT_MPI_MODE} ]] ; then
    echo "Installing MPI libraries for HCP installation"
      conda install -c conda-forge --yes --file ${SCT_SOURCE}/install/requirements/requirementsMPI.txt
  fi


  # Workaround for #1549 (install pip 10 pre-release if not already here)
  if python -c 'import pip; int(pip.__version__.split(".")[0]) >= 10' | grep -q False; then
    echo "Retrieving a recent pip to make installation faster"
    pip install https://github.com/pypa/pip/archive/72f219c410b0ce25f7da44be6172c1e3766bbe6b.zip
  fi

  if [ "$SCT_MINICONDA" == "3" ]; then
    pip install  -r ${SCT_SOURCE}/install/requirements/requirementsPip3-1.txt
    e_status=$?
    pip install  -r ${SCT_SOURCE}/install/requirements/requirementsPip3-2.txt
    e_status=$?
  else
    pip install  -r ${SCT_SOURCE}/install/requirements/requirementsPip.txt
    e_status=$?
  fi
  if [ ${e_status} != 0 ]; then
    echo "pip install error with exit status $e_status. Check logs for more details
            and verify your internet connection before reinstalling"
    exit $e_status
  fi

  # This varible will be 1 if the Tensorflow should be installed
  # using Conda and 0 otherwise.
  TF_DISTRO_CHECK=$(python ${SCT_SOURCE}/install/tf_distro_check.py)

  # Install tensorflow with Conda for some distributions
  if [ $TF_DISTRO_CHECK = "1" ]; then
    conda install -c defaults --yes tensorflow==1.3.0
    e_status=$?
    if [ ${e_status} != 0 ]; then
      echo "Failed to conda install tensorflow."
      exit ${e_status}
    fi
  fi

<<<<<<< HEAD
  # reinstall numpy at the end to prevent some the mkl bug
  n_version=$(conda list  numpy | grep numpy |awk '{print $2}')
=======
  # reinstall numpy at the end to prevent some bugs
  n_version=$(conda list numpy | grep numpy |awk '{print $2}')
>>>>>>> 80ee7981
  conda install -fy numpy=$n_version
  e_status=$?
  if [ ${e_status} != 0 ]; then
    echo "Failed to conda install numpy"
    exit ${e_status}
  fi

fi

## Install the spinalcordtoolbox into conda
if [ ${SCT_DEV_MODE} ]; then
  pip install -e ${SCT_SOURCE}
  e_status=$?
else
  pip install ${SCT_SOURCE}
  e_status=$?
fi
if [ ${e_status} != 0 ]; then
  echo "Failed to pip install sct, which is quite unexpected."
  exit ${e_status}
fi

## Install binaries
if [ ${NO_SCT_BIN_INSTALL} ]; then
    echo "SCT binaries will not be (re)-installed"
else
  echo -e "\nInstalling binaries..."
  cmd=". ${SCT_DIR}/${PYTHON_DIR}/bin/activate ${SCT_DIR}/${PYTHON_DIR}"; echo ">> "$cmd; $cmd
  if [ $OS == "linux" ]; then
    cmd="python ../scripts/sct_download_data.py -d binaries_debian -o ${SCT_DIR}/${BIN_DIR}"; echo ">> "$cmd; $cmd
    e_status=$?
  elif [ $OS == "linux_centos6" ]; then
    cmd="python ../scripts/sct_download_data.py -d binaries_centos -o ${SCT_DIR}/${BIN_DIR}"; echo ">> "$cmd; $cmd
    e_status=$?
  elif [ $OS == "osx" ]; then
    cmd="python ../scripts/sct_download_data.py -d binaries_osx -o ${SCT_DIR}/${BIN_DIR}"; echo ">> "$cmd; $cmd
    e_status=$?
  else
    echo "Unsupported OS $OS: can't install binaries."
    exit 1
  fi
  if [ ${e_status} != 0 ]; then
    echo "Failed to download SCT binaries."
    exit ${e_status}
  fi
fi


echo -e "All requirements installed!"


# INSTALL DATA
if [ ${NO_DATA_INSTALL} ]; then
  echo "data/ will not be (re)-install"
else
  # forcing activation if python is not reinstalled
  cmd=". ${SCT_DIR}/${PYTHON_DIR}/bin/activate ${SCT_DIR}/${PYTHON_DIR}"; echo ">> "$cmd; $cmd

  # Download data
  echo -e "\nInstalling data..."
  cmd="rm -rf ${SCT_DIR}/${DATA_DIR}"; echo ">> "$cmd; $cmd
  cmd="mkdir -p ${SCT_DIR}/${DATA_DIR}"; echo ">> "$cmd; $cmd
  cmd="cd ${SCT_DIR}/${DATA_DIR}"; echo ">> "$cmd; $cmd
  for data in PAM50 gm_model optic_models pmj_models deepseg_sc_models deepseg_gm_models; do
    cmd="python ../scripts/sct_download_data.py -d ${data}"; echo ">> "$cmd; $cmd
    e_status=$?
    if [ ${e_status} != 0 ]; then
      echo "Failed to download SCT binaries."
      exit ${e_status}
    fi
  done
fi

# Make sure sct scripts are executable
find ${SCT_DIR}/${BIN_DIR}/ -maxdepth 1 -type f -exec chmod 755 {} \;

# make sure there is no buffer/cache issue for the ${BIN_DIR} directory
ls -l ${SCT_DIR}/${BIN_DIR}/ > /dev/null 2>&1;

# Deactivating conda
. ${SCT_DIR}/${PYTHON_DIR}/bin/deactivate > /dev/null 2>&1

# if sudo=0
if [[ $UID != 0 ]]; then
  # update PATH environment
  while  [[ ! ${add_to_path} =~ ^([Yy](es)?|[Nn]o?)$ ]] ; do
    echo -e -n "\nDo you want to add the sct_* scripts to your PATH environment? yes/no: "
    read add_to_path
  done
  echo ""
  if [[ ${add_to_path} =~ ^[Yy] ]]; then
    install_refresh
  else
     echo Not adding ${INSTALL_DIR} to \$PATH
     echo You can always add it later or call SCT functions with full path ${SCT_DIR}/${BIN_DIR}/sct_function
  fi
  # run sct_check_dependencies
  echo -e "\nRun sct_check_dependencies..."
  # We run the sct_check_dependencies in the TMP_DIR so the tmp.XXX output
  # it creates is cleaned properly
  cd ${TMP_DIR}
  if ${SCT_DIR}/${BIN_DIR}/sct_check_dependencies ; then
    echo -e "INSTALLATION DONE!\n"
    if [[ ${add_to_path} =~ ^[Yy] ]]; then
      echo -e "Open a new Terminal window to load environment variables, or run:\n source ${THE_RC}\n"
    else
      echo -e "${SCT_DIR}/bin is not added to your PATH"
      echo -e "you can add it manually or execute the SCT scripts with full path "
    fi
  else
    echo -e "INSTALLATION ERROR!"
    echo -e "Please copy the historic of this Terminal (starting with the command install_sct) and paste it in the SCT Help forum under a new ticket:"
    echo -e "https://sourceforge.net/p/spinalcordtoolbox/discussion/help/\n"
  fi
else
  # if sudo=1
  echo -e "\nWARNING: sudo mode: Profile file was not edited. To complete installation, please add the following line to the appropriate file (e.g., .bashrc):"
  echo -e "export PATH=${SCT_DIR}/${BIN_DIR}:\$PATH"
  echo -e "Then, please open a new Terminal and run sct_check_dependencies to make sure SCT is properly installed.\n"
fi<|MERGE_RESOLUTION|>--- conflicted
+++ resolved
@@ -458,7 +458,6 @@
       conda install -c conda-forge --yes --file ${SCT_SOURCE}/install/requirements/requirementsMPI.txt
   fi
 
-
   # Workaround for #1549 (install pip 10 pre-release if not already here)
   if python -c 'import pip; int(pip.__version__.split(".")[0]) >= 10' | grep -q False; then
     echo "Retrieving a recent pip to make installation faster"
@@ -494,13 +493,8 @@
     fi
   fi
 
-<<<<<<< HEAD
-  # reinstall numpy at the end to prevent some the mkl bug
-  n_version=$(conda list  numpy | grep numpy |awk '{print $2}')
-=======
   # reinstall numpy at the end to prevent some bugs
   n_version=$(conda list numpy | grep numpy |awk '{print $2}')
->>>>>>> 80ee7981
   conda install -fy numpy=$n_version
   e_status=$?
   if [ ${e_status} != 0 ]; then
@@ -604,12 +598,7 @@
   cd ${TMP_DIR}
   if ${SCT_DIR}/${BIN_DIR}/sct_check_dependencies ; then
     echo -e "INSTALLATION DONE!\n"
-    if [[ ${add_to_path} =~ ^[Yy] ]]; then
-      echo -e "Open a new Terminal window to load environment variables, or run:\n source ${THE_RC}\n"
-    else
-      echo -e "${SCT_DIR}/bin is not added to your PATH"
-      echo -e "you can add it manually or execute the SCT scripts with full path "
-    fi
+    echo -e "Open a new Terminal window to load environment variables, or run:\n source ${THE_RC}\n"
   else
     echo -e "INSTALLATION ERROR!"
     echo -e "Please copy the historic of this Terminal (starting with the command install_sct) and paste it in the SCT Help forum under a new ticket:"

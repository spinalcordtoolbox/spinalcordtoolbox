--- conflicted
+++ resolved
@@ -597,19 +597,6 @@
 conda activate "$SCT_DIR/$PYTHON_DIR/envs/venv_sct"
 set -u # reactivate safeties
 
-<<<<<<< HEAD
-# double-check conda activated (it can be glitchy): https://github.com/spinalcordtoolbox/spinalcordtoolbox/issues/3029
-print info "Validating that conda environment can be activated..."
-EXPECTED_PYTHON="$(realpath "$(command -v python/envs/venv_sct/bin/python)")"
-ACTUAL_PYTHON="$(realpath "$(command -v python)")"
-if [ "$ACTUAL_PYTHON" != "$EXPECTED_PYTHON"  ]; then
-  echo "Error: Activating venv_sct failed to switch Python interpreter to Miniconda. (Incorrect interpreter loaded: $ACTUAL_PYTHON)" >&2
-  exit 1
-fi
-
-=======
-# Ensure that packaged GLIBC version is up to date (https://github.com/spinalcordtoolbox/spinalcordtoolbox/issues/3927)
->>>>>>> ef6d69f7
 if [[ $OS == linux ]]; then
   # Ensure that packaged GLIBC version is up to date (https://github.com/spinalcordtoolbox/spinalcordtoolbox/issues/3927#issuecomment-1298616317)
   conda install -y -c conda-forge libstdcxx-ng

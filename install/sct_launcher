#!/bin/bash
#
# Launcher for SCT
#
# Do not modify this file
# Your modify SCT can be stored in your ${HOME}/.sctrc file
# e.g.
# To limit the number of thread used by some of the tools to N
#   echo "ITK_GLOBAL_DEFAULT_NUMBER_OF_THREADS = N" >> $HOME/.sctrc
#
#########################################################################################
# Copyright (c) 2016 Polytechnique Montreal <www.neuro.polymtl.ca>
# Author: PO Quirion
# License: see the file LICENSE.TXT
#########################################################################################


function install_conda {
  echo noting yet
}


function set_system_dependent_var {
  # Retrieve OS and number of CPU cores
  if uname -a | grep -i  darwin > /dev/null 2>&1; then
      # Do something under Mac OS X platform
    SCT_OS=osx
    logicalCpuCount=$(sysctl -n hw.logicalcpu_max)
  elif uname -a | grep -i  linux > /dev/null 2>&1; then
    SCT_OS=linux
    logicalCpuCount=$(lscpu -p | egrep -v '^#' | wc -l)
  else
    echo YOUR OPERATING SYSTEM IS NOT SUPPORTED YET
  fi
}


function addtopath {
  # will not add the path again if it is already there
  # usage: addtopath "/a/directory/to/be/added" PATH_VARIABLE
  if [[ ":${!2}:" != *":$1:"* ]]; then
    if [[ ! -z ${!2} ]]; then
        bidon1="${1}:${!2}"
    else
        bidon1="${1}"
    fi
    eval "${2}=$bidon1"
  fi
}


if [ -z "${SCT_LOADED_ONCE}" ]; then
  # Do not needs to be reloaded on subsequent system calls
  export SCT_LOADED_ONCE="loaded"
  # exclude ~/.local/lib/python (linux) or ~/Library/Python (OSX) libraries
  export PYTHONNOUSERSITE=1
  # set at installation
  set_system_dependent_var

  SCT_DIR="$( cd "$( dirname "${BASH_SOURCE[0]}" )" && pwd )"
  export SCT_DIR=${SCT_DIR%/bin}
  export SCT_PYTHON=${SCT_DIR}/python
  export SCT_VERSION=$(cat $SCT_DIR/version.txt)

  export PATH
  export PYTHONPATH
  export ITK_GLOBAL_DEFAULT_NUMBER_OF_THREADS=${logicalCpuCount}

  {DYNAMIC_INSTALL_TEMPLATE}

  if [ -e ${HOME}/.sctrc ]; then
  # Overwrite parameter with local config
    . ${HOME}/.sctrc
  fi


  # Will use system python if conda or virtual env are not used
  echo ""
  . ${SCT_PYTHON}/bin/activate ${SCT_PYTHON}
  actication=$?
  if [[ ${actication} != 0 ]]; then
    echo [WARNING] using  system python, ${SCT_PYTHON}/bin/activate not found
  fi

  addtopath "${SCT_DIR}/bin" PATH

  # display SCT version
  echo "--"
  if [ -e ${SCT_DIR}/.git ]; then
    # retrieve commit
    SCT_COMMIT=`git --git-dir=${SCT_DIR}/.git rev-parse HEAD`
    # retrieve branch
    SCT_BRANCH=`git --git-dir=${SCT_DIR}/.git branch | grep \* | awk '{print $2}'`
    echo "Spinal Cord Toolbox ($SCT_BRANCH/$SCT_COMMIT)"
  else
    echo "Spinal Cord Toolbox (version: $SCT_VERSION)"
  fi
#  echo SCT installed in ${SCT_DIR}
#  echo PYTHON $(which python) $SCT_PYTHON $SCT_DIR

fi


if [[ "${0}" == "${BASH_SOURCE}" ]] && [[ -n "${1}"  ]]; then
  echo "Running ${SCT_DIR}/scripts/${@}"
  start=$(date +%s)

  # Fix for non-English Unicode systems on MAC
  if uname -a | grep -i  darwin > /dev/null 2>&1; then
    # macOS
    if [ -z ${LC_ALL} ]; then
      export LC_ALL=en_US.UTF-8
    fi

    if [ -z ${LANG} ]; then
      export LANG=en_US.UTF-8
    fi
  fi

  python ${SCT_DIR}/scripts/${@}
  res=$?

  end=$(date +%s)
  difftimelps=$(($end-$start))
  echo "Total processing time: $(($difftimelps / 60)) min $(($difftimelps % 60)) s"
  echo

else
  echo Sourcing sct_laucher in your environment ${SCT_DIR}
<<<<<<< HEAD
fi
=======
fi

exit $res
>>>>>>> e9188e7f
<|MERGE_RESOLUTION|>--- conflicted
+++ resolved
@@ -127,10 +127,6 @@
 
 else
   echo Sourcing sct_laucher in your environment ${SCT_DIR}
-<<<<<<< HEAD
-fi
-=======
 fi
 
-exit $res
->>>>>>> e9188e7f
+exit $res
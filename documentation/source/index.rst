Welcome to Spinal Cord Toolbox's documentation!
###############################################

|badge-releases| |badge-forum| |badge-mailing-list| |badge-downloads| |badge-ci| |badge-doc| |badge-license|


.. |badge-releases| image:: https://img.shields.io/github/v/release/neuropoly/spinalcordtoolbox
    :alt: Releases
    :target: https://github.com/neuropoly/spinalcordtoolbox/releases

.. |badge-forum| image:: https://img.shields.io/discourse/status?label=forum&server=http%3A%2F%2Fforum.spinalcordmri.org
    :alt: User forum
    :target: https://forum.spinalcordmri.org/c/sct

.. |badge-mailing-list| image:: https://img.shields.io/badge/mailing%20list-development-green.svg?style=flat
    :alt: Developers mailing list
    :target: https://groups.google.com/forum/#!forum/sct_developers

.. |badge-downloads| image:: https://img.shields.io/github/downloads/neuropoly/spinalcordtoolbox/total.svg
    :alt: Downloads
    :target: https://github.com/neuropoly/spinalcordtoolbox/graphs/traffic

.. |badge-ci| image:: https://api.travis-ci.com/neuropoly/spinalcordtoolbox.svg?branch=master
    :alt: Travis CI
    :target: https://travis-ci.com/github/neuropoly/spinalcordtoolbox

.. |badge-doc| image:: https://readthedocs.org/projects/spinalcordtoolbox/badge/
    :alt: Documentation Status
    :target: https://spinalcordtoolbox.com

.. |badge-license| image:: https://img.shields.io/github/license/neuropoly/spinalcordtoolbox
    :alt: License
    :target: https://github.com/neuropoly/spinalcordtoolbox/blob/master/LICENSE


SCT is a comprehensive, free and open-source software dedicated to the processing and analysis of spinal cord MRI data.

.. toctree::
   :maxdepth: 1
   :caption: Overview

   overview/introduction.rst
   overview/overview.rst
   overview/concepts.rst
   overview/references.rst


.. toctree::
   :maxdepth: 1
   :caption: User section

   user_section/installation.rst
   user_section/getting-started.rst
   user_section/command-line.rst
<<<<<<< HEAD
=======
   user_section/tutorials.rst
   user_section/fsleyes.rst
>>>>>>> de79f2d2
   user_section/support.rst

.. toctree::
   :maxdepth: 1
   :caption: Tutorials and Courses

   tutorials/courses.rst
   tutorials/tutorials.rst
   tutorials/video-tutorials.rst


.. toctree::
   :maxdepth: 1
   :caption: Developer section

   dev_section/CONTRIBUTING.rst
   dev_section/api.rst
   dev_section/CHANGES.md
   dev_section/license.rst<|MERGE_RESOLUTION|>--- conflicted
+++ resolved
@@ -52,11 +52,7 @@
    user_section/installation.rst
    user_section/getting-started.rst
    user_section/command-line.rst
-<<<<<<< HEAD
-=======
-   user_section/tutorials.rst
    user_section/fsleyes.rst
->>>>>>> de79f2d2
    user_section/support.rst
 
 .. toctree::

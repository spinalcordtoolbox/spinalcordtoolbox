Lesion segmentation in multiple sclerosis (MS)
##############################################

SCT provides several deep learning-based algorithms to segment lesions in multiple sclerosis (MS). Depending on the
image contrast, you can use the following algorithms:

Contrast-agnostic
*****************

As described in the :ref:`contrasts` section, SCT has moved towards developing contrast-agnostic segmentation tools. The ``seg_ms_lesion`` model is SCT's effort to create a contrast-agnostic lesion segmentation tool that can be used on any type of image (T1, T2, T2*, etc.), in order to ensure consistent lesion segmentation results between contrasts.

.. figure:: https://raw.githubusercontent.com/spinalcordtoolbox/doc-figures/master/sct_deepseg/ms_lesion.png
   :align: center
   :figwidth: 60%

You can try the ``seg_ms_lesion`` on the sample T2w image using the following command:

.. code:: sh

   sct_deepseg -i t2.nii.gz -task seg_ms_lesion -qc ./qc

:Input arguments:
    - ``-i`` : Input T2w image with fake lesion
    - ``-task`` : Task to perform. In this case, we use the ``seg_ms_lesion`` model
    - ``-qc`` : Directory for Quality Control reporting. QC reports allow us to evaluate the segmentation slice-by-slice

----

MP2RAGE-UNIT1
*************

The algorithm ``seg_ms_lesion_mp2rage`` was trained on cropped MP2RAGE-UNIT1 images. Details: `Cohen-Adad, J., et al. Zenodo release (2023) <https://zenodo.org/doi/10.5281/zenodo.8376753>`__.

.. figure:: https://raw.githubusercontent.com/spinalcordtoolbox/doc-figures/master/lesion-analysis/model_seg_ms_mp2rage.png
   :align: center
   :figwidth: 60%

You can try ``seg_ms_lesion_mp2rage`` on your *own* MP2RAGE UNIT1 image using the following commands.
As the model was trained on cropped images, we recommend cropping the input image before running the segmentation.

.. code:: sh

<<<<<<< HEAD
   sct_deepseg seg_sc_ms_lesion_stir_psir  -i psir.nii.gz -qc ./qc
=======
   sct_deepseg -i IMAGE_UNIT1 -task seg_sc_contrast_agnostic -o IMAGE_seg
   sct_crop_image -i IMAGE_UNIT1 -m IMAGE_seg -dilate 30x30x5
   sct_deepseg -i IMAGE_UNIT1 -task seg_ms_lesion_mp2rage -qc ./qc
>>>>>>> d1c1cb24

:Input arguments:
    - ``-i`` : Input MP2RAGE UNIT1 image
    - ``-task`` : Task to perform. In this case, we use the ``seg_ms_lesion_mp2rage`` model
    - ``-qc`` : Directory for Quality Control reporting. QC reports allow us to evaluate the segmentation slice-by-slice

----

<<<<<<< HEAD
MP2RAGE-UNIT1
*************
The algorithm ``lesion_ms_mp2rage`` was trained on cropped MP2RAGE-UNIT1 images. Details: `Cohen-Adad, J., et al. Zenodo release (2023) <https://zenodo.org/doi/10.5281/zenodo.8376753>`_.
=======
T2w and T2star
**************
>>>>>>> d1c1cb24

The legacy CLI tool ``sct_deepseg_lesion`` was trained on T2w and T2star images. Details: `Gros, C., et al. NeuroImage (2019) <https://doi.org/10.1016/j.neuroimage.2018.09.081>`__.

.. figure:: https://raw.githubusercontent.com/spinalcordtoolbox/doc-figures/master/spinalcord-segmentation/sct_deepseg_sc_steps.png
   :align: center
   :figwidth: 80%

<<<<<<< HEAD
You can try ``lesion_ms_mp2rage`` on your *own* MP2RAGE UNIT1 image using the following commands.
As the model was trained on cropped images, we recommend cropping the input image before running the segmentation.

.. code:: sh

   sct_deepseg spinalcord -i IMAGE_UNIT1 -o IMAGE_seg
   sct_crop_image -i IMAGE_UNIT1 -m IMAGE_seg -dilate 30x30x5
   sct_deepseg lesion_ms_mp2rage -i IMAGE_UNIT1 -qc ./qc

:Input arguments:
    - ``-i`` : Input MP2RAGE UNIT1 image
    - ``-task`` : Task to perform. In this case, we use the ``lesion_ms_mp2rage`` model
    - ``-qc`` : Directory for Quality Control reporting. QC reports allow us to evaluate the segmentation slice-by-slice
=======
Run the following command to segment the lesion using ``sct_deepseg_lesion`` from the input image:

.. code:: sh

   sct_deepseg_lesion -i t2.nii.gz -c t2

:Input arguments:
   - ``-i`` : Input T2w image with fake lesion
   - ``-c`` : Contrast of the input image

:Output files/folders:
   - ``t2_lesionseg.nii.gz`` : 3D binary mask of the segmented lesion
   - ``t2_res_RPI_seg.nii.gz`` : intermediate segmentation file -- you can ignore this file
   - ``t2_RPI_seg.nii.gz`` : intermediate segmentation file -- you can ignore this file
>>>>>>> d1c1cb24
<|MERGE_RESOLUTION|>--- conflicted
+++ resolved
@@ -17,7 +17,7 @@
 
 .. code:: sh
 
-   sct_deepseg -i t2.nii.gz -task seg_ms_lesion -qc ./qc
+   sct_deepseg seg_ms_lesion -i t2.nii.gz -qc ./qc
 
 :Input arguments:
     - ``-i`` : Input T2w image with fake lesion
@@ -29,48 +29,12 @@
 MP2RAGE-UNIT1
 *************
 
-The algorithm ``seg_ms_lesion_mp2rage`` was trained on cropped MP2RAGE-UNIT1 images. Details: `Cohen-Adad, J., et al. Zenodo release (2023) <https://zenodo.org/doi/10.5281/zenodo.8376753>`__.
+The algorithm ``lesion_ms_mp2rage`` was trained on cropped MP2RAGE-UNIT1 images. Details: `Cohen-Adad, J., et al. Zenodo release (2023) <https://zenodo.org/doi/10.5281/zenodo.8376753>`__.
 
 .. figure:: https://raw.githubusercontent.com/spinalcordtoolbox/doc-figures/master/lesion-analysis/model_seg_ms_mp2rage.png
    :align: center
    :figwidth: 60%
 
-You can try ``seg_ms_lesion_mp2rage`` on your *own* MP2RAGE UNIT1 image using the following commands.
-As the model was trained on cropped images, we recommend cropping the input image before running the segmentation.
-
-.. code:: sh
-
-<<<<<<< HEAD
-   sct_deepseg seg_sc_ms_lesion_stir_psir  -i psir.nii.gz -qc ./qc
-=======
-   sct_deepseg -i IMAGE_UNIT1 -task seg_sc_contrast_agnostic -o IMAGE_seg
-   sct_crop_image -i IMAGE_UNIT1 -m IMAGE_seg -dilate 30x30x5
-   sct_deepseg -i IMAGE_UNIT1 -task seg_ms_lesion_mp2rage -qc ./qc
->>>>>>> d1c1cb24
-
-:Input arguments:
-    - ``-i`` : Input MP2RAGE UNIT1 image
-    - ``-task`` : Task to perform. In this case, we use the ``seg_ms_lesion_mp2rage`` model
-    - ``-qc`` : Directory for Quality Control reporting. QC reports allow us to evaluate the segmentation slice-by-slice
-
-----
-
-<<<<<<< HEAD
-MP2RAGE-UNIT1
-*************
-The algorithm ``lesion_ms_mp2rage`` was trained on cropped MP2RAGE-UNIT1 images. Details: `Cohen-Adad, J., et al. Zenodo release (2023) <https://zenodo.org/doi/10.5281/zenodo.8376753>`_.
-=======
-T2w and T2star
-**************
->>>>>>> d1c1cb24
-
-The legacy CLI tool ``sct_deepseg_lesion`` was trained on T2w and T2star images. Details: `Gros, C., et al. NeuroImage (2019) <https://doi.org/10.1016/j.neuroimage.2018.09.081>`__.
-
-.. figure:: https://raw.githubusercontent.com/spinalcordtoolbox/doc-figures/master/spinalcord-segmentation/sct_deepseg_sc_steps.png
-   :align: center
-   :figwidth: 80%
-
-<<<<<<< HEAD
 You can try ``lesion_ms_mp2rage`` on your *own* MP2RAGE UNIT1 image using the following commands.
 As the model was trained on cropped images, we recommend cropping the input image before running the segmentation.
 
@@ -84,7 +48,18 @@
     - ``-i`` : Input MP2RAGE UNIT1 image
     - ``-task`` : Task to perform. In this case, we use the ``lesion_ms_mp2rage`` model
     - ``-qc`` : Directory for Quality Control reporting. QC reports allow us to evaluate the segmentation slice-by-slice
-=======
+
+----
+
+T2w and T2star
+**************
+
+The legacy CLI tool ``sct_deepseg_lesion`` was trained on T2w and T2star images. Details: `Gros, C., et al. NeuroImage (2019) <https://doi.org/10.1016/j.neuroimage.2018.09.081>`__.
+
+.. figure:: https://raw.githubusercontent.com/spinalcordtoolbox/doc-figures/master/spinalcord-segmentation/sct_deepseg_sc_steps.png
+   :align: center
+   :figwidth: 80%
+
 Run the following command to segment the lesion using ``sct_deepseg_lesion`` from the input image:
 
 .. code:: sh
@@ -98,5 +73,4 @@
 :Output files/folders:
    - ``t2_lesionseg.nii.gz`` : 3D binary mask of the segmented lesion
    - ``t2_res_RPI_seg.nii.gz`` : intermediate segmentation file -- you can ignore this file
-   - ``t2_RPI_seg.nii.gz`` : intermediate segmentation file -- you can ignore this file
->>>>>>> d1c1cb24
+   - ``t2_RPI_seg.nii.gz`` : intermediate segmentation file -- you can ignore this file
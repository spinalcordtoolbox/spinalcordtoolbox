--- conflicted
+++ resolved
@@ -30,12 +30,8 @@
       fail-fast: false
       matrix:
         sct_version: [ "6.5", "6.4", "6.3", "6.2", "6.1", "6.0", "5.8", "5.7", "5.6", "5.5", "5.4", "5.3.0", "5.2.0", "5.1.0" ]
-<<<<<<< HEAD
-        os: [ ubuntu-latest, macos-latest, windows-2019 ]
+        os: [ ubuntu-latest, macos-latest, macos-15, windows-2025 ]
         wsl: [ true, false ]
-=======
-        os: [ ubuntu-latest, macos-latest, macos-15, windows-2025 ]
->>>>>>> 724009e6
         exclude:
           # WSL is only available on Windows, so exclude it from non-Windows platforms
           - os: ubuntu-latest
@@ -45,37 +41,23 @@
           # Windows support was only properly introduced in 5.7
           # However, we should still test <5.7 for WSL, so only exclude wsl: false
           - sct_version: "5.6"
-<<<<<<< HEAD
-            os: windows-2019
+            os: windows-2025
             wsl: false
           - sct_version: "5.5"
-            os: windows-2019
+            os: windows-2025
             wsl: false
           - sct_version: "5.4"
-            os: windows-2019
+            os: windows-2025
             wsl: false
           - sct_version: "5.3.0"
-            os: windows-2019
+            os: windows-2025
             wsl: false
           - sct_version: "5.2.0"
-            os: windows-2019
+            os: windows-2025
             wsl: false
           - sct_version: "5.1.0"
-            os: windows-2019
+            os: windows-2025
             wsl: false
-=======
-            os: windows-2025
-          - sct_version: "5.5"
-            os: windows-2025
-          - sct_version: "5.4"
-            os: windows-2025
-          - sct_version: "5.3.0"
-            os: windows-2025
-          - sct_version: "5.2.0"
-            os: windows-2025
-          - sct_version: "5.1.0"
-            os: windows-2025
->>>>>>> 724009e6
     runs-on: ${{ matrix.os }}
     defaults:
       run:
@@ -180,18 +162,9 @@
           ./python/envs/venv_sct/bin/pytest ./testing
 
       - name: Run tests (non-v5.4)
-<<<<<<< HEAD
-        if: matrix.sct_version != '5.4'
+        if: matrix.sct_version != '5.4' && matrix.os != 'windows-2025'
         run: |
-          export PATH=/root/sct_${{ matrix.sct_version }}/bin:$PATH  # hacky workaround for WSL $PATH issue
           sct_testing
-
-      - name: Setup tmate session
-        if: ${{ failure() }}
-        uses: mxschmitt/action-tmate@v3
-=======
-        if: matrix.sct_version != '5.4' && matrix.os != 'windows-2025'
-        run: sct_testing
 
       # The model `seg_sc_t2star` is failing on Windows 2025, but not on other platforms.
       # It seems to produce non-deterministic outputs with varying Dice scores between runs.
@@ -199,5 +172,10 @@
       # was available. So, we can just skip the test when running tests on Windows 2025.
       - name: Run tests (non-v5.4, Windows 2025)
         if: matrix.sct_version != '5.4' && matrix.os == 'windows-2025'
-        run: sct_testing -k 'not (test_segment_nifti and seg_sc_t2star)'
->>>>>>> 724009e6
+        run: |
+          export PATH=/root/sct_${{ matrix.sct_version }}/bin:$PATH  # hacky workaround for WSL $PATH issue
+          sct_testing -k 'not (test_segment_nifti and seg_sc_t2star)'
+        
+      - name: Setup tmate session
+        if: ${{ failure() }}
+        uses: mxschmitt/action-tmate@v3
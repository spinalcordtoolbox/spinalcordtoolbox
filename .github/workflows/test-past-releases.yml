name: Test past releases

on: 
  workflow_dispatch:
  schedule:
    # https://docs.github.com/en/free-pro-team@latest/actions/reference/workflow-syntax-for-github-actions#onschedule
    # > Scheduled workflows run on the latest commit on the default or base branch
    # i.e. this can only run on master
    - cron:  '0 11 * * 0'
env:
    # Even when given -y, apt will still sometimes hang at a prompt if a package
    # has clarifications to ask; DEBIAN_FRONTEND=noninteractive prevents that,
    # This will be defined for non-debian platforms below too, but there's no harm in that.
    # (TravisCI quietly defined this on all their platforms, but we have to give it manually on GithubCI.)
    DEBIAN_FRONTEND: 'noninteractive'
    # Turns on color output for pytest. See: https://github.com/pytest-dev/pytest/issues/7443#issuecomment-656642591
    PY_COLORS: "1"
    # Disable progress bars for less verbose output
    PIP_PROGRESS_BAR: "off"
    SCT_PROGRESS_BAR: "off"

jobs:

  test_past_releases:
    name: Test past releases
    strategy:
      fail-fast: false
      matrix:
        sct_version: [ "6.5", "6.4", "6.3", "6.2", "6.1", "6.0", "5.8", "5.7", "5.6", "5.5", "5.4", "5.3.0", "5.2.0", "5.1.0" ]
<<<<<<< HEAD
        os: [ ubuntu-latest, macos-latest ]
=======
        os: [ ubuntu-latest, macos-latest, macos-15, windows-2019, windows-2025 ]
        exclude:
          # Windows support was only properly introduced in 5.7
          - sct_version: "5.6"
            os: windows-2019
          - sct_version: "5.5"
            os: windows-2019
          - sct_version: "5.4"
            os: windows-2019
          - sct_version: "5.3.0"
            os: windows-2019
          - sct_version: "5.2.0"
            os: windows-2019
          - sct_version: "5.1.0"
            os: windows-2019
          - sct_version: "5.6"
            os: windows-2025
          - sct_version: "5.5"
            os: windows-2025
          - sct_version: "5.4"
            os: windows-2025
          - sct_version: "5.3.0"
            os: windows-2025
          - sct_version: "5.2.0"
            os: windows-2025
          - sct_version: "5.1.0"
            os: windows-2025
>>>>>>> 85046d78
    runs-on: ${{ matrix.os }}
    defaults:
      run:
        shell: bash

    steps:
      - uses: actions/checkout@v4
        with:
          ref: ${{ matrix.sct_version }}

      - name: Install SCT (Unix)
        if: runner.os != 'Windows'
        run: ./install_sct -y

      - name: Force Python 3.7 (Windows, SCT v5.7)
        if: runner.os == 'Windows' && matrix.sct_version == '5.7'
        # Version 5.7-5.8's Windows installer tapped into the system python, meaning we need to set it up ourselves here
        uses: actions/setup-python@v5
        with:
          python-version: '3.7'

      - name: Force Python 3.8 (Windows, SCT v5.8)
        if: runner.os == 'Windows' && matrix.sct_version == '5.8'
        # Version 5.7-5.8's Windows installer tapped into the system python, meaning we need to set it up ourselves here
        uses: actions/setup-python@v5
        with:
          python-version: '3.8'

      - name: Install SCT (Windows)
        if: runner.os == 'Windows'
        shell: cmd
        run: install_sct.bat

      - name: Update environment variables
        run: |
          if [ "$RUNNER_OS" == "Windows" ]; then
            export VERSION_TXT=$(< spinalcordtoolbox/version.txt)
            # SCT_DIR was different in the first iteration of Windows support
            if [ "${VERSION_TXT}" == "5.7" ] || [ ${VERSION_TXT} == "5.8" ]; then
              export SCT_DIR="D:\a\spinalcordtoolbox\spinalcordtoolbox"
            else
              export SCT_DIR="$USERPROFILE\sct_${VERSION_TXT}"
            fi

            # NB: I'm not sure what GHA's syntax is for cmd.exe, so we use bash to set the environment variables.
            # In a user install, the user would perform this step using the Windows environment variable changing GUI.
            echo "SCT_DIR=$SCT_DIR" >> $GITHUB_ENV
            echo "$SCT_DIR\bin" >> $GITHUB_PATH

          else

            # NB: install_sct edits ~/.bashrc, but those environment changes don't get passed to subsequent steps in GH Actions.
            # So, we filter through the .bashrc and pass the values to $GITHUB_ENV and $GITHUB_PATH.
            # Relevant documentation: https://docs.github.com/en/actions/reference/workflow-commands-for-github-actions#environment-files
            # This workaround should be replaced by https://github.com/spinalcordtoolbox/spinalcordtoolbox/pull/3198#discussion_r568225392
            cat ~/.bashrc | grep "export SCT_DIR" | cut -d " " -f 2 >> $GITHUB_ENV
            cat ~/.bashrc | grep "export PATH" | grep -o "/.*" | cut -d ':' -f 1 >> $GITHUB_PATH

          fi

      - name: Check dependencies
        # windows + SCT v5.7 fails with a DLL error here, but I'm not sure if that impacts the tests too, so continue
        continue-on-error: true
        run: sct_check_dependencies

      # In SCT v5.4, the `sct_testing` testing framework was taken away, replaced with pytest.
      # But, in SCT v5.5, the `sct_testing` name was re-used as an alias for pytest.
      # This means that, for only v5.4, we need to run the tests differently by calling pytest directly.
      - name: Run tests (v5.4)
        if: matrix.sct_version == '5.4'
        run: ./python/envs/venv_sct/bin/pytest ./testing
      - name: Run tests (non-v5.4)
        if: matrix.sct_version != '5.4' && matrix.os != 'windows-2025'
        run: sct_testing

      # The model `seg_sc_t2star` is failing on Windows 2025, but not on other platforms.
      # It seems to produce non-deterministic outputs with varying Dice scores between runs.
      # However, this model has been retired in v7.0, and was not really used even when it
      # was available. So, we can just skip the test when running tests on Windows 2025.
      - name: Run tests (non-v5.4, Windows 2025)
        if: matrix.sct_version != '5.4' && matrix.os == 'windows-2025'
        run: sct_testing -k 'not (test_segment_nifti and seg_sc_t2star)'<|MERGE_RESOLUTION|>--- conflicted
+++ resolved
@@ -27,24 +27,9 @@
       fail-fast: false
       matrix:
         sct_version: [ "6.5", "6.4", "6.3", "6.2", "6.1", "6.0", "5.8", "5.7", "5.6", "5.5", "5.4", "5.3.0", "5.2.0", "5.1.0" ]
-<<<<<<< HEAD
-        os: [ ubuntu-latest, macos-latest ]
-=======
-        os: [ ubuntu-latest, macos-latest, macos-15, windows-2019, windows-2025 ]
+        os: [ ubuntu-latest, macos-latest, macos-15, windows-2025 ]
         exclude:
           # Windows support was only properly introduced in 5.7
-          - sct_version: "5.6"
-            os: windows-2019
-          - sct_version: "5.5"
-            os: windows-2019
-          - sct_version: "5.4"
-            os: windows-2019
-          - sct_version: "5.3.0"
-            os: windows-2019
-          - sct_version: "5.2.0"
-            os: windows-2019
-          - sct_version: "5.1.0"
-            os: windows-2019
           - sct_version: "5.6"
             os: windows-2025
           - sct_version: "5.5"
@@ -57,7 +42,6 @@
             os: windows-2025
           - sct_version: "5.1.0"
             os: windows-2025
->>>>>>> 85046d78
     runs-on: ${{ matrix.os }}
     defaults:
       run:

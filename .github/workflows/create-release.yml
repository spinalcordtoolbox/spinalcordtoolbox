name: "Create release"

on:
  workflow_dispatch:
    inputs:
      milestone_title:
        description: 'Milestone title'
        required: true
  push:
    branches:
      - master
  pull_request:
    branches:
      - '*'
  schedule:
    # https://docs.github.com/en/free-pro-team@latest/actions/reference/workflow-syntax-for-github-actions#onschedule
    # > Scheduled workflows run on the latest commit on the default or base branch
    # i.e. this can only run on master
    - cron: '0 11 * * *'

env:
  MAIN_BRANCH: "master"
  RELEASE_BRANCH: "release"
  # Turns on color output for pytest. See: https://github.com/pytest-dev/pytest/issues/7443#issuecomment-656642591
  PY_COLORS: "1"
  # Disable progress bars for less verbose output
  PIP_PROGRESS_BAR: "off"
  SCT_PROGRESS_BAR: "off"


jobs:
  create-release:
    runs-on: ubuntu-latest
    steps:

    - name: Checkout spinalcordtoolbox (main branch)
      uses: actions/checkout@v2
      with:
        ref: ${{ env.MAIN_BRANCH }}
        fetch-depth: 0

    - name: Install spinalcordtoolbox
      run: |
        ./install_sct -iy

    # The GitHub Actions bot email was taken from: https://github.community/t/github-actions-bot-email-address/17204/6
    - name: Set bot user data for commits
      run: |
        git config --global user.email "41898282+github-actions[bot]@users.noreply.github.com"
        git config --global user.name "GitHub Actions Bot"

<<<<<<< HEAD
=======
    - name: Merge main branch into release branch
      run: |
        git checkout ${{ env.RELEASE_BRANCH }}
        git merge --no-ff ${{ env.MAIN_BRANCH }}

    # TODO: "grep certifi" should be removed following an upstream fix for: https://github.com/conda/conda/issues/11580
>>>>>>> e2754193
    - name: Update requirements-freeze.txt
      run: |
        source python/etc/profile.d/conda.sh
        conda activate venv_sct
        pip freeze | grep -v "-e git+" | grep -v "torch" | grep -v "certifi @ file" > requirements-freeze.txt
        conda deactivate
        echo "# Platform-specific torch requirements (See SCT Issue #2745)" >> requirements-freeze.txt
        grep "torch" requirements.txt >> requirements-freeze.txt

    - name: Update version.txt (using test value for CI)
      run: |
        echo "0.0" > spinalcordtoolbox/version.txt
      # If the workflow *hasn't* been run manually, then it's being run as a PR test, so use a dummy version number
      if: github.event_name != 'workflow_dispatch'

    - name: Update version.txt (using milestone title)
      run: |
        echo "${{ github.event.inputs.milestone_title }}" > spinalcordtoolbox/version.txt
      # Only attach to release if workflow is run manually. (This allows the workflow to double as a PR test.)
      if: github.event_name == 'workflow_dispatch'

    - name: Reinstall SCT from release branch
      run: |
        ./install_sct -yc
        cat ~/.bashrc | grep "export SCT_DIR" | cut -d " " -f 2 >> $GITHUB_ENV
        cat ~/.bashrc | grep "export PATH" | grep -o "/.*" | cut -d ':' -f 1 >> $GITHUB_PATH
      # NB: install_sct edits ~/.bashrc, but those environment changes don't get passed to subsequent steps in GH Actions.
      # So, we filter through the .bashrc and pass the values to $GITHUB_ENV and $GITHUB_PATH.
      # Relevant documentation: https://docs.github.com/en/actions/reference/workflow-commands-for-github-actions#environment-files
      # This workaround should be replaced by https://github.com/spinalcordtoolbox/spinalcordtoolbox/pull/3198#discussion_r568225392

    - name: Run sct_check_dependencies
      run: |
        sct_check_dependencies

    - name: Run sct_testing
      run: |
        sct_testing

    - name: Commit and push
      run: |
        git checkout -b bot/${{ github.event.inputs.milestone_title }}
        git add requirements-freeze.txt
        git commit -m "Update requirements-freeze.txt for ${{ github.event.inputs.milestone_title }}"
        git add spinalcordtoolbox/version.txt
        git commit -m "Update version.txt for ${{ github.event.inputs.milestone_title }}"
        git tag ${{ github.event.inputs.milestone_title }}
        git push --tags
      # Only commit to release if workflow is run manually. (This allows the workflow to double as a PR test.)
      if: github.event_name == 'workflow_dispatch'

    - uses: ncipollo/release-action@v1
      name: Create release
      with:
        tag: ${{ github.event.inputs.milestone_title }}
        token: ${{ secrets.GITHUB_TOKEN }}
        bodyFile: ".github/workflows/release-body.md"
      # Only attach to release if workflow is run manually. (This allows the workflow to double as a PR test.)
      if: github.event_name == 'workflow_dispatch'<|MERGE_RESOLUTION|>--- conflicted
+++ resolved
@@ -49,15 +49,7 @@
         git config --global user.email "41898282+github-actions[bot]@users.noreply.github.com"
         git config --global user.name "GitHub Actions Bot"
 
-<<<<<<< HEAD
-=======
-    - name: Merge main branch into release branch
-      run: |
-        git checkout ${{ env.RELEASE_BRANCH }}
-        git merge --no-ff ${{ env.MAIN_BRANCH }}
-
     # TODO: "grep certifi" should be removed following an upstream fix for: https://github.com/conda/conda/issues/11580
->>>>>>> e2754193
     - name: Update requirements-freeze.txt
       run: |
         source python/etc/profile.d/conda.sh

# coding=utf-8
#########################################################################################
# This code provides SCT integration into FSLeyes for the following tools:
#
#    - sct_propseg
#    - sct_deepseg_gm
#    - sct_deepseg_sc
#    - sct_label_vertebrae
#    - sct_register_to_template
#    - sct_process_segmentation
#    - sct_dmri_moco
#    - sct_dmri_compute_dti
#
#
# ---------------------------------------------------------------------------------------
# Copyright (c) 2018 Polytechnique Montreal <www.neuro.polymtl.ca>
# Authors: Christian S. Perone, Thiago JR Rezende, Julien Cohen-Adad
##########################################################################################

# TODO: display error if number of input arguments is not correct
# TODO: add shortcuts to Run
# TODO: add help when user leaves cursor on button

import os
import subprocess
from threading import Thread
import logging

import wx
import wx.lib.agw.aui as aui
import wx.html as html

logger = logging.getLogger(__name__)
aui_manager = frame.getAuiManager()


class ErrorDialog(wx.Dialog):
    """
    Panel to display if there is an error, instructing user what to do.
    """
    def __init__(self, parent):
        wx.Dialog.__init__(self, parent, title="SCT Error")
        self.SetSize((510, 170))

<<<<<<< HEAD
    @staticmethod
    def sct_call(command):
        env = os.environ.copy()
        if "PYTHONHOME" in os.environ:
            del env["PYTHONHOME"]
        if "PYTHONPATH" in os.environ:
            del env["PYTHONPATH"]
        p = subprocess.Popen([command], stdout=subprocess.PIPE,
                             shell=True, env=env)
        stdout, stderr = p.communicate()
        print(stdout)
        print(stderr)
        return stdout, stderr
=======
        vbox = wx.BoxSizer(wx.VERTICAL)
        lbldesc = wx.StaticText(self,
                                id=-1,
                                label="An error has occurred while running SCT. Please go to the Terminal, copy all "
                                      "the content and paste it as a new issue in SCT's forum: \n"
                                      "http://forum.spinalcordmri.org/",
                                size=wx.Size(470, 60),
                                style=wx.ALIGN_LEFT)
        vbox.Add(lbldesc, 0, wx.ALIGN_LEFT | wx.ALL, 10)
>>>>>>> ca93f233

        btns = self.CreateSeparatedButtonSizer(wx.OK)
        vbox.Add(btns, 0, wx.ALIGN_LEFT | wx.ALL, 5)

        hbox = wx.BoxSizer(wx.HORIZONTAL)

        save_ico = wx.ArtProvider.GetBitmap(wx.ART_ERROR, wx.ART_TOOLBAR, (50, 50))
        img_info = wx.StaticBitmap(self, -1, save_ico, wx.DefaultPosition, (save_ico.GetWidth(), save_ico.GetHeight()))

        hbox.Add(img_info, 0, wx.ALL, 10)
        hbox.Add(vbox, 0, wx.ALL, 0)

        self.SetSizer(hbox)
        self.Centre()
        self.CenterOnParent()


class ProgressDialog(wx.Dialog):
    """
    Panel to display while running SCT command.
    """
    def __init__(self, parent):
        # TODO: try to use MessageBox instead, as they already include buttons, icons, etc.
        wx.Dialog.__init__(self, parent, title="SCT Processing")
        self.SetSize((300, 120))

        vbox = wx.BoxSizer(wx.VERTICAL)
        lbldesc = wx.StaticText(self, id=wx.ID_ANY, label="Processing, please wait...")
        vbox.Add(lbldesc, 0, wx.ALIGN_LEFT | wx.ALL, 10)

        btns = self.CreateSeparatedButtonSizer(wx.CANCEL)
        vbox.Add(btns, 0, wx.ALIGN_LEFT | wx.ALL, 5)

        hbox = wx.BoxSizer(wx.HORIZONTAL)

        # TODO: use a nicer image, showing two gears (similar to ID_EXECUTE)
        save_ico = wx.ArtProvider.GetBitmap(wx.ART_INFORMATION, wx.ART_TOOLBAR, (50, 50))
        img_info = wx.StaticBitmap(self, -1, save_ico, wx.DefaultPosition, (save_ico.GetWidth(), save_ico.GetHeight()))

        hbox.Add(img_info, 0, wx.ALL, 10)
        hbox.Add(vbox, 0, wx.ALL, 0)

        self.SetSizer(hbox)
        self.Centre()
        self.CenterOnParent()
        # TODO: retrieve action from the cancel button


class SCTCallThread(Thread):
    def __init__(self, command):
        Thread.__init__(self)
        self.command = command
        self.status = None
        self.stdout = ""
        self.stderr = ""

    @staticmethod
    def sct_call(command):
        # command="boo"  # for debug
        env = os.environ.copy()
        if 'PYTHONHOME' in env:
            del env["PYTHONHOME"]
        if 'PYTHONPATH' in env:
            del env["PYTHONPATH"]
        p = subprocess.Popen([command], stdout=subprocess.PIPE, stderr=subprocess.PIPE, shell=True, env=env)
        # TODO: printout process in stdout in real time (instead of dumping the output once done).
        stdout, stderr = [i.decode('utf-8') for i in p.communicate()]
        # TODO: Fix: tqdm progress bar causes the printing of stdout to stop
        print("\n\033[94m{}\033[0m\n".format(stdout))
        if p.returncode is not 0:
            print("\n\033[91mERROR: {}\033[0m\n".format(stderr))
        return p.returncode, stdout, stderr

    def run(self):
        """
        overrides Thread.run() function
        :return:
        """
        self.status, self.stdout, self.stderr = self.sct_call(self.command)


class TextBox:
    """
    Create a horizontal box composed of a button (left) and a text box (right). When the button is
    pressed, the file name highlighted in the list of overlay is fetched and passed into the text box.
    This file name can be accessed by: TextBox.textctrl.GetValue()
    """
    def __init__(self, sctpanel, label=""):
        """
        :param sctpanel: SCTPanel Class
        :param label: Label to display on the button
        """
        # TODO: instead of this hard-coded 1000 value, extended the text box towards the most right part of the panel
        #  (include a margin)
        self.textctrl = wx.TextCtrl(sctpanel, -1, "", wx.DefaultPosition, wx.Size(1000, 10))
        hbox = wx.BoxSizer(wx.HORIZONTAL)
        button_fetch_file = wx.Button(sctpanel, -1, label=label)
        button_fetch_file.Bind(wx.EVT_BUTTON, self.get_highlighted_file_name)
        hbox.Add(button_fetch_file, proportion=0, flag=wx.ALIGN_LEFT | wx.ALL, border=5)
        hbox.Add(self.textctrl, 1, wx.EXPAND | wx.ALIGN_LEFT | wx.ALL, 5)
        self.hbox = hbox

    def get_highlighted_file_name(self, event):
        """
        Fetch path to file highlighted in the Overlay list.
        """
        selected_overlay = displayCtx.getSelectedOverlay()  # displayCtx is a class from FSLeyes
        filename_path = selected_overlay.dataSource
        print("Fetched file name: {}".format(filename_path))
        # display file name in text box
        self.textctrl.SetValue(filename_path)


# Creates the standard panel for each tool
class SCTPanel(wx.Panel):
    """
    Creates the standard panel for each tool
    :param sizer_h: Main wx.BoxSizer object that encloses SCT information, for each panel
    """

    DESCRIPTION_SCT = """
    <b>General citation (please always cite)</b>:<br>
    De Leener B, Levy S, Dupont SM, Fonov VS, Stikov N, Louis Collins D, Callot V,
    Cohen-Adad J. <i>SCT: Spinal Cord Toolbox, an open-source software for processing
    spinal cord MRI data</i>. Neuroimage. 2017 Jan 15;145(Pt A):24-43.
    """

    SCT_DIR_ENV = 'SCT_DIR'
    SCT_LOGO_REL_PATH = 'documentation/imgs/logo_sct.png'
    SCT_TUTORIAL_PATH = 'documentation/Manual_v1_SCT.pdf'  # TODO: fix this path

    def __init__(self, parent, id_):
        super(SCTPanel, self).__init__(parent=parent, id=id_)

        # Logo
        self.img_logo = self.get_logo()
        self.sizer_logo_sct = wx.BoxSizer(wx.VERTICAL)
        self.sizer_logo_sct.Add(self.img_logo, 0, wx.ALL, 5)

        # Citation
        txt_sct_citation = wx.VSCROLL | \
                           wx.HSCROLL | wx.TE_READONLY | \
                           wx.BORDER_SIMPLE
        html_sct_citation = html.HtmlWindow(self, wx.ID_ANY,
                                            size=(280, 115),
                                            style=txt_sct_citation)
        html_sct_citation.SetPage(self.DESCRIPTION_SCT)
        self.sizer_logo_sct.Add(html_sct_citation, 0, wx.ALL, 5)

        # Help button
        button_help = wx.Button(self, id=id_, label="Help")
        button_help.Bind(wx.EVT_BUTTON, self.tutorial)
        self.sizer_logo_sct.Add(button_help, 0, wx.ALL, 5)

        # Get function-specific description
        self.html_desc = self.get_description()

        # Organize boxes
        self.sizer_logo_text = wx.BoxSizer(wx.HORIZONTAL)  # create main box
        self.sizer_logo_text.Add(self.sizer_logo_sct, 0, wx.ALL, 5)
        # TODO: increase the width of the description box
        self.sizer_logo_text.Add(self.html_desc, 0, wx.ALL, 5)

        self.sizer_h = wx.BoxSizer(wx.HORIZONTAL)
        self.sizer_h.Add(self.sizer_logo_text)

    def tutorial(self,event):
        pdfpath = os.path.join(os.environ[self.SCT_DIR_ENV],self.SCT_TUTORIAL_PATH)
        print('PDF path:', pdfpath)
        cmd_line = "open {}".format(pdfpath)
        print('Command line:', cmd_line)
        self.call_sct_command(cmd_line)

    def get_logo(self):
        logo_file = os.path.join(os.environ[self.SCT_DIR_ENV],
                                 self.SCT_LOGO_REL_PATH)
        png = wx.Image(logo_file,
                       wx.BITMAP_TYPE_ANY).ConvertToBitmap()
        png.SetSize((png.GetWidth() // 6, png.GetHeight() // 6))
        img_logo = wx.StaticBitmap(self, -1, png, wx.DefaultPosition,
                                   (png.GetWidth(), png.GetHeight()))
        return img_logo

    def get_description(self):
        txt_style = wx.VSCROLL | \
                    wx.HSCROLL | wx.TE_READONLY | \
                    wx.BORDER_SIMPLE
        htmlw = html.HtmlWindow(self, wx.ID_ANY,
                                size=(280, 208),
                                style=txt_style)
        htmlw.SetPage(self.DESCRIPTION)
        return htmlw

    def call_sct_command(self, command):
        print("Running: {}".format(command))
        binfo = ProgressDialog(frame)
        binfo.Show()

        thr = SCTCallThread(command)
        thr.start()

        # No access to app.pending() from here
        while True:
            thr.join(0.1)
            wx.Yield()
            if not thr.isAlive():
                break
        thr.join()

        binfo.Destroy()
        # Open error dialog if stderr is not null
        if thr.status:
            binfo = ErrorDialog(frame)
            binfo.Show()


class TabPanelPropSeg(SCTPanel):
    """
    sct_propseg
    """

    DESCRIPTION = """
    Segment the spinal cord using a deformable 3D mesh. This method is fast and robust, but could be prone to "leaking"
    if the contrast between the cord and the CSF is not high enough. 
    <br><br>
    <b>Usage</b>:
    <br>
    Select an image from the overlay list, then click the "Input file" button to fetch the file name. Then, select the
    appropriate contrast and click "Run". For more options, please use the Terminal version of this function.
    <br><br>
    <b>Specific citation</b>:
    <br>
    De Leener et al. <i>Robust, accurate and fast automatic segmentation of the spinal cord.</i> Neuroimage 2014
    """

    def __init__(self, parent):
        super(TabPanelPropSeg, self).__init__(parent=parent, id_=wx.ID_ANY)

        # Fetch input file
        self.hbox_filein = TextBox(self, label="Input file")

        # Select contrast
        lbl_contrasts = ['t1', 't2', 't2s', 'dwi']
        self.rbox_contrast = wx.RadioBox(self, label='Select contrast:',
                                         choices=lbl_contrasts,
                                         majorDimension=1,
                                         style=wx.RA_SPECIFY_ROWS)

        # Display all options
        sizer = wx.BoxSizer(wx.VERTICAL)
        sizer.Add(self.hbox_filein.hbox, 0, wx.ALL, 5)
        sizer.Add(self.rbox_contrast, 0, wx.ALL, 5)

        # Run button
        button_run = wx.Button(self, id=wx.ID_ANY, label="Run")
        button_run.Bind(wx.EVT_BUTTON, self.on_button_run)
        sizer.Add(button_run, 0, wx.ALL, 5)

        # Add to main sizer
        self.sizer_h.Add(sizer)
        self.SetSizerAndFit(self.sizer_h)

    def on_button_run(self, event):

        # Build and run SCT command
        fname_input = self.hbox_filein.textctrl.GetValue()
        contrast = self.rbox_contrast.GetStringSelection()
        base_name = os.path.basename(fname_input)
        fname, fext = base_name.split(os.extsep, 1)
        fname_out = "{}_seg.{}".format(fname, fext)
        cmd_line = "sct_propseg -i {} -c {}".format(fname_input, contrast)
        self.call_sct_command(cmd_line)

        # Add output to the list of overlay
        image = Image(fname_out)  # <class 'fsl.data.image.Image'>
        overlayList.append(image)
        opts = displayCtx.getOpts(image)
        opts.cmap = 'red'


class TabPanelSCSeg(SCTPanel):
    """
    sct_deepseg_sc
    """

    DESCRIPTION = """
    Segment the spinal cord using deep learning. The convolutional neural network was trained on ~1,500 subjects 
    from multiple centers, and including various pathologies (compression, MS, ALS, etc.). 
    <br><br>
    <b>Usage</b>:
    <br>
    Select an image from the overlay list, then click the "Input file" button to fetch the file name. Then, select the
    appropriate contrast and click "Run". For more options, please use the Terminal version of this function.
    <br><br>
    <b>Specific citation</b>:
    <br>
    Gros et al. <i>Automatic segmentation of the spinal cord and intramedullary multiple sclerosis lesions with 
    convolutional neural networks.</i> Neuroimage 2019
    """

    def __init__(self, parent):
        super(TabPanelSCSeg, self).__init__(parent=parent, id_=wx.ID_ANY)

        # Fetch input file
        self.hbox_filein = TextBox(self, label="Input file")

        # Select contrast
        lbl_contrasts = ['t1', 't2', 't2s', 'dwi']
        self.rbox_contrast = wx.RadioBox(self, label='Select contrast:',
                                         choices=lbl_contrasts,
                                         majorDimension=1,
                                         style=wx.RA_SPECIFY_ROWS)

        # Display all options
        sizer = wx.BoxSizer(wx.VERTICAL)
        sizer.Add(self.hbox_filein.hbox, 0, wx.ALL, 5)
        sizer.Add(self.rbox_contrast, 0, wx.ALL, 5)

        # Run button
        button_run = wx.Button(self, id=wx.ID_ANY, label="Run")
        button_run.Bind(wx.EVT_BUTTON, self.on_button_run)
        sizer.Add(button_run, 0, wx.ALL, 5)

        # Add to main sizer
        self.sizer_h.Add(sizer)
        self.SetSizerAndFit(self.sizer_h)

    def on_button_run(self, event):

        # Build and run SCT command
        fname_input = self.hbox_filein.textctrl.GetValue()
        contrast = self.rbox_contrast.GetStringSelection()
        base_name = os.path.basename(fname_input)
        fname, fext = base_name.split(os.extsep, 1)
        fname_out = "{}_seg.{}".format(fname, fext)
        cmd_line = "sct_deepseg_sc -i {} -c {}".format(fname_input, contrast)
        self.call_sct_command(cmd_line)

        # Add output to the list of overlay
        image = Image(fname_out)  # <class 'fsl.data.image.Image'>
        overlayList.append(image)
        opts = displayCtx.getOpts(image)
        opts.cmap = 'red'


class TabPanelGMSeg(SCTPanel):
    """
    sct_deepseg_gm
    """

    DESCRIPTION = """
    Segment the spinal cord gray matter using deep learning. The convolutional neural network features dilated 
    convolutions and was trained on 232 subjects (3963 axial slices) from multiple centers, and including various 
    pathologies (compression, MS, ALS, etc.). 
    <br><br>
    <b>Usage</b>:
    <br>
    Select an image from the overlay list that has a good white and gray matter contrast (e.g., T2*-weighted image), 
    then click "Run". For more options, please use the Terminal version of this function.
    <br><br>
    <b>Specific citation</b>:
    <br>
    Perone et al. <i>Spinal cord gray matter segmentation using deep dilated convolutions.</i> Sci Rep. 2018
    """

    def __init__(self, parent):
        super(TabPanelGMSeg, self).__init__(parent=parent, id_=wx.ID_ANY)

        # Fetch input file
        self.hbox_filein = TextBox(self, label="Input file")

        # Display all options
        sizer = wx.BoxSizer(wx.VERTICAL)
        sizer.Add(self.hbox_filein.hbox, 0, wx.ALL, 5)

        # Run button
        button_run = wx.Button(self, id=wx.ID_ANY, label="Run")
        button_run.Bind(wx.EVT_BUTTON, self.on_button_run)
        sizer.Add(button_run, 0, wx.ALL, 5)

        # Add to main sizer
        self.sizer_h.Add(sizer)
        self.SetSizerAndFit(self.sizer_h)

    def on_button_run(self, event):

        # Build and run SCT command
        fname_input = self.hbox_filein.textctrl.GetValue()
        base_name = os.path.basename(fname_input)
        fname, fext = base_name.split(os.extsep, 1)
        fname_out = "{}_gmseg.{}".format(fname, fext)
        cmd_line = "sct_deepseg_gm -i {} -o {}".format(fname_input, fname_out)
        self.call_sct_command(cmd_line)

        # Add output to the list of overlay
        image = Image(fname_out)  # <class 'fsl.data.image.Image'>
        overlayList.append(image)
        opts = displayCtx.getOpts(image)
        opts.cmap = 'yellow'


class TabPanelVertLB(SCTPanel):
    """
    sct_label_vertebrae
    """

    DESCRIPTION = """
    Automatically find intervertebral discs and label an input segmentation with vertebral levels. The values on the 
    output labeled segmentation corresponds to the level, e.g., 2 corresponds to C2, 8 corresponds to T1, etc. 
    <br><br>
    <b>Usage</b>:
    <br>
    Select an image from the overlay list where discs are clearly visible (e.g., T1w or T2w scans are usually good for
    this task). Then, select a segmentation associated with the image, select the appropriate contrast and click "Run". 
    For more options, please use the Terminal version of this function.
    <br><br>
    <b>Specific citation</b>:
    <br>
    Ullmann et al. <i>Automatic labeling of vertebral levels using a robust template-based approach.</i> Int J Biomed 
    Imaging 2014
    """

    def __init__(self, parent):
        super(TabPanelVertLB, self).__init__(parent=parent, id_=wx.ID_ANY)

        # Fetch input files
        self.hbox_im = TextBox(self, label="Input image")
        self.hbox_seg = TextBox(self, label="Input segmentation")

        # Select contrast
        lbl_contrasts = ['t1', 't2']
        self.rbox_contrast = wx.RadioBox(self, label='Select contrast:',
                                         choices=lbl_contrasts,
                                         majorDimension=1,
                                         style=wx.RA_SPECIFY_ROWS)

        # Display all options
        sizer = wx.BoxSizer(wx.VERTICAL)
        sizer.Add(self.hbox_im.hbox, 0, wx.ALL, 5)
        sizer.Add(self.hbox_seg.hbox, 0, wx.ALL, 5)
        sizer.Add(self.rbox_contrast, 0, wx.ALL, 5)

        # Run button
        button_run = wx.Button(self, id=wx.ID_ANY, label="Run")
        button_run.Bind(wx.EVT_BUTTON, self.on_button_run)
        sizer.Add(button_run, 0, wx.ALL, 5)

        # Add to main sizer
        self.sizer_h.Add(sizer)
        self.SetSizerAndFit(self.sizer_h)

    def on_button_run(self, event):

        # Build and run SCT command
        fname_im = self.hbox_im.textctrl.GetValue()
        fname_seg = self.hbox_seg.textctrl.GetValue()
        contrast = self.rbox_contrast.GetStringSelection()

        base_name = os.path.basename(fname_seg)
        fname, fext = base_name.split(os.extsep, 1)
        fname_out = "{}_labeled.{}".format(fname, fext)
        cmd_line = "sct_label_vertebrae -i {} -s {} -c {}".format(fname_im, fname_seg, contrast)
        self.call_sct_command(cmd_line)

        # Add output to the list of overlay
        image = Image(fname_out)  # <class 'fsl.data.image.Image'>
        overlayList.append(image)
        opts = displayCtx.getOpts(image)
        opts.cmap = 'subcortical'


class TabPanelRegisterToTemplate(SCTPanel):
    """
    sct_register_to_template
    """

    DESCRIPTION = """
    Register an image with the default PAM50 spinal cord MRI template. 
    <br><br>
    <b>Usage</b>:
    <br>
    Select an image, its segmentation and a label file. The label file contains single-pixel labels located at the 
    posterior edge of the intervertebral discs. The value of the label corresponds to the lower vertebrae, e.g., label 3
    corresponds to the C2-C3 disc. This label file can be created within FSLeyes by clicking on Tools > Edit mode, then
    Edit > Create mask. Select the "pen", adjust the size to one pixel width and select the proper label value, then 
    click on the image and save the label(s): Overlay > save. Then, select the appropriate contrast and click "Run". 
    For more options, please use the Terminal version of this function.
    <br><br>
    <b>Specific citation</b>:
    <br>
    De Leener et al. <i>PAM50: Unbiased multimodal template of the brainstem and spinal cord aligned with the ICBM152 
    space.</i> Neuroimage 2017
    """

    def __init__(self, parent):
        super(TabPanelRegisterToTemplate, self).__init__(parent=parent, id_=wx.ID_ANY)

        # Fetch input files
        self.hbox_im = TextBox(self, label="Input image")
        self.hbox_seg = TextBox(self, label="Input segmentation")
        self.hbox_label = TextBox(self, label="Input labels")

        # Select contrast
        lbl_contrasts = ['t1', 't2']
        self.rbox_contrast = wx.RadioBox(self, label='Select contrast:',
                                         choices=lbl_contrasts,
                                         majorDimension=1,
                                         style=wx.RA_SPECIFY_ROWS)

        # Display all options
        sizer = wx.BoxSizer(wx.VERTICAL)
        sizer.Add(self.hbox_im.hbox, 0, wx.ALL, 5)
        sizer.Add(self.hbox_seg.hbox, 0, wx.ALL, 5)
        sizer.Add(self.hbox_label.hbox, 0, wx.ALL, 5)
        sizer.Add(self.rbox_contrast, 0, wx.ALL, 5)

        # Run button
        button_run = wx.Button(self, id=wx.ID_ANY, label="Run")
        button_run.Bind(wx.EVT_BUTTON, self.on_button_run)
        sizer.Add(button_run, 0, wx.ALL, 5)

        # Add to main sizer
        self.sizer_h.Add(sizer)
        self.SetSizerAndFit(self.sizer_h)

    def on_button_run(self, event):

        # Build and run SCT command
        fname_im = self.hbox_im.textctrl.GetValue()
        fname_seg = self.hbox_seg.textctrl.GetValue()
        fname_label = self.hbox_label.textctrl.GetValue()
        contrast = self.rbox_contrast.GetStringSelection()
        cmd_line = \
            "sct_register_to_template -i {} -s {} -ldisc {} -c {}".format(fname_im, fname_seg, fname_label, contrast)
        self.call_sct_command(cmd_line)

        # Add output to the list of overlay
        base_name = os.path.basename(fname_im)
        fname, fext = base_name.split(os.extsep, 1)
        # TODO: at some point we will modify SCT's function to output the file name below
        # fname_out = "PAM50_{}_reg.{}".format(contrast, fext)
        fname_out = 'template2anat.nii.gz'
        image = Image(fname_out)  # <class 'fsl.data.image.Image'>
        overlayList.append(image)
        opts = displayCtx.getOpts(image)
        opts.cmap = 'gray'


def run_main():
    window = aui_manager.GetManagedWindow()

    if 'SCT_DIR' not in os.environ:
        dlg = wx.MessageDialog(window, 'Spinal Cord Toolbox (SCT) was not '
                                       'found in your system. Make sure you open fsleyes '
                                       'from the Terminal (not by clicking on the App). '
                                       'If you are indeed running from the Terminal, please '
                                       'check the installation procedure at: '
                                       'https://github.com/neuropoly/spinalcordtoolbox',
                               'SCT not found!', wx.OK | wx.ICON_INFORMATION)
        dlg.ShowModal()
        dlg.Destroy()
        return
    # Adding panels
    notebook = aui.AuiNotebook(window)
    panel_propseg = TabPanelPropSeg(notebook)
    panel_sc = TabPanelSCSeg(notebook)
    panel_gm = TabPanelGMSeg(notebook)
    panel_vlb = TabPanelVertLB(notebook)
    panel_reg = TabPanelRegisterToTemplate(notebook)

    notebook.AddPage(panel_propseg, "sct_propseg", True)
    notebook.AddPage(panel_sc, "sct_deepseg_sc", False)
    notebook.AddPage(panel_gm, "sct_deepseg_gm", False)
    notebook.AddPage(panel_vlb, "sct_label_vertebrae", False)
    notebook.AddPage(panel_reg, "sct_register_to_template", False)

    aui_manager.AddPane(notebook, aui.AuiPaneInfo().Name("notebook_content").CenterPane().PaneBorder(False))
    aui_manager.Update()


run_main()<|MERGE_RESOLUTION|>--- conflicted
+++ resolved
@@ -42,21 +42,7 @@
         wx.Dialog.__init__(self, parent, title="SCT Error")
         self.SetSize((510, 170))
 
-<<<<<<< HEAD
-    @staticmethod
-    def sct_call(command):
-        env = os.environ.copy()
-        if "PYTHONHOME" in os.environ:
-            del env["PYTHONHOME"]
-        if "PYTHONPATH" in os.environ:
-            del env["PYTHONPATH"]
-        p = subprocess.Popen([command], stdout=subprocess.PIPE,
-                             shell=True, env=env)
-        stdout, stderr = p.communicate()
-        print(stdout)
-        print(stderr)
-        return stdout, stderr
-=======
+
         vbox = wx.BoxSizer(wx.VERTICAL)
         lbldesc = wx.StaticText(self,
                                 id=-1,
@@ -66,8 +52,7 @@
                                 size=wx.Size(470, 60),
                                 style=wx.ALIGN_LEFT)
         vbox.Add(lbldesc, 0, wx.ALIGN_LEFT | wx.ALL, 10)
->>>>>>> ca93f233
-
+        
         btns = self.CreateSeparatedButtonSizer(wx.OK)
         vbox.Add(btns, 0, wx.ALIGN_LEFT | wx.ALL, 5)
 

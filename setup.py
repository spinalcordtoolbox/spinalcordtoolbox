# -*- coding: utf-8 -*-

from setuptools import setup, find_packages
from codecs import open
from os import path

here = path.abspath(path.dirname(__file__))

with open(path.join(here, 'README.rst'), encoding='utf-8') as f:
    long_description = f.read()

path_version = path.join(here, 'spinalcordtoolbox', 'version.txt')
with open(path_version) as f:
    version = f.read().strip()

setup(
    name='spinalcordtoolbox',
    version=version,
    description='Library of analysis tools for MRI of the spinal cord',
    long_description=long_description,
    url='https://www.neuro.polymtl.ca/',
    author='NeuroPoly Lab, Polytechnique Montreal',
    author_email='neuropoly@googlegroups.com',
    license='LGPLv3',
    classifiers=[
        'Development Status :: 4 - Beta',
        'Intended Audience :: Healthcare Industry',
        'Intended Audience :: Education',
        'Topic :: Scientific/Engineering :: Image Processing',
        'Topic :: Scientific/Engineering :: Image Recognition',
        'Topic :: Scientific/Engineering :: Information Analysis',
        'Topic :: Scientific/Engineering :: Medical Science Apps.',
        'License :: OSI Approved :: GNU Lesser General Public License v3 (LGPLv3)',
        'Operating System :: Unix',
        'Operating System :: MacOS',
        'Programming Language :: Python',
        'Programming Language :: Python :: 3',
        'Programming Language :: Python :: 3.7',
    ],
    keywords='Magnetic Resonance Imaging MRI spinal cord analysis template',
    packages=find_packages(exclude=['.git', 'data', 'dev', 'dev.*',
                                    'install', 'testing']),
    include_package_data=True,
<<<<<<< HEAD
    install_requires=[
        # TODO: adopt https://github.com/readthedocs/readthedocs.org/issues/5512#issuecomment-475073310
        #       to prevent long doc builds
    ],
=======
    python_requires="==3.7.*",
>>>>>>> 3b5bfc07
    extras_require={
        'docs': [
            'sphinxcontrib-programoutput',
            'sphinx_rtd_theme',
            'sphinx-copybutton',
            'furo==2021.6.18b35',
            'recommonmark',
            'sphinx==4.1.2'
        ],
    },
    entry_points=dict(
        console_scripts=[
            '{}=spinalcordtoolbox.compat.launcher:main'.format(x) for x in
            [
                'isct_convert_binary_to_trilinear',
                'isct_minc2volume-viewer',
                'isct_test_ants',
                'sct_analyze_lesion',
                'sct_analyze_texture',
                'sct_apply_transfo',
                'sct_check_dependencies',
                'sct_concat_transfo',
                'sct_compute_ernst_angle',
                'sct_compute_hausdorff_distance',
                'sct_compute_mscc',
                'sct_compute_mtr',
                'sct_compute_mtsat',
                'sct_compute_snr',
                'sct_convert',
                'sct_create_mask',
                'sct_crop_image',
                'sct_deepseg',
                'sct_deepseg_gm',
                'sct_deepseg_lesion',
                'sct_deepseg_sc',
                'sct_denoising_onlm',
                'sct_detect_pmj',
                'sct_dice_coefficient',
                'sct_dmri_compute_bvalue',
                'sct_dmri_compute_dti',
                'sct_dmri_concat_b0_and_dwi',
                'sct_dmri_concat_bvals',
                'sct_dmri_concat_bvecs',
                'sct_dmri_display_bvecs',
                'sct_dmri_moco',
                'sct_dmri_separate_b0_and_dwi',
                'sct_dmri_transpose_bvecs',
                'sct_download_data',
                'sct_extract_metric',
                'sct_flatten_sagittal',
                'sct_fmri_compute_tsnr',
                'sct_fmri_moco',
                'sct_get_centerline',
                'sct_image',
                'sct_label_utils',
                'sct_label_vertebrae',
                'sct_maths',
                'sct_merge_images',
                'sct_process_segmentation',
                'sct_run_batch',
                'sct_propseg',
                'sct_qc',
                'sct_register_multimodal',
                'sct_register_to_template',
                'sct_resample',
                'sct_smooth_spinalcord',
                'sct_straighten_spinalcord',
                'sct_version',
                'sct_warp_template',
            ]
        ],
    ),
)<|MERGE_RESOLUTION|>--- conflicted
+++ resolved
@@ -41,14 +41,11 @@
     packages=find_packages(exclude=['.git', 'data', 'dev', 'dev.*',
                                     'install', 'testing']),
     include_package_data=True,
-<<<<<<< HEAD
     install_requires=[
         # TODO: adopt https://github.com/readthedocs/readthedocs.org/issues/5512#issuecomment-475073310
         #       to prevent long doc builds
     ],
-=======
     python_requires="==3.7.*",
->>>>>>> 3b5bfc07
     extras_require={
         'docs': [
             'sphinxcontrib-programoutput',

--- conflicted
+++ resolved
@@ -102,7 +102,7 @@
     fname_log = path_output + 'output.log'
 
     sct.pause_stream_logger()
-    filehandler = sct.add_file_handler_to_logger(filename=fname_log, mode='w', log_format="%(message)s")
+    file_handler = sct.add_file_handler_to_logger(filename=fname_log, mode='w', log_format="%(message)s")
     #
     # stdout_log = file(fname_log, 'w')
     # redirect to log file
@@ -160,17 +160,10 @@
     # transform results into Pandas structure
     results = DataFrame(data={'status': int(status), 'output': output, 'dice_template2anat': dice_template2anat, 'dice_anat2template': dice_anat2template, 'duration [s]': duration}, index=[path_data])
 
-<<<<<<< HEAD
     sct.log.info(output)
-    sct.stop_handler(filehandler)
+    sct.stop_handler(file_handler)
     sct.start_stream_logger()
-=======
-    # write log file
-    write_to_log_file(fname_log, output, mode='r+', prepend=True)
 
-    sys.stdout = stdout_orig
-
->>>>>>> f8e3bf18
     return status, output, results
 
 

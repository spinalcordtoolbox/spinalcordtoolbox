--- conflicted
+++ resolved
@@ -23,13 +23,8 @@
 
 def test(path_data='', parameters=''):
     verbose = 0
-<<<<<<< HEAD
-    filename_template = 'template/MNI-Poly-AMU_cord.nii.gz'
-    dice_threshold = 0.6  # !!! PUT IT BACK TO 0.9 WHEN TEMP ISSUE IS SOLVED
-=======
     filename_template = 'MNI-Poly-AMU_cord.nii.gz'
     dice_threshold = 0.9
->>>>>>> 8422c434
 
     # initializations
     dice_template2anat = float('NaN')

# pytest unit tests for sct_compute_ascor

import pytest
import logging
import csv

from spinalcordtoolbox.scripts import sct_compute_ascor, sct_crop_image, sct_deepseg, sct_label_utils
from spinalcordtoolbox.utils.sys import sct_test_path

logger = logging.getLogger(__name__)


@pytest.fixture(scope='module')
def t2_canal_seg(tmp_path_factory):
    """Mean segmented image for QC report generation."""
    tmp_path = tmp_path_factory.mktemp('t2_canal_seg')
    path_out = str(tmp_path / 't2_canal_seg.nii.gz')
    sct_deepseg.main(argv=['sc_canal_t2', '-i', sct_test_path('t2', 't2.nii.gz'),
                     '-o', path_out, '-qc', str(tmp_path)])
    return path_out


@pytest.fixture(scope='module')
def t2_disc_labels(tmp_path_factory):
    """Point label image identifying the posterior tip of each intervertebral disc."""
    tmp_path = tmp_path_factory.mktemp('t2_canal_seg')
    fname_anat = sct_test_path('t2', 't2.nii.gz')
    fname_labels = str(tmp_path / 't2_disc_labels.nii.gz')
    sct_label_utils.main([
        '-i', fname_anat,
        '-o', fname_labels,
        '-create', ':'.join(["22,52,26,2", "22,33,24,3", "23,16,24,4", "24,1,24,5"])
    ])
    return fname_labels


def test_sct_process_segmentation_check_discfile_perslice(tmp_path, t2_canal_seg):
    """Run sct_compute_ascor with `-discfile` and `-perslice` args."""
    filename = str(tmp_path / 'tmp_file_out.csv')
    sct_compute_ascor.main(argv=['-i-SC', sct_test_path('t2', 't2_seg-manual.nii.gz'),
                                 '-i-canal', t2_canal_seg,
                                 '-vert', '1:10', '-perslice', '1',
                                 '-discfile', sct_test_path('t2', 'labels.nii.gz'), '-o', filename])
    with open(filename, "r") as csvfile:
        reader = csv.DictReader(csvfile, delimiter=',')
        rows = list(reader)
        row = rows[10]
        assert row['Slice (I->S)'] == '10'
        assert row['DistancePMJ'] == ''
        assert row['VertLevel'] == '3'
<<<<<<< HEAD
        assert float(row['aSCOR']) == pytest.approx(0.44901418259799436)
=======
        assert float(row['aSCOR']) == pytest.approx(0.45142857142857146)


def test_sct_process_segmentation_check_discfile_perlevel(tmp_path, t2_canal_seg, t2_disc_labels):
    """Run sct_compute_ascor with `-discfile` and `-perlevel` args."""
    filename = str(tmp_path / 'tmp_file_out.csv')
    t2_sc_seg = sct_test_path('t2', 't2_seg-manual.nii.gz')
    start, stop = 1, 5  # Discfile has labels `[2,3,4,5]`, so labeled seg will have regions 1-5
    sct_compute_ascor.main(argv=['-i-SC', t2_sc_seg,
                                 '-i-canal', t2_canal_seg,
                                 '-vert', f"{start}:{stop}", '-perlevel', '1',
                                 '-discfile', t2_disc_labels, '-o', filename])
    with open(filename, "r") as csvfile:
        reader = csv.DictReader(csvfile, delimiter=',')
        rows = list(reader)
        # Ensure that the VertLevel column contains all expected levels
        assert sorted([row['VertLevel'] for row in rows]) == [str(lvl) for lvl in range(start, stop + 1)]
>>>>>>> 3b1f85e8


def test_sct_process_segmentation_shape_mismatch(tmp_path, t2_canal_seg):
    """ Run sct_compute_ascor with a shape mismatch between spinal cord and canal segmentations"""
    filename = str(tmp_path / 'tmp_file_out.csv')
    # Crop the spinal canal segmentation to create a shape mismatch
    sct_crop_image.main(argv=['-i', t2_canal_seg,
                        '-zmax', '-2', '-o', str(tmp_path / 't2_canal_seg_crop.nii.gz')])
    with pytest.raises(ValueError) as e:
        sct_compute_ascor.main(argv=['-i-SC', sct_test_path('t2', 't2_seg-manual.nii.gz'),
                                     '-i-canal', str(tmp_path / 't2_canal_seg_crop.nii.gz'),
                                     '-discfile', sct_test_path('t2', 'labels.nii.gz'), '-o', filename])
        assert e.value.code == 2


def test_sct_process_segmentation_missing_input_sc(tmp_path, t2_canal_seg):
    """ Run sct_compute_ascor missing spinal cord segmentation input"""
    filename = str(tmp_path / 'tmp_file_out.csv')
    # Crop the spinal canal segmentation to create a shape mismatch
    with pytest.raises(SystemExit) as e:
        sct_compute_ascor.main(argv=['-i-canal', t2_canal_seg,
                                     '-discfile', sct_test_path('t2', 'labels.nii.gz'), '-o', filename])
        assert e.value.code == 2<|MERGE_RESOLUTION|>--- conflicted
+++ resolved
@@ -48,12 +48,9 @@
         assert row['Slice (I->S)'] == '10'
         assert row['DistancePMJ'] == ''
         assert row['VertLevel'] == '3'
-<<<<<<< HEAD
         assert float(row['aSCOR']) == pytest.approx(0.44901418259799436)
-=======
-        assert float(row['aSCOR']) == pytest.approx(0.45142857142857146)
 
-
+        
 def test_sct_process_segmentation_check_discfile_perlevel(tmp_path, t2_canal_seg, t2_disc_labels):
     """Run sct_compute_ascor with `-discfile` and `-perlevel` args."""
     filename = str(tmp_path / 'tmp_file_out.csv')
@@ -68,8 +65,7 @@
         rows = list(reader)
         # Ensure that the VertLevel column contains all expected levels
         assert sorted([row['VertLevel'] for row in rows]) == [str(lvl) for lvl in range(start, stop + 1)]
->>>>>>> 3b1f85e8
-
+ 
 
 def test_sct_process_segmentation_shape_mismatch(tmp_path, t2_canal_seg):
     """ Run sct_compute_ascor with a shape mismatch between spinal cord and canal segmentations"""

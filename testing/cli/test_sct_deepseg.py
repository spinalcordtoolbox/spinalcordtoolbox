# pytest unit tests for spinalcordtoolbox.deepseg

import os

import pytest
import warnings
from torch.serialization import SourceChangeWarning

import spinalcordtoolbox as sct
from spinalcordtoolbox.image import Image, compute_dice, add_suffix, check_image_kind
from spinalcordtoolbox.utils.sys import sct_test_path
import spinalcordtoolbox.deepseg.models

from spinalcordtoolbox.scripts import sct_deepseg, sct_resample


def test_install_model():
    """
    Download all models, to allow subsequent tests on the model packages.
    :return:
    """
    for name_model, value in sct.deepseg.models.MODELS.items():
        if value['default']:
            sct.deepseg.models.install_model(name_model)
            # Make sure all files are present after unpacking the model
            assert sct.deepseg.models.is_valid(sct.deepseg.models.folder(name_model))


def test_model_dict():
    """
    Make sure all fields are present in each model.
    :return:
    """
    for key, value in sct.deepseg.models.MODELS.items():
        assert 'url' in value
        assert 'description' in value
        assert 'default' in value


@pytest.mark.parametrize('fname_image, fname_seg_manual, fname_out, task, thr', [
    (sct_test_path('t2s', 't2s.nii.gz'),
     sct_test_path('t2s', 't2s_seg-deepseg.nii.gz'),
     't2s_seg_deepseg.nii.gz',
     'seg_sc_t2star',
     0.9),
    (sct_test_path('t2', 't2.nii.gz'),
     sct_test_path('t2', 't2_seg-manual.nii.gz'),
     't2_seg_deepseg.nii.gz',
     'seg_sc_contrast_agnostic',
     None),
    (sct_test_path('t2', 't2.nii.gz'),
     sct_test_path('t2', 't2_seg-deepseg_rootlets.nii.gz'),
     't2_seg_deepseg.nii.gz',
     'seg_spinal_rootlets_t2w',
     None),
    (sct_test_path('t2', 't2.nii.gz'),  # dummy image since no EPI test data
     None,  # no ground truth, just test if it runs
     't2_seg_deepseg.nii.gz',
     'seg_sc_epi',
     None),
    (sct_test_path('t2', 't2.nii.gz'),  # dummy image since no MP2RAGE test data
     None,  # no ground truth, just test if it runs
     't2_seg_deepseg.nii.gz',
     'seg_ms_lesion_mp2rage',
     None),
    (sct_test_path('t2', 't2.nii.gz'),
     None,  # no ground truth, just test if it runs
     't2_seg_deepseg.nii.gz',
     'seg_ms_lesion',
     None),
])
def test_segment_nifti_binary_seg(fname_image, fname_seg_manual, fname_out, task, thr, tmp_path):
    """
    Test binary output (produced using values other than `-thr 0`) with sct_deepseg postprocessing CLI arguments.
    """
    # Ignore warnings from ivadomed model source code changing
    warnings.filterwarnings("ignore", category=SourceChangeWarning)
    fname_out = str(tmp_path/fname_out)  # tmp_path for automatic cleanup
    args = ['-i', fname_image, '-task', task, '-o', fname_out, '-qc', str(tmp_path/'qc')]
    if thr is not None:
        args.extend(['-thr', str(thr)])
    if 'seg_sc' in task:
        # TODO: Replace the "general" testing of these arguments with specific tests with specific input data
        args.extend(['-largest', '1', '-fill-holes', '1', '-remove-small', '5mm3'])
    sct_deepseg.main(argv=args)
    # Make sure output file exists
    assert os.path.isfile(fname_out)
    # Compare with ground-truth segmentation if provided
    if fname_seg_manual:
        im_seg = Image(fname_out)
        im_seg_manual = Image(fname_seg_manual)
        output_type = check_image_kind(im_seg_manual)
        if output_type in ['seg', 'softseg']:
            dice_segmentation = compute_dice(im_seg, im_seg_manual, mode='3d', zboundaries=False)
            assert dice_segmentation > 0.95
        else:
            assert output_type == 'seg-labeled', f"ground truth is unexpected type {output_type}"
            expected_labels = {coord.value for coord in im_seg_manual.getCoordinatesAveragedByValue()}
            detected_labels = {coord.value for coord in im_seg.getCoordinatesAveragedByValue()}
            for label in expected_labels:
                assert label in detected_labels


def t2_ax():
    """Generate an approximation of an axially-acquired T2w anat image using resampling."""
    fname_out = os.path.abspath('t2_ax.nii.gz')
    sct_resample.main(argv=["-i", sct_test_path('t2', 't2.nii.gz'), "-o", fname_out,
                            "-mm", "0.8x3x0.8", "-x", "spline"])
    return fname_out


def t2_ax_sc_seg():
    """Generate an approximation of an axially-acquired T2w segmentation using resampling."""
    fname_out = os.path.abspath('t2_ax_sc_seg.nii.gz')
    sct_resample.main(argv=["-i", sct_test_path('t2', 't2_seg-manual.nii.gz'), "-o", fname_out,
                            "-mm", "0.8x3x0.8", "-x", "spline"])
    return fname_out


@pytest.mark.parametrize('fname_image, fnames_seg_manual, fname_out, suffixes, task, thr', [
    (sct_test_path('t2', 't2_fake_lesion.nii.gz'),
     [sct_test_path('t2', 't2_fake_lesion_sc_seg.nii.gz'),
      sct_test_path('t2', 't2_fake_lesion_lesion_seg.nii.gz')],
     't2_deepseg.nii.gz',
     ["_sc_seg", "_lesion_seg"],
     'seg_sc_lesion_t2w_sci',
     0.5),
    (t2_ax(),          # Generate axial images on the fly
     [t2_ax_sc_seg(),  # Just test against SC ground truth, because the model generates SC segs well
      None],           # The model performs poorly on our fake t2_ax() image, so skip evaluating on lesion seg
     't2_deepseg.nii.gz',
     ["_sc_seg", "_lesion_seg"],
     'seg_sc_ms_lesion_axial_t2w',
     0.5),
    (sct_test_path('t1', 't1_mouse.nii.gz'),
     [None, None],
     't1_deepseg.nii.gz',
     ["_GM_seg", "_WM_seg"],
     'seg_mouse_gm_wm_t1w',
     0.5),
    (sct_test_path('t2', 't2.nii.gz'),
     [None, None, None, None, None],
     't2_deepseg.nii.gz',
     ["_step1_canal", "_step1_cord", "_step1_levels", "_step1_output", "_step2_output"],
     'totalspineseg',
     0),
])
def test_segment_nifti_multiclass(fname_image, fnames_seg_manual, fname_out, suffixes, task, thr,
                                  tmp_path):
    """
    Uses the locally-installed sct_testing_data
    """
    # Skip mouse test if the file is not present locally
    # (We do not include the file in sct_testing_data as A. the mouse image is large and B. inference time is lengthy.)
    # If testing locally, you can get this file from our internal testing dataset -> copy to sct_testing_data/t1/
    # More info here: https://github.com/spinalcordtoolbox/spinalcordtoolbox/wiki/Testing%253A-Datasets
    if "mouse" in task and not os.path.exists(fname_image):
        pytest.skip("Mouse data must be manually downloaded to run this test.")

    fname_out = str(tmp_path / fname_out)
    sct_deepseg.main(['-i', fname_image, '-task', task, '-thr', str(thr), '-o', fname_out, '-qc', str(tmp_path/'qc'),
                      '-largest', '1'])
    # The `-o` argument takes a single filename, even though one (or more!) files might be output.
    # If multiple output files will be produced, `sct_deepseg` will take this singular `-o` and add suffixes to it.
    fnames_out = [add_suffix(fname_out, suffix) for suffix in suffixes]
    for fname_out, fname_seg_manual in zip(fnames_out, fnames_seg_manual):
        # Make sure output file exists
        assert os.path.isfile(fname_out)
        # Compare with ground-truth segmentation if provided
        if fname_seg_manual:
            im_seg = Image(fname_out)
            im_seg_manual = Image(fname_seg_manual)
            dice_segmentation = compute_dice(im_seg, im_seg_manual, mode='3d', zboundaries=False)
<<<<<<< HEAD
            assert dice_segmentation > 0.95


@pytest.mark.parametrize("qc_plane", ["Axial", "Sagittal"])
def test_deepseg_with_cropped_qc(qc_plane, tmp_path):
    """
    Test that `-qc-seg` cropping works with both Axial and Sagittal QCs.
    """
    fname_out = str(tmp_path / "t2_deepseg.nii.gz")
    sct_deepseg.main(['-i', sct_test_path('t2', 't2_fake_lesion.nii.gz'),
                      '-task', 'seg_sc_lesion_t2w_sci',
                      '-o', fname_out,
                      '-qc', str(tmp_path/'qc'),
                      '-qc-plane', qc_plane,
                      '-qc-seg', sct_test_path('t2', 't2_fake_lesion_sc_seg.nii.gz')])
=======
            assert dice_segmentation > 0.94  # axial model is just barely under .95, so we'll accept .94
>>>>>>> 48737dc8
<|MERGE_RESOLUTION|>--- conflicted
+++ resolved
@@ -171,8 +171,7 @@
             im_seg = Image(fname_out)
             im_seg_manual = Image(fname_seg_manual)
             dice_segmentation = compute_dice(im_seg, im_seg_manual, mode='3d', zboundaries=False)
-<<<<<<< HEAD
-            assert dice_segmentation > 0.95
+            assert dice_segmentation > 0.94  # axial model is just barely under .95, so we'll accept .94
 
 
 @pytest.mark.parametrize("qc_plane", ["Axial", "Sagittal"])
@@ -186,7 +185,4 @@
                       '-o', fname_out,
                       '-qc', str(tmp_path/'qc'),
                       '-qc-plane', qc_plane,
-                      '-qc-seg', sct_test_path('t2', 't2_fake_lesion_sc_seg.nii.gz')])
-=======
-            assert dice_segmentation > 0.94  # axial model is just barely under .95, so we'll accept .94
->>>>>>> 48737dc8
+                      '-qc-seg', sct_test_path('t2', 't2_fake_lesion_sc_seg.nii.gz')])
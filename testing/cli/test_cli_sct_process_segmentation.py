# pytest unit tests for sct_process_segmentation

import pytest
import logging
import numpy as np
import tempfile
import nibabel
import csv

from spinalcordtoolbox.scripts import sct_process_segmentation, sct_image
from spinalcordtoolbox.utils.sys import sct_test_path
from spinalcordtoolbox.image import add_suffix

logger = logging.getLogger(__name__)


@pytest.fixture(scope="session")
def dummy_3d_mask_nib():
    data = np.zeros([32, 32, 32], dtype=np.uint8)
    data[9:24, 9:24, 9:24] = 1
    nii = nibabel.nifti1.Nifti1Image(data, np.eye(4))
    filename = tempfile.NamedTemporaryFile(suffix='.nii.gz', delete=False).name
    nibabel.save(nii, filename)
    return filename


@pytest.fixture(scope="session")
def dummy_3d_pmj_label():
    data = np.zeros([32, 32, 32], dtype=np.uint8)
    data[15, 15, 28] = 1
    nii = nibabel.nifti1.Nifti1Image(data, np.eye(4))
    filename = tempfile.NamedTemporaryFile(suffix='.nii.gz', delete=False).name
    nibabel.save(nii, filename)
    return filename


def test_sct_process_segmentation_check_pmj(dummy_3d_mask_nib, dummy_3d_pmj_label, tmp_path, tmp_path_qc):
    """ Run sct_process_segmentation with -pmj, -pmj-distance and -pmj-extent and check the results"""
    filename = str(tmp_path / 'tmp_file_out.csv')
<<<<<<< HEAD
    sct_process_segmentation.main(argv=['-s', dummy_3d_mask_nib, '-pmj', dummy_3d_pmj_label,
                                        '-pmj-distance', '8', '-pmj-extent', '4', '-o', filename])
=======
    sct_process_segmentation.main(argv=['-i', dummy_3d_mask_nib, '-pmj', dummy_3d_pmj_label,
                                        '-pmj-distance', '8', '-pmj-extent', '4', '-o', filename,
                                        '-qc', tmp_path_qc, '-qc-image', dummy_3d_mask_nib])
>>>>>>> 4647d04e
    with open(filename, "r") as csvfile:
        reader = csv.DictReader(csvfile, delimiter=',')
        row = next(reader)
        assert row['Slice (I->S)'] == '18:21'
        assert row['DistancePMJ'] == '8.0'
        assert row['VertLevel'] == ''
        assert row['SUM(length)'] == '4.0'


def test_sct_process_segmentation_check_pmj_reoriented(dummy_3d_mask_nib, dummy_3d_pmj_label, tmp_path, tmp_path_qc):
    """
    Make sure that the results are the same regardless of the input orientation.

    This should never really fail, since `sct_process_segmentation` reorients to RPI prior to processing,
    but it will hopefully act as a canary for #4622, since PMJ CSA calls `get_centerline` in two different places.
    """
    # Note down filenames for easier iteration
    fname_dict = {
        "rpi": {
            "i": dummy_3d_mask_nib,
            "pmj": dummy_3d_pmj_label,
            "out": str(tmp_path / 'csa_rpi.csv'),
        },
        "sal": {
            "i": add_suffix(dummy_3d_mask_nib, suffix='_sal'),
            "pmj": add_suffix(dummy_3d_pmj_label, suffix='_sal'),
            "out": str(tmp_path / 'csa_sal.csv'),
        }
    }
    # Create duplicate images, reoriented to SAL
    sct_image.main(argv=["-setorient", "SAL", "-i", fname_dict['rpi']["i"], "-o", fname_dict['sal']["i"]])
    sct_image.main(argv=["-setorient", "SAL", "-i", fname_dict['rpi']["pmj"], "-o", fname_dict['sal']["pmj"]])
    # Run sct_process_segmentation on both sets of images, then compare results
    results = []
    for fnames in fname_dict.values():
<<<<<<< HEAD
        sct_process_segmentation.main(argv=['-s', fnames["i"], '-pmj', fnames["i"], '-o', fnames["out"],
                                            '-pmj-distance', '8', '-pmj-extent', '4'])
=======
        sct_process_segmentation.main(argv=['-i', fnames["i"], '-pmj', fnames["i"], '-o', fnames["out"],
                                            '-pmj-distance', '8', '-pmj-extent', '4',
                                            '-qc', tmp_path_qc, '-qc-image', dummy_3d_mask_nib])
>>>>>>> 4647d04e
        with open(fnames["out"], "r") as csvfile:
            reader = csv.DictReader(csvfile, delimiter=',')
            results.append(next(reader))
    # Check that the results are the same
    for key in results[0].keys():
        if key not in ['Timestamp', 'SCT Version', "Filename"]:
            assert results[0][key] == results[1][key]


def test_sct_process_segmentation_check_pmj_perslice(dummy_3d_mask_nib, dummy_3d_pmj_label, tmp_path, tmp_path_qc):
    """ Run sct_process_segmentation with -pmj, -perslice and check the results"""
    filename = str(tmp_path / 'tmp_file_out.csv')
<<<<<<< HEAD
    sct_process_segmentation.main(argv=['-s', dummy_3d_mask_nib, '-pmj', dummy_3d_pmj_label,
                                        '-perslice', '1', '-o', filename])
=======
    sct_process_segmentation.main(argv=['-i', dummy_3d_mask_nib, '-pmj', dummy_3d_pmj_label,
                                        '-perslice', '1', '-o', filename,
                                        '-qc', tmp_path_qc, '-qc-image', dummy_3d_mask_nib])
>>>>>>> 4647d04e
    with open(filename, "r") as csvfile:
        reader = csv.DictReader(csvfile, delimiter=',')
        rows = list(reader)
        row = rows[10]
        assert row['Slice (I->S)'] == '10'
        assert row['DistancePMJ'] == '18.11'
        assert row['VertLevel'] == ''
        assert row['SUM(length)'] == '1.0'


def test_sct_process_segmentation_missing_pmj_args(dummy_3d_mask_nib, dummy_3d_pmj_label):
    """ Run sct_process_segmentation with PMJ method when missing -pmj or -pmj-distance """
    for args in [['-s', dummy_3d_mask_nib, '-pmj', dummy_3d_pmj_label], ['-s', dummy_3d_mask_nib, '-pmj-distance', '4']]:
        with pytest.raises(SystemExit) as e:
            sct_process_segmentation.main(argv=args)
            assert e.value.code == 2


def test_sct_process_segmentation_check_normalize(dummy_3d_mask_nib, tmp_path):
    """ Run sct_process_segmentation with -normalize and check the results"""
    filename = str(tmp_path / 'tmp_file_out.csv')
    sct_process_segmentation.main(argv=['-s', dummy_3d_mask_nib, '-normalize', 'brain-volume',
                                        '960606.0', 'sex', '0', 'thalamus-volume', '13942.0', '-o', filename])
    with open(filename, "r") as csvfile:
        reader = csv.DictReader(csvfile, delimiter=',')
        row = next(reader)
        assert float(row['MEAN(area)']) == pytest.approx(228.20973426502943)


def test_sct_process_segmentation_check_normalize_missing_value(dummy_3d_mask_nib, tmp_path):
    """ Run sct_process_segmentation with -normalize when missing a value"""
    filename = str(tmp_path / 'tmp_file_out.csv')
    with pytest.raises(SystemExit) as e:
        sct_process_segmentation.main(argv=['-s', dummy_3d_mask_nib, '-normalize', 'brain-volume',
                                            '960606.0', 'sex', 'thalamus-volume', '13942.0', '-o', filename])
        assert e.value.code == 2


def test_sct_process_segmentation_check_normalize_missing_predictor(dummy_3d_mask_nib, tmp_path):
    """ Run sct_process_segmentation with -normalize when missing a predictor"""
    filename = str(tmp_path / 'tmp_file_out.csv')
    with pytest.raises(SystemExit) as e:
        sct_process_segmentation.main(argv=['-s', dummy_3d_mask_nib, '-normalize',
                                            'sex', '0', 'thalamus-volume', '13942.0', '-o', filename])
        assert e.value.code == 2


def test_sct_process_segmentation_check_normalize_PAM50(tmp_path):
    """ Run sct_process_segmentation with -normalize PAM50"""
    filename = str(tmp_path / 'tmp_file_out.csv')
    sct_process_segmentation.main(argv=['-s', sct_test_path('t2', 't2_seg-manual.nii.gz'), '-normalize-PAM50', '1',
                                        '-perslice', '1', '-vertfile', sct_test_path('t2', 't2_seg-manual_labeled.nii.gz'), '-o', filename])
    with open(filename, "r") as csvfile:
        reader = csv.DictReader(csvfile, delimiter=',')
        rows = list(reader)
        row = rows[26]
        assert row['Slice (I->S)'] == '827'
        assert float(row['MEAN(area)']) == pytest.approx(71.96880493869594)
        assert row['VertLevel'] == '5'


def test_sct_process_segmentation_check_normalize_PAM50_missing_perslice(tmp_path):
    """ Run sct_process_segmentation with -normalize PAM50 when missing perslice argument"""
    filename = str(tmp_path / 'tmp_file_out.csv')
    with pytest.raises(SystemExit) as e:
        sct_process_segmentation.main(argv=['-s', sct_test_path('t2', 't2_seg-manual.nii.gz'), '-normalize-PAM50', '1',
                                            '-vertfile', sct_test_path('t2', 't2_seg-manual_labeled.nii.gz'), '-o', filename])
        assert e.value.code == 2


def test_sct_process_segmentation_check_normalize_PAM50_missing_vertfile(tmp_path):
    """ Run sct_process_segmentation with -normalize PAM50 when missing -vertfile"""
    filename = str(tmp_path / 'tmp_file_out.csv')
    with pytest.raises(SystemExit) as e:
        sct_process_segmentation.main(argv=['-s', sct_test_path('t2', 't2_seg-manual.nii.gz'), '-normalize-PAM50', '1',
                                            '-perslice', '1', '-o', filename])
        assert e.value.code == 2


@pytest.mark.sct_testing
def test_sct_process_segmentation_no_checks():
    """Run the CLI script without checking results.
    TODO: Check the results. (This test replaces the 'sct_testing' test, which did not implement any checks.)"""
    sct_process_segmentation.main(argv=['-s', sct_test_path('t2', 't2_seg-manual.nii.gz')])<|MERGE_RESOLUTION|>--- conflicted
+++ resolved
@@ -37,14 +37,8 @@
 def test_sct_process_segmentation_check_pmj(dummy_3d_mask_nib, dummy_3d_pmj_label, tmp_path, tmp_path_qc):
     """ Run sct_process_segmentation with -pmj, -pmj-distance and -pmj-extent and check the results"""
     filename = str(tmp_path / 'tmp_file_out.csv')
-<<<<<<< HEAD
     sct_process_segmentation.main(argv=['-s', dummy_3d_mask_nib, '-pmj', dummy_3d_pmj_label,
                                         '-pmj-distance', '8', '-pmj-extent', '4', '-o', filename])
-=======
-    sct_process_segmentation.main(argv=['-i', dummy_3d_mask_nib, '-pmj', dummy_3d_pmj_label,
-                                        '-pmj-distance', '8', '-pmj-extent', '4', '-o', filename,
-                                        '-qc', tmp_path_qc, '-qc-image', dummy_3d_mask_nib])
->>>>>>> 4647d04e
     with open(filename, "r") as csvfile:
         reader = csv.DictReader(csvfile, delimiter=',')
         row = next(reader)
@@ -80,14 +74,8 @@
     # Run sct_process_segmentation on both sets of images, then compare results
     results = []
     for fnames in fname_dict.values():
-<<<<<<< HEAD
         sct_process_segmentation.main(argv=['-s', fnames["i"], '-pmj', fnames["i"], '-o', fnames["out"],
                                             '-pmj-distance', '8', '-pmj-extent', '4'])
-=======
-        sct_process_segmentation.main(argv=['-i', fnames["i"], '-pmj', fnames["i"], '-o', fnames["out"],
-                                            '-pmj-distance', '8', '-pmj-extent', '4',
-                                            '-qc', tmp_path_qc, '-qc-image', dummy_3d_mask_nib])
->>>>>>> 4647d04e
         with open(fnames["out"], "r") as csvfile:
             reader = csv.DictReader(csvfile, delimiter=',')
             results.append(next(reader))
@@ -100,14 +88,8 @@
 def test_sct_process_segmentation_check_pmj_perslice(dummy_3d_mask_nib, dummy_3d_pmj_label, tmp_path, tmp_path_qc):
     """ Run sct_process_segmentation with -pmj, -perslice and check the results"""
     filename = str(tmp_path / 'tmp_file_out.csv')
-<<<<<<< HEAD
     sct_process_segmentation.main(argv=['-s', dummy_3d_mask_nib, '-pmj', dummy_3d_pmj_label,
                                         '-perslice', '1', '-o', filename])
-=======
-    sct_process_segmentation.main(argv=['-i', dummy_3d_mask_nib, '-pmj', dummy_3d_pmj_label,
-                                        '-perslice', '1', '-o', filename,
-                                        '-qc', tmp_path_qc, '-qc-image', dummy_3d_mask_nib])
->>>>>>> 4647d04e
     with open(filename, "r") as csvfile:
         reader = csv.DictReader(csvfile, delimiter=',')
         rows = list(reader)

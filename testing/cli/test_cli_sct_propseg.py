--- conflicted
+++ resolved
@@ -38,13 +38,8 @@
         'administrators.'
 
 
-<<<<<<< HEAD
 def test_sct_propseg_o_flag(tmp_path):
-    argv = ['-i', sct_test_path('t2', 't2.nii.gz'), '-c', 't2', '-o', os.path.join(str(tmp_path), 'test_seg.nii.gz')]
-=======
-def test_sct_propseg_o_flags(tmp_path):
-    argv = ['-i', 'sct_testing_data/t2/t2.nii.gz', '-c', 't2', '-ofolder', str(tmp_path), '-o', 'test_seg.nii.gz']
->>>>>>> 129e537b
+    argv = ['-i', sct_test_path('t2', 't2.nii.gz'), '-c', 't2', '-ofolder', str(tmp_path), '-o', 'test_seg.nii.gz']
     sct_propseg.main(argv)
     output_files = sorted([f for f in os.listdir(tmp_path)
                           if os.path.isfile(os.path.join(tmp_path, f))])

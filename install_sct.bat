--- conflicted
+++ resolved
@@ -1,96 +1,87 @@
-@echo off
-rem Installation script for SCT on native Windows platforms
-rem Usage: install_sct.bat <version>
-rem e.g.
-rem        install_sct.bat 5.5
-
-rem Set git ref. If no git ref is specified when calling `install_sct.bat`, use a default instead.
-if [%1]==[] (
-  set git_ref=master
-) else (
-  set git_ref=%1
-)
-
-rem Go to user's home directory
-pushd %HOMEPATH%
-
-rem Check to see if we're going to git clone into an existing installation of SCT
-if exist spinalcordtoolbox\ (
-  echo ### Previous spinalcordtoolbox installation found at %HOMEPATH%\spinalcordtoolbox.
-  rem NB: The rmdir command will output 'spinalcordtoolbox\, Are you sure (Y/N)?', so we don't need our own Y/N prompt
-  rem     We also use "echo set /p=" here in order to make sure that Y/N text is output on the same line.
-  echo|set /p="### Continuing will overwrite the existing installation directory "
-  rmdir /s spinalcordtoolbox\
-  if exist spinalcordtoolbox\ (
-    echo ### spinalcordtoolbox\ not removed. Quitting installation...
-    goto exit
-  )
-)
-
-rem Download SCT and check out the branch requested by the user
-echo:
-echo ### Downloading SCT source code (@ %git_ref%) to %HOMEPATH%\spinalcordtoolbox...
-git clone -b %git_ref% --single-branch --depth 1 https://github.com/spinalcordtoolbox/spinalcordtoolbox.git || goto error
-
-rem Create and activate virtual environment to install SCT into
-echo:
-echo ### Using Python to create virtual environment...
-cd spinalcordtoolbox
-python -m venv venv_sct || goto error
-call venv_sct\Scripts\activate.bat || goto error
-echo Virtual environment created and activated successfully!
-
-rem Install SCT and its requirements
-if exist requirements-freeze.txt (
-  set requirements_file=requirements-freeze.txt || goto error
-) else (
-  set requirements_file=requirements.txt || goto error
-)
-echo:
-echo ### Installing SCT and its dependencies from %requirements_file%...
-rem Pip needs to be upgraded because default p3.7 pip won't resolve dependency conflicts correctly
-python -m pip install --upgrade pip || goto error
-pip install -r %requirements_file% || goto error
-pip install -e . || goto error
-
-rem Install external dependencies
-echo:
-echo ### Downloading model files and binaries...
-FOR %%D IN (PAM50 gm_model optic_models pmj_models deepseg_sc_models deepseg_gm_models deepseg_lesion_models c2c3_disc_models binaries_win) DO sct_download_data -d %%D -k || goto error
-
-rem Give further instructions that the user add the Scripts directory to their PATH
-echo:
-echo ### Installation finished!
-echo:
-echo To use SCT's command-line scripts in Command Prompt, please follow these instructions:
-echo:
-echo 1. Open the Start Menu -^> Type 'path' -^> Open 'Edit environment variables for your account'
-echo 2. Under the section 'User variables for ____', highlight the 'Path' entry, then click the 'Edit...' button.
-echo 3. Click 'New', then copy and paste this directory:
-echo:
-echo    %CD%\venv_sct\Scripts
-echo:
-echo: 5. Click 'OK' three times. You can now access SCT's scripts in the Command Prompt.
-
-rem Return to initial directory and deactivate the virtual environment
-goto exit
-
-:error
-set cached_errorlevel=%errorlevel%
-echo Failed with error #%cached_errorlevel%.
-
-:exit
-if "%cached_errorlevel%"=="" set cached_errorlevel=0
-popd
-<<<<<<< HEAD
-where deactivate
-if %errorlevel% EQU 0 deactivate
-echo Failed with error #%fatalerrorlevel%.
-exit /b %fatalerrorlevel%
-
-
-=======
-call deactivate
-exit /b %cached_errorlevel%
-
->>>>>>> b569d0e7
+@echo off
+rem Installation script for SCT on native Windows platforms
+rem Usage: install_sct.bat <version>
+rem e.g.
+rem        install_sct.bat 5.5
+
+rem Set git ref. If no git ref is specified when calling `install_sct.bat`, use a default instead.
+if [%1]==[] (
+  set git_ref=master
+) else (
+  set git_ref=%1
+)
+
+rem Go to user's home directory
+pushd %HOMEPATH%
+
+rem Check to see if we're going to git clone into an existing installation of SCT
+if exist spinalcordtoolbox\ (
+  echo ### Previous spinalcordtoolbox installation found at %HOMEPATH%\spinalcordtoolbox.
+  rem NB: The rmdir command will output 'spinalcordtoolbox\, Are you sure (Y/N)?', so we don't need our own Y/N prompt
+  rem     We also use "echo set /p=" here in order to make sure that Y/N text is output on the same line.
+  echo|set /p="### Continuing will overwrite the existing installation directory "
+  rmdir /s spinalcordtoolbox\
+  if exist spinalcordtoolbox\ (
+    echo ### spinalcordtoolbox\ not removed. Quitting installation...
+    goto exit
+  )
+)
+
+rem Download SCT and check out the branch requested by the user
+echo:
+echo ### Downloading SCT source code (@ %git_ref%) to %HOMEPATH%\spinalcordtoolbox...
+git clone -b %git_ref% --single-branch --depth 1 https://github.com/spinalcordtoolbox/spinalcordtoolbox.git || goto error
+
+rem Create and activate virtual environment to install SCT into
+echo:
+echo ### Using Python to create virtual environment...
+cd spinalcordtoolbox
+python -m venv venv_sct || goto error
+call venv_sct\Scripts\activate.bat || goto error
+echo Virtual environment created and activated successfully!
+
+rem Install SCT and its requirements
+if exist requirements-freeze.txt (
+  set requirements_file=requirements-freeze.txt || goto error
+) else (
+  set requirements_file=requirements.txt || goto error
+)
+echo:
+echo ### Installing SCT and its dependencies from %requirements_file%...
+rem Pip needs to be upgraded because default p3.7 pip won't resolve dependency conflicts correctly
+python -m pip install --upgrade pip || goto error
+pip install -r %requirements_file% || goto error
+pip install -e . || goto error
+
+rem Install external dependencies
+echo:
+echo ### Downloading model files and binaries...
+FOR %%D IN (PAM50 gm_model optic_models pmj_models deepseg_sc_models deepseg_gm_models deepseg_lesion_models c2c3_disc_models binaries_win) DO sct_download_data -d %%D -k || goto error
+
+rem Give further instructions that the user add the Scripts directory to their PATH
+echo:
+echo ### Installation finished!
+echo:
+echo To use SCT's command-line scripts in Command Prompt, please follow these instructions:
+echo:
+echo 1. Open the Start Menu -^> Type 'path' -^> Open 'Edit environment variables for your account'
+echo 2. Under the section 'User variables for ____', highlight the 'Path' entry, then click the 'Edit...' button.
+echo 3. Click 'New', then copy and paste this directory:
+echo:
+echo    %CD%\venv_sct\Scripts
+echo:
+echo: 5. Click 'OK' three times. You can now access SCT's scripts in the Command Prompt.
+
+rem Return to initial directory and deactivate the virtual environment
+goto exit
+
+:error
+set cached_errorlevel=%errorlevel%
+echo Failed with error #%cached_errorlevel%.
+
+:exit
+if "%cached_errorlevel%"=="" set cached_errorlevel=0
+popd
+where deactivate
+if %errorlevel% EQU 0 call deactivate
+exit /b %cached_errorlevel%